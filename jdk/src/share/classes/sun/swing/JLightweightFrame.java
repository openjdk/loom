/*
<<<<<<< HEAD
 * Copyright (c) 2014, Oracle and/or its affiliates. All rights reserved.
=======
 * Copyright (c) 2013, 2014, Oracle and/or its affiliates. All rights reserved.
>>>>>>> 20e35aed
 * DO NOT ALTER OR REMOVE COPYRIGHT NOTICES OR THIS FILE HEADER.
 *
 * This code is free software; you can redistribute it and/or modify it
 * under the terms of the GNU General Public License version 2 only, as
 * published by the Free Software Foundation.  Oracle designates this
 * particular file as subject to the "Classpath" exception as provided
 * by Oracle in the LICENSE file that accompanied this code.
 *
 * This code is distributed in the hope that it will be useful, but WITHOUT
 * ANY WARRANTY; without even the implied warranty of MERCHANTABILITY or
 * FITNESS FOR A PARTICULAR PURPOSE.  See the GNU General Public License
 * version 2 for more details (a copy is included in the LICENSE file that
 * accompanied this code).
 *
 * You should have received a copy of the GNU General Public License version
 * 2 along with this work; if not, write to the Free Software Foundation,
 * Inc., 51 Franklin St, Fifth Floor, Boston, MA 02110-1301 USA.
 *
 * Please contact Oracle, 500 Oracle Parkway, Redwood Shores, CA 94065 USA
 * or visit www.oracle.com if you need additional information or have any
 * questions.
 */

package sun.swing;

import java.awt.BorderLayout;
import java.awt.Color;
import java.awt.Component;
import java.awt.Container;
import java.awt.Dimension;
import java.awt.EventQueue;
import java.awt.Graphics;
import java.awt.Graphics2D;
import java.awt.MouseInfo;
import java.awt.Point;
import java.awt.Rectangle;
import java.awt.Window;
import java.awt.event.ContainerEvent;
import java.awt.event.ContainerListener;
import java.awt.image.BufferedImage;
import java.awt.image.DataBufferInt;
import java.beans.PropertyChangeEvent;
import java.beans.PropertyChangeListener;
import java.security.AccessController;
import javax.swing.JComponent;

import javax.swing.JLayeredPane;
import javax.swing.JPanel;
import javax.swing.JRootPane;
import javax.swing.LayoutFocusTraversalPolicy;
import javax.swing.RepaintManager;
import javax.swing.RootPaneContainer;
import javax.swing.SwingUtilities;

import sun.awt.LightweightFrame;
import sun.security.action.GetPropertyAction;
import sun.swing.SwingUtilities2.RepaintListener;

/**
 * The frame serves as a lightweight container which paints its content
 * to an offscreen image and provides access to the image's data via the
 * {@link LightweightContent} interface. Note, that it may not be shown
 * as a standalone toplevel frame. Its purpose is to provide functionality
 * for lightweight embedding.
 *
 * @author Artem Ananiev
 * @author Anton Tarasov
 */
@SuppressWarnings("serial") // JDK-implementation class
public final class JLightweightFrame extends LightweightFrame implements RootPaneContainer {

    private final JRootPane rootPane = new JRootPane();

    private LightweightContent content;

    private Component component;
    private JPanel contentPane;

    private BufferedImage bbImage;

    /**
     * {@code copyBufferEnabled}, true by default, defines the following strategy.
     * A duplicating (copy) buffer is created for the original pixel buffer.
     * The copy buffer is synchronized with the original buffer every time the
     * latter changes. {@code JLightweightFrame} passes the copy buffer array
     * to the {@link LightweightContent#imageBufferReset} method. The code spot
     * which synchronizes two buffers becomes the only critical section guarded
     * by the lock (managed with the {@link LightweightContent#paintLock()},
     * {@link LightweightContent#paintUnlock()} methods).
     */
    private boolean copyBufferEnabled;
    private int[] copyBuffer;

    private PropertyChangeListener layoutSizeListener;
    private RepaintListener repaintListener;

    static {
        SwingAccessor.setJLightweightFrameAccessor(new SwingAccessor.JLightweightFrameAccessor() {
            @Override
            public void updateCursor(JLightweightFrame frame) {
                frame.updateClientCursor();
            }
        });
    }

    /**
     * Constructs a new, initially invisible {@code JLightweightFrame}
     * instance.
     */
    public JLightweightFrame() {
        super();
        copyBufferEnabled = "true".equals(AccessController.
            doPrivileged(new GetPropertyAction("swing.jlf.copyBufferEnabled", "true")));

        add(rootPane, BorderLayout.CENTER);
        setFocusTraversalPolicy(new LayoutFocusTraversalPolicy());
        if (getGraphicsConfiguration().isTranslucencyCapable()) {
            setBackground(new Color(0, 0, 0, 0));
        }

        layoutSizeListener = new PropertyChangeListener() {
            @Override
            public void propertyChange(PropertyChangeEvent e) {
                Dimension d = (Dimension)e.getNewValue();

                if ("preferredSize".equals(e.getPropertyName())) {
                    content.preferredSizeChanged(d.width, d.height);

                } else if ("maximumSize".equals(e.getPropertyName())) {
                    content.maximumSizeChanged(d.width, d.height);

                } else if ("minimumSize".equals(e.getPropertyName())) {
                    content.minimumSizeChanged(d.width, d.height);
                }
            }
        };

        repaintListener = (JComponent c, int x, int y, int w, int h) -> {
            Window jlf = SwingUtilities.getWindowAncestor(c);
            if (jlf != JLightweightFrame.this) {
                return;
            }
            Point p = SwingUtilities.convertPoint(c, x, y, jlf);
            Rectangle r = new Rectangle(p.x, p.y, w, h).intersection(
                    new Rectangle(0, 0, bbImage.getWidth(), bbImage.getHeight()));

            if (!r.isEmpty()) {
                notifyImageUpdated(r.x, r.y, r.width, r.height);
            }
        };

        SwingAccessor.getRepaintManagerAccessor().addRepaintListener(
            RepaintManager.currentManager(this), repaintListener);
    }

    @Override
    public void dispose() {
        SwingAccessor.getRepaintManagerAccessor().removeRepaintListener(
            RepaintManager.currentManager(this), repaintListener);
        super.dispose();
    }

    /**
     * Sets the {@link LightweightContent} instance for this frame.
     * The {@code JComponent} object returned by the
     * {@link LightweightContent#getComponent()} method is immediately
     * added to the frame's content pane.
     *
     * @param content the {@link LightweightContent} instance
     */
    public void setContent(final LightweightContent content) {
        if (content == null) {
            System.err.println("JLightweightFrame.setContent: content may not be null!");
            return;
        }
        this.content = content;
        this.component = content.getComponent();

        Dimension d = this.component.getPreferredSize();
        content.preferredSizeChanged(d.width, d.height);

        d = this.component.getMaximumSize();
        content.maximumSizeChanged(d.width, d.height);

        d = this.component.getMinimumSize();
        content.minimumSizeChanged(d.width, d.height);

        initInterior();
    }

    @Override
    public Graphics getGraphics() {
        if (bbImage == null) return null;

        Graphics2D g = bbImage.createGraphics();
        g.setBackground(getBackground());
        g.setColor(getForeground());
        g.setFont(getFont());
        return g;
    }

    /**
     * {@inheritDoc}
     *
     * @see LightweightContent#focusGrabbed()
     */
    @Override
    public void grabFocus() {
        if (content != null) content.focusGrabbed();
    }

    /**
     * {@inheritDoc}
     *
     * @see LightweightContent#focusUngrabbed()
     */
    @Override
    public void ungrabFocus() {
        if (content != null) content.focusUngrabbed();
    }

    private void syncCopyBuffer(boolean reset, int x, int y, int w, int h) {
        content.paintLock();
        try {
            int[] srcBuffer = ((DataBufferInt)bbImage.getRaster().getDataBuffer()).getData();
            if (reset) {
                copyBuffer = new int[srcBuffer.length];
            }
            int linestride = bbImage.getWidth();

            for (int i=0; i<h; i++) {
                int from = (y + i) * linestride + x;
                System.arraycopy(srcBuffer, from, copyBuffer, from, w);
            }
        } finally {
            content.paintUnlock();
        }
    }

<<<<<<< HEAD
    private void notifyImageUpdated(int x, int y, int width, int height) {
        if (copyBufferEnabled) {
            syncCopyBuffer(false, x, y, width, height);
        }
        content.imageUpdated(x, y, width, height);
    }

=======
    @SuppressWarnings("serial") // anonymous class inside
>>>>>>> 20e35aed
    private void initInterior() {
        contentPane = new JPanel() {
            @Override
            public void paint(Graphics g) {
                if (!copyBufferEnabled) {
                    content.paintLock();
                }
                try {
                    super.paint(g);

                    final Rectangle clip = g.getClipBounds() != null ?
                            g.getClipBounds() :
                            new Rectangle(0, 0, contentPane.getWidth(), contentPane.getHeight());

                    clip.x = Math.max(0, clip.x);
                    clip.y = Math.max(0, clip.y);
                    clip.width = Math.min(contentPane.getWidth(), clip.width);
                    clip.height = Math.min(contentPane.getHeight(), clip.height);

                    EventQueue.invokeLater(new Runnable() {
                        @Override
                        public void run() {
                            notifyImageUpdated(clip.x, clip.y, clip.width, clip.height);
                        }
                    });
                } finally {
                    if (!copyBufferEnabled) {
                        content.paintUnlock();
                    }
                }
            }
            @Override
            protected boolean isPaintingOrigin() {
                return true;
            }
        };
        contentPane.setLayout(new BorderLayout());
        contentPane.add(component);
        if ("true".equals(AccessController.
            doPrivileged(new GetPropertyAction("swing.jlf.contentPaneTransparent", "false"))))
        {
            contentPane.setOpaque(false);
        }
        setContentPane(contentPane);

        contentPane.addContainerListener(new ContainerListener() {
            @Override
            public void componentAdded(ContainerEvent e) {
                Component c = JLightweightFrame.this.component;
                if (e.getChild() == c) {
                    c.addPropertyChangeListener("preferredSize", layoutSizeListener);
                    c.addPropertyChangeListener("maximumSize", layoutSizeListener);
                    c.addPropertyChangeListener("minimumSize", layoutSizeListener);
                }
            }
            @Override
            public void componentRemoved(ContainerEvent e) {
                Component c = JLightweightFrame.this.component;
                if (e.getChild() == c) {
                    c.removePropertyChangeListener(layoutSizeListener);
                }
            }
        });
    }

    @SuppressWarnings("deprecation")
    @Override public void reshape(int x, int y, int width, int height) {
        super.reshape(x, y, width, height);

        if (width == 0 || height == 0) {
            return;
        }
        if (!copyBufferEnabled) {
            content.paintLock();
        }
        try {
            if ((bbImage == null) || (width != bbImage.getWidth()) || (height != bbImage.getHeight())) {
                boolean createBB = true;
                int newW = width;
                int newH = height;
                if (bbImage != null) {
                    int oldW = bbImage.getWidth();
                    int oldH = bbImage.getHeight();
                    if ((oldW >= newW) && (oldH >= newH)) {
                        createBB = false;
                    } else {
                        if (oldW >= newW) {
                            newW = oldW;
                        } else {
                            newW = Math.max((int)(oldW * 1.2), width);
                        }
                        if (oldH >= newH) {
                            newH = oldH;
                        } else {
                            newH = Math.max((int)(oldH * 1.2), height);
                        }
                    }
                }
                if (createBB) {
                    BufferedImage oldBB = bbImage;
                    bbImage = new BufferedImage(newW, newH, BufferedImage.TYPE_INT_ARGB_PRE);
                    if (oldBB != null) {
                        Graphics g = bbImage.getGraphics();
                        try {
                            g.drawImage(oldBB, 0, 0, newW, newH, null);
                        } finally {
                            g.dispose();
                            oldBB.flush();
                        }
                    }
                    int[] pixels = ((DataBufferInt)bbImage.getRaster().getDataBuffer()).getData();
                    if (copyBufferEnabled) {
                        syncCopyBuffer(true, 0, 0, width, height);
                        pixels = copyBuffer;
                    }
                    content.imageBufferReset(pixels, 0, 0, width, height, bbImage.getWidth());
                    return;
                }
            }
            content.imageReshaped(0, 0, width, height);

        } finally {
            if (!copyBufferEnabled) {
                content.paintUnlock();
            }
        }
    }

    @Override
    public JRootPane getRootPane() {
        return rootPane;
    }

    @Override
    public void setContentPane(Container contentPane) {
        getRootPane().setContentPane(contentPane);
    }

    @Override
    public Container getContentPane() {
        return getRootPane().getContentPane();
    }

    @Override
    public void setLayeredPane(JLayeredPane layeredPane) {
        getRootPane().setLayeredPane(layeredPane);
    }

    @Override
    public JLayeredPane getLayeredPane() {
        return getRootPane().getLayeredPane();
    }

    @Override
    public void setGlassPane(Component glassPane) {
        getRootPane().setGlassPane(glassPane);
    }

    @Override
    public Component getGlassPane() {
        return getRootPane().getGlassPane();
    }


    /*
     * Notifies client toolkit that it should change a cursor.
     *
     * Called from the peer via SwingAccessor, because the
     * Component.updateCursorImmediately method is final
     * and could not be overridden.
     */
    private void updateClientCursor() {
        Point p = MouseInfo.getPointerInfo().getLocation();
        SwingUtilities.convertPointFromScreen(p, this);
        Component target = SwingUtilities.getDeepestComponentAt(this, p.x, p.y);
        if (target != null) {
            content.setCursor(target.getCursor());
        }
    }
}<|MERGE_RESOLUTION|>--- conflicted
+++ resolved
@@ -1,9 +1,5 @@
 /*
-<<<<<<< HEAD
- * Copyright (c) 2014, Oracle and/or its affiliates. All rights reserved.
-=======
  * Copyright (c) 2013, 2014, Oracle and/or its affiliates. All rights reserved.
->>>>>>> 20e35aed
  * DO NOT ALTER OR REMOVE COPYRIGHT NOTICES OR THIS FILE HEADER.
  *
  * This code is free software; you can redistribute it and/or modify it
@@ -243,7 +239,6 @@
         }
     }
 
-<<<<<<< HEAD
     private void notifyImageUpdated(int x, int y, int width, int height) {
         if (copyBufferEnabled) {
             syncCopyBuffer(false, x, y, width, height);
@@ -251,9 +246,7 @@
         content.imageUpdated(x, y, width, height);
     }
 
-=======
     @SuppressWarnings("serial") // anonymous class inside
->>>>>>> 20e35aed
     private void initInterior() {
         contentPane = new JPanel() {
             @Override

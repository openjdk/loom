--- conflicted
+++ resolved
@@ -104,7 +104,6 @@
         assertTrue(vh.isAccessModeSupported(VarHandle.AccessMode.COMPARE_AND_EXCHANGE_ACQUIRE));
         assertTrue(vh.isAccessModeSupported(VarHandle.AccessMode.COMPARE_AND_EXCHANGE_RELEASE));
         assertTrue(vh.isAccessModeSupported(VarHandle.AccessMode.WEAK_COMPARE_AND_SET));
-        assertTrue(vh.isAccessModeSupported(VarHandle.AccessMode.WEAK_COMPARE_AND_SET_VOLATILE));
         assertTrue(vh.isAccessModeSupported(VarHandle.AccessMode.WEAK_COMPARE_AND_SET_ACQUIRE));
         assertTrue(vh.isAccessModeSupported(VarHandle.AccessMode.WEAK_COMPARE_AND_SET_RELEASE));
         assertTrue(vh.isAccessModeSupported(VarHandle.AccessMode.GET_AND_SET));
@@ -431,19 +430,12 @@
             assertEquals(x, 2L, "weakCompareAndSetRelease long");
         }
 
-        {
-            boolean r = vh.weakCompareAndSetVolatile(recv, 2L, 1L);
-            assertEquals(r, true, "weakCompareAndSetVolatile long");
-            long x = (long) vh.get(recv);
-            assertEquals(x, 1L, "weakCompareAndSetVolatile long value");
-        }
-
         // Compare set and get
         {
-            long o = (long) vh.getAndSet(recv, 2L);
-            assertEquals(o, 1L, "getAndSet long");
-            long x = (long) vh.get(recv);
-            assertEquals(x, 2L, "getAndSet long value");
+            long o = (long) vh.getAndSet(recv, 1L);
+            assertEquals(o, 2L, "getAndSet long");
+            long x = (long) vh.get(recv);
+            assertEquals(x, 1L, "getAndSet long value");
         }
 
         vh.set(recv, 1L);
@@ -572,33 +564,21 @@
         }
 
         {
-<<<<<<< HEAD
-            boolean r = (boolean) vh.weakCompareAndSetRelease(1L, 2L);
-            assertEquals(r, true, "weakCompareAndSetRelease long");
-=======
             boolean success = false;
             for (int c = 0; c < WEAK_ATTEMPTS && !success; c++) {
                 success = vh.weakCompareAndSetRelease(1L, 2L);
             }
             assertEquals(success, true, "weakCompareAndSetRelease long");
->>>>>>> 905fb139
             long x = (long) vh.get();
             assertEquals(x, 2L, "weakCompareAndSetRelease long");
         }
 
-        {
-            boolean r = (boolean) vh.weakCompareAndSetVolatile(2L, 1L);
-            assertEquals(r, true, "weakCompareAndSetVolatile long");
-            long x = (long) vh.get();
-            assertEquals(x, 1L, "weakCompareAndSetVolatile long value");
-        }
-
         // Compare set and get
         {
-            long o = (long) vh.getAndSet( 2L);
-            assertEquals(o, 1L, "getAndSet long");
-            long x = (long) vh.get();
-            assertEquals(x, 2L, "getAndSet long value");
+            long o = (long) vh.getAndSet( 1L);
+            assertEquals(o, 2L, "getAndSet long");
+            long x = (long) vh.get();
+            assertEquals(x, 1L, "getAndSet long value");
         }
 
         vh.set(1L);
@@ -739,19 +719,12 @@
                 assertEquals(x, 2L, "weakCompareAndSetRelease long");
             }
 
-            {
-                boolean r = vh.weakCompareAndSetVolatile(array, i, 2L, 1L);
-                assertEquals(r, true, "weakCompareAndSetVolatile long");
-                long x = (long) vh.get(array, i);
-                assertEquals(x, 1L, "weakCompareAndSetVolatile long value");
-            }
-
             // Compare set and get
             {
-                long o = (long) vh.getAndSet(array, i, 2L);
-                assertEquals(o, 1L, "getAndSet long");
-                long x = (long) vh.get(array, i);
-                assertEquals(x, 2L, "getAndSet long value");
+                long o = (long) vh.getAndSet(array, i, 1L);
+                assertEquals(o, 2L, "getAndSet long");
+                long x = (long) vh.get(array, i);
+                assertEquals(x, 1L, "getAndSet long value");
             }
 
             vh.set(array, i, 1L);
@@ -832,10 +805,6 @@
             });
 
             checkIOOBE(() -> {
-                boolean r = vh.weakCompareAndSetVolatile(array, ci, 1L, 2L);
-            });
-
-            checkIOOBE(() -> {
                 boolean r = vh.weakCompareAndSetAcquire(array, ci, 1L, 2L);
             });
 

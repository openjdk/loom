/*
 * Copyright (c) 2023, 2024, Oracle and/or its affiliates. All rights reserved.
 * DO NOT ALTER OR REMOVE COPYRIGHT NOTICES OR THIS FILE HEADER.
 *
 * This code is free software; you can redistribute it and/or modify it
 * under the terms of the GNU General Public License version 2 only, as
 * published by the Free Software Foundation.
 *
 * This code is distributed in the hope that it will be useful, but WITHOUT
 * ANY WARRANTY; without even the implied warranty of MERCHANTABILITY or
 * FITNESS FOR A PARTICULAR PURPOSE.  See the GNU General Public License
 * version 2 for more details (a copy is included in the LICENSE file that
 * accompanied this code).
 *
 * You should have received a copy of the GNU General Public License version
 * 2 along with this work; if not, write to the Free Software Foundation,
 * Inc., 51 Franklin St, Fifth Floor, Boston, MA 02110-1301 USA.
 *
 * Please contact Oracle, 500 Oracle Parkway, Redwood Shores, CA 94065 USA
 * or visit www.oracle.com if you need additional information or have any
 * questions.
 */

/*
 * @test id=default
 * @summary Verifies JVMTI StopThread support for virtual threads.
 * @requires vm.continuations
 * @library /test/lib
 * @run main/othervm/native -agentlib:StopThreadTest StopThreadTest
 */

/*
 * @test id=no-vmcontinuations
 * @summary Verifies JVMTI StopThread support for bound virtual threads.
 * @library /test/lib
 * @run main/othervm/native -agentlib:StopThreadTest -XX:+UnlockExperimentalVMOptions -XX:-VMContinuations -DboundVThread=true StopThreadTest
 */

/*
 * @test id=platform
 * @summary Verifies JVMTI StopThread support for platform threads.
 * @library /test/lib
 * @run main/othervm/native -agentlib:StopThreadTest StopThreadTest platform
 */

import jdk.test.lib.Platform;
import java.lang.AssertionError;

import com.sun.management.HotSpotDiagnosticMXBean;
import java.lang.management.ManagementFactory;

/*
 *     The test exercises the JVMTI function: StopThread(jthread).
 *     The test creates a new virtual or platform thread.
 *     Its method run() invokes the following methods:
 *      - method A() that is blocked on a monitor
 *      - method B() that is stopped at a breakpoint
 *      - method C() that forces agent to send AssertionError exception to its own thread
 *     All cases are using JVMTI StopThread to send an AssertionError object.
 */
public class StopThreadTest {
    private static final String agentLib = "StopThreadTest";
    static final boolean isBoundVThread = Boolean.getBoolean("boundVThread");
    static final int JVMTI_ERROR_NONE = 0;
    static final int JVMTI_ERROR_OPAQUE_FRAME = 32;
    static final int THREAD_NOT_SUSPENDED = 13;
    static final int PASSED = 0;
    static final int FAILED = 2;

    static void log(String str) { System.out.println(str); }

    static native void prepareAgent(Class taskClass, Object exceptionObject);
    static native void suspendThread(Thread thread);
    static native void resumeThread(Thread thread);
    static native void ensureAtBreakpoint();
    static native void notifyAtBreakpoint();
    static native int  stopThread(Thread thread);

    static int status = PASSED;
    static boolean is_virtual = true;

    static void setFailed(String msg) {
        log("\nFAILED: " + msg);
        status = FAILED;
    }

    static void throwFailed(String msg) {
        log("\nFAILED: " + msg);
        throw new RuntimeException("StopThreadTest failed!");
    }

    public static void main(String args[]) {
        is_virtual = !(args.length > 0 && args[0].equals("platform"));
        run();
        if (status == FAILED) {
            throwFailed("StopThreadTest!");
        }
        log("\nStopThreadTest passed");
    }

    public static void run() {
        TestTask testTask = new TestTask();
        Thread testTaskThread = null;
        AssertionError excObject = new AssertionError();
        int retCode;

        prepareAgent(TestTask.class, excObject);

        log("\nMain #A: method A() must be blocked on entering a synchronized statement");
        synchronized (TestTask.lock) {
            if (is_virtual) {
                testTaskThread = Thread.ofVirtual().name("TestTaskThread").start(testTask);
            } else {
                testTaskThread = Thread.ofPlatform().name("TestTaskThread").start(testTask);
            }
<<<<<<< HEAD
            TestTask.ensureAtPointA(testTaskThread);
=======
            TestTask.ensureBlockedAfterPointA(testTaskThread);
>>>>>>> e5eaa7f1

            if (is_virtual) { // this check is for virtual target thread only
                log("\nMain #A.1: unsuspended");
                retCode = stopThread(testTaskThread);
                if (retCode != THREAD_NOT_SUSPENDED) {
                    throwFailed("Main #A.1: expected THREAD_NOT_SUSPENDED instead of: " + retCode);
                } else {
                    log("Main #A.1: got expected THREAD_NOT_SUSPENDED");
                }
            }

            log("\nMain #A.2: suspended");
            suspendThread(testTaskThread);
            retCode = stopThread(testTaskThread);
            int expectedRetCode = preemptableVirtualThread() ? JVMTI_ERROR_OPAQUE_FRAME : JVMTI_ERROR_NONE;
            String expectedRetCodeName = preemptableVirtualThread() ? "JVMTI_ERROR_OPAQUE_FRAME" : "JVMTI_ERROR_NONE";
            if (retCode != expectedRetCode) {
                throwFailed("Main #A.2: expected " + expectedRetCodeName + " instead of: " + retCode);
            } else {
                log("Main #A.2: got expected " + expectedRetCodeName);
            }
            resumeThread(testTaskThread);
        }
        log("\nMain #B: method B() must be blocked in a breakpoint event handler");
        {
            ensureAtBreakpoint();

            if (is_virtual) { // this check is for virtual target thread only
                log("\nMain #B.1: unsuspended");
                retCode = stopThread(testTaskThread);
                if (retCode != THREAD_NOT_SUSPENDED) {
                    throwFailed("Main #B.1: expected THREAD_NOT_SUSPENDED instead of: " + retCode);
                }
            }

            log("\nMain #B.2: suspended");
            suspendThread(testTaskThread);
            retCode = stopThread(testTaskThread);
            if (retCode != JVMTI_ERROR_NONE) {
                throwFailed("Main #B.2: expected JVMTI_ERROR_NONE");
            }
            resumeThread(testTaskThread);

            notifyAtBreakpoint();
        }

        log("\nMain #C: method C() sends AssertionError object to its own thread");
        {
            // StopThread is called from the test task (own thread) and expected to succeed.
            // No suspension of the test task thread is required or can be done in this case.
            TestTask.ensureFinished();
        }

        try {
            testTaskThread.join();
        } catch (InterruptedException ex) {
            throwFailed("Unexpected " + ex);
        }
    }


    static class TestTask implements Runnable {
        static Object lock = new Object();
        static void log(String str) { System.out.println(str); }

        static volatile boolean reachedPointA = false;
        static volatile boolean finished = false;

        static void sleep(long millis) {
            try {
                Thread.sleep(millis);
            } catch (InterruptedException e) {
                throw new RuntimeException("Interruption in TestTask.sleep: \n\t" + e);
            }
        }

<<<<<<< HEAD
        static void ensureAtPointA(Thread vt) {
            // wait while the thread state is not the expected one
            while (!atPointA && vt.getState() != Thread.State.BLOCKED) {
=======
        static void ensureBlockedAfterPointA(Thread vt) {
            // wait while the thread state is not the expected one
            while (!reachedPointA || vt.getState() != Thread.State.BLOCKED) {
>>>>>>> e5eaa7f1
                sleep(1);
            }
        }

        // Ensure thread is finished.
        static void ensureFinished() {
            while (!finished) {
                sleep(1);
            }
        }

        public void run() {
            log("TestTask.run: started");

            boolean seenExceptionFromA = false;
            try {
                A();
            } catch (AssertionError ex) {
                log("TestTask.run: caught expected AssertionError from method A()");
                seenExceptionFromA = true;
            }
            Thread.interrupted();
            if (!seenExceptionFromA && !preemptableVirtualThread()) {
                StopThreadTest.setFailed("TestTask.run: expected AssertionError from method A()");
            }
            sleep(1); // to cause yield

            boolean seenExceptionFromB = false;
            try {
              B();
            } catch (AssertionError ex) {
                log("TestTask.run: caught expected AssertionError from method B()");
                seenExceptionFromB = true;
            }
            Thread.interrupted();
            if (!seenExceptionFromB) {
                StopThreadTest.setFailed("TestTask.run: expected AssertionError from method B()");
            }
            sleep(1); // to cause yield

            boolean seenExceptionFromC = false;
            try {
                C();
            } catch (AssertionError ex) {
                log("TestTask.run: caught expected AssertionError from method C()");
                seenExceptionFromC = true;
            }
            Thread.interrupted();
            if (!seenExceptionFromC) {
                StopThreadTest.setFailed("TestTask.run: expected AssertionError from method C()");
            }
            finished = true;
        }

        // Method is blocked on entering a synchronized statement.
        // StopThread is used to send an AssertionError object two times:
        //  - when not suspended: THREAD_NOT_SUSPENDED is expected
        //  - when suspended: JVMTI_ERROR_NONE is expected
        static void A() {
            log("TestTask.A: started");
            reachedPointA = true;
            synchronized (lock) {
            }
            log("TestTask.A: finished");
        }

        // A breakpoint is set at start of this method.
        // StopThread is used to send an AssertionError object two times:
        //  - when not suspended: THREAD_NOT_SUSPENDED is expected
        //  - when suspended: expected to succeed
        static void B() {
            log("TestTask.B: started");
        }

        // This method uses StopThread to send an AssertionError object to
        // its own thread. It is expected to succeed.
        static void C() {
            log("TestTask.C: started");
            StopThreadTest.stopThread(Thread.currentThread());
            log("TestTask.C: finished");
        }
    }

    static boolean preemptableVirtualThread() {
        boolean legacyLockingMode = ManagementFactory.getPlatformMXBean(HotSpotDiagnosticMXBean.class)
                                        .getVMOption("LockingMode").getValue().equals("1");
        return is_virtual && !isBoundVThread && !legacyLockingMode;
    }
}<|MERGE_RESOLUTION|>--- conflicted
+++ resolved
@@ -113,11 +113,7 @@
             } else {
                 testTaskThread = Thread.ofPlatform().name("TestTaskThread").start(testTask);
             }
-<<<<<<< HEAD
-            TestTask.ensureAtPointA(testTaskThread);
-=======
             TestTask.ensureBlockedAfterPointA(testTaskThread);
->>>>>>> e5eaa7f1
 
             if (is_virtual) { // this check is for virtual target thread only
                 log("\nMain #A.1: unsuspended");
@@ -194,15 +190,9 @@
             }
         }
 
-<<<<<<< HEAD
-        static void ensureAtPointA(Thread vt) {
-            // wait while the thread state is not the expected one
-            while (!atPointA && vt.getState() != Thread.State.BLOCKED) {
-=======
         static void ensureBlockedAfterPointA(Thread vt) {
             // wait while the thread state is not the expected one
             while (!reachedPointA || vt.getState() != Thread.State.BLOCKED) {
->>>>>>> e5eaa7f1
                 sleep(1);
             }
         }

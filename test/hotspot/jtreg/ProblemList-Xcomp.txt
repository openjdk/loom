--- conflicted
+++ resolved
@@ -54,7 +54,8 @@
 
 gc/arguments/TestNewSizeFlags.java 8299116 macosx-aarch64
 
-<<<<<<< HEAD
+runtime/cds/appcds/DumpRuntimeClassesTest.java 8341452 generic-all
+
 runtime/condy/escapeAnalysis/TestEscapeCondy.java 8339694 generic-all
 
 ############################################################################
@@ -69,9 +70,4 @@
 gc/stringdedup/TestStringDeduplicationInterned.java#Serial              8278127 generic-all
 gc/stringdedup/TestStringDeduplicationInterned.java#Z                   8278127 generic-all
 
-gc/z/TestGarbageCollectorMXBean.java                                    8278129 generic-all
-=======
-runtime/cds/appcds/DumpRuntimeClassesTest.java 8341452 generic-all
-
-runtime/condy/escapeAnalysis/TestEscapeCondy.java 8339694 generic-all
->>>>>>> 4ded2838
+gc/z/TestGarbageCollectorMXBean.java                                    8278129 generic-all
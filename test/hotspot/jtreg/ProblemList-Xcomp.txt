--- conflicted
+++ resolved
@@ -45,9 +45,6 @@
 
 vmTestbase/nsk/stress/thread/thread006.java 8321476 linux-all
 
-<<<<<<< HEAD
-compiler/cha/TypeProfileFinalMethod.java 8341039 generic-all
-
 gc/arguments/TestNewSizeFlags.java 8299116 macosx-aarch64
 
 ############################################################################
@@ -57,7 +54,4 @@
 gc/g1/plab/TestPLABPromotion.java                                       8278126 generic-all
 gc/g1/plab/TestPLABResize.java                                          8278126 generic-all
 
-gc/z/TestGarbageCollectorMXBean.java                                    8278129 generic-all
-=======
-gc/arguments/TestNewSizeFlags.java 8299116 macosx-aarch64
->>>>>>> 279f39f1
+gc/z/TestGarbageCollectorMXBean.java                                    8278129 generic-all
/*
 * Copyright (c) 2018, 2025, Oracle and/or its affiliates. All rights reserved.
 * DO NOT ALTER OR REMOVE COPYRIGHT NOTICES OR THIS FILE HEADER.
 *
 * This code is free software; you can redistribute it and/or modify it
 * under the terms of the GNU General Public License version 2 only, as
 * published by the Free Software Foundation.
 *
 * This code is distributed in the hope that it will be useful, but WITHOUT
 * ANY WARRANTY; without even the implied warranty of MERCHANTABILITY or
 * FITNESS FOR A PARTICULAR PURPOSE.  See the GNU General Public License
 * version 2 for more details (a copy is included in the LICENSE file that
 * accompanied this code).
 *
 * You should have received a copy of the GNU General Public License version
 * 2 along with this work; if not, write to the Free Software Foundation,
 * Inc., 51 Franklin St, Fifth Floor, Boston, MA 02110-1301 USA.
 *
 * Please contact Oracle, 500 Oracle Parkway, Redwood Shores, CA 94065 USA
 * or visit www.oracle.com if you need additional information or have any
 * questions.
 */

/*
 * @test id=default
 * @bug 8284161
 * @summary Test virtual threads doing blocking I/O on NIO channels
 * @library /test/lib
 * @run junit/othervm BlockingChannelOps
 */

/*
 * @test id=poller-modes
 * @requires (os.family == "linux") | (os.family == "mac")
 * @library /test/lib
 * @run junit/othervm -Djdk.pollerMode=1 BlockingChannelOps
 * @run junit/othervm -Djdk.pollerMode=2 BlockingChannelOps
 * @run junit/othervm -Djdk.pollerMode=3 BlockingChannelOps
 */

/*
<<<<<<< HEAD
 * @test id=io_uring
 * @requires os.family == "linux"
 * @library /test/lib
 * @run junit/othervm -Djdk.pollerMode=1 -Djdk.io_uring=true BlockingChannelOps
 * @run junit/othervm -Djdk.pollerMode=2 -Djdk.io_uring=true BlockingChannelOps
 * @run junit/othervm -Djdk.pollerMode=3 -Djdk.io_uring=true BlockingChannelOps
 * @run junit/othervm -Djdk.pollerMode=3 -Djdk.io_uring=true -Djdk.io_uring.batchSubmits=true BlockingChannelOps
 */

/*
=======
>>>>>>> f0498c2a
 * @test id=no-vmcontinuations
 * @requires vm.continuations
 * @library /test/lib
 * @run junit/othervm -XX:+UnlockExperimentalVMOptions -XX:-VMContinuations BlockingChannelOps
 */

import java.io.Closeable;
import java.io.IOException;
import java.net.DatagramPacket;
import java.net.InetAddress;
import java.net.InetSocketAddress;
import java.net.Socket;
import java.net.SocketAddress;
import java.net.SocketException;
import java.nio.ByteBuffer;
import java.nio.channels.AsynchronousCloseException;
import java.nio.channels.ClosedByInterruptException;
import java.nio.channels.ClosedChannelException;
import java.nio.channels.DatagramChannel;
import java.nio.channels.Pipe;
import java.nio.channels.ReadableByteChannel;
import java.nio.channels.ServerSocketChannel;
import java.nio.channels.SocketChannel;
import java.nio.channels.WritableByteChannel;
<<<<<<< HEAD
import java.util.concurrent.ExecutorService;
import java.util.concurrent.Executors;
import java.util.concurrent.ThreadFactory;
import java.util.stream.Stream;
=======
import java.util.concurrent.locks.LockSupport;
>>>>>>> f0498c2a

import jdk.test.lib.thread.VThreadRunner;
import jdk.test.lib.thread.VThreadScheduler;

import org.junit.jupiter.api.BeforeAll;
import org.junit.jupiter.params.ParameterizedTest;
import org.junit.jupiter.params.provider.MethodSource;
import static org.junit.jupiter.api.Assertions.*;

class BlockingChannelOps {
    private static ExecutorService threadPool;
    private static Thread.VirtualThreadScheduler customScheduler;

    @BeforeAll
    static void setup() {
        ThreadFactory factory = Thread.ofPlatform().daemon().factory();
        threadPool = Executors.newCachedThreadPool(factory);
        customScheduler = (_, task) -> threadPool.execute(task);
    }

    /**
     * Returns the Thread.Builder to create the virtual thread.
     */
    static Stream<Thread.Builder.OfVirtual> threadBuilders() {
        if (VThreadScheduler.supportsCustomScheduler()) {
            return Stream.of(Thread.ofVirtual(), Thread.ofVirtual().scheduler(customScheduler));
        } else {
            return Stream.of(Thread.ofVirtual());
        }
    }

    /**
     * SocketChannel read/write, no blocking.
     */
    @ParameterizedTest
    @MethodSource("threadBuilders")
    void testSocketChannelReadWrite1(Thread.Builder.OfVirtual builder) throws Exception {
        VThreadRunner.run(builder, () -> {
            try (var connection = new Connection()) {
                SocketChannel sc1 = connection.channel1();
                SocketChannel sc2 = connection.channel2();

                // write to sc1
                ByteBuffer bb = ByteBuffer.wrap("XXX".getBytes("UTF-8"));
                int n = sc1.write(bb);
                assertTrue(n > 0);

                // read from sc2 should not block
                bb = ByteBuffer.allocate(10);
                n = sc2.read(bb);
                assertTrue(n > 0);
                assertTrue(bb.get(0) == 'X');
            }
        });
    }

    /**
     * Virtual thread blocks in SocketChannel read.
     */
    @ParameterizedTest
    @MethodSource("threadBuilders")
    void testSocketChannelRead(Thread.Builder.OfVirtual builder) throws Exception {
        VThreadRunner.run(builder, () -> {
            try (var connection = new Connection()) {
                SocketChannel sc1 = connection.channel1();
                SocketChannel sc2 = connection.channel2();

                // write to sc1 when current thread blocks in sc2.read
                ByteBuffer bb1 = ByteBuffer.wrap("XXX".getBytes("UTF-8"));
                runAfterParkedAsync(() -> sc1.write(bb1));

                // read from sc2 should block
                ByteBuffer bb2 = ByteBuffer.allocate(10);
                int n = sc2.read(bb2);
                assertTrue(n > 0);
                assertTrue(bb2.get(0) == 'X');
            }
        });
    }

    /**
     * Virtual thread blocks in SocketChannel write.
     */
    @ParameterizedTest
    @MethodSource("threadBuilders")
    void testSocketChannelWrite(Thread.Builder.OfVirtual builder) throws Exception {
        VThreadRunner.run(builder, () -> {
            try (var connection = new Connection()) {
                SocketChannel sc1 = connection.channel1();
                SocketChannel sc2 = connection.channel2();

                // read from sc2 to EOF when current thread blocks in sc1.write
                Thread reader = runAfterParkedAsync(() -> readToEOF(sc2));

                // write to sc1 should block
                ByteBuffer bb = ByteBuffer.allocate(100*1024);
                for (int i=0; i<1000; i++) {
                    int n = sc1.write(bb);
                    assertTrue(n > 0);
                    bb.clear();
                }
                sc1.close();

                // wait for reader to finish
                reader.join();
            }
        });
    }

    /**
     * SocketChannel close while virtual thread blocked in read.
     */
    @ParameterizedTest
    @MethodSource("threadBuilders")
    void testSocketChannelReadAsyncClose(Thread.Builder.OfVirtual builder) throws Exception {
        VThreadRunner.run(builder, () -> {
            try (var connection = new Connection()) {
                SocketChannel sc = connection.channel1();
                runAfterParkedAsync(sc::close);
                try {
                    int n = sc.read(ByteBuffer.allocate(100));
                    fail("read returned " + n);
                } catch (AsynchronousCloseException expected) { }
            }
        });
    }

    /**
     * SocketChannel shutdownInput while virtual thread blocked in read.
     */
<<<<<<< HEAD
    @ParameterizedTest
    @MethodSource("threadBuilders")
    void testSocketChannelReadAsyncShutdownInput(Thread.Builder.OfVirtual builder) throws Exception {
        VThreadRunner.run(builder, () -> {
=======
    @Test
    void testSocketChannelReadAsyncShutdownInput() throws Exception {
        VThreadRunner.run(() -> {
>>>>>>> f0498c2a
            try (var connection = new Connection()) {
                SocketChannel sc = connection.channel1();
                runAfterParkedAsync(sc::shutdownInput);
                int n = sc.read(ByteBuffer.allocate(100));
                assertEquals(-1, n);
                assertTrue(sc.isOpen());
            }
        });
    }

    /**
     * Virtual thread interrupted while blocked in SocketChannel read.
     */
    @ParameterizedTest
    @MethodSource("threadBuilders")
    void testSocketChannelReadInterrupt(Thread.Builder.OfVirtual builder) throws Exception {
        VThreadRunner.run(builder, () -> {
            try (var connection = new Connection()) {
                SocketChannel sc = connection.channel1();

                // interrupt current thread when it blocks in read
                Thread thisThread = Thread.currentThread();
                runAfterParkedAsync(thisThread::interrupt);

                try {
                    int n = sc.read(ByteBuffer.allocate(100));
                    fail("read returned " + n);
                } catch (ClosedByInterruptException expected) {
                    assertTrue(Thread.interrupted());
                }
            }
        });
    }

    /**
     * SocketChannel close while virtual thread blocked in write.
     */
<<<<<<< HEAD
    @ParameterizedTest
    @MethodSource("threadBuilders")
    void testSocketChannelWriteAsyncClose(Thread.Builder.OfVirtual builder) throws Exception {
        VThreadRunner.run(builder, () -> {
            boolean done = false;
            int attempts = 0;
            while (!done && attempts++ < 10) {
=======
    @Test
    void testSocketChannelWriteAsyncClose() throws Exception {
        VThreadRunner.run(() -> {
            boolean done = false;
            while (!done) {
>>>>>>> f0498c2a
                try (var connection = new Connection()) {
                    SocketChannel sc = connection.channel1();

                    // close sc when current thread blocks in write
                    runAfterParkedAsync(sc::close, true);

                    // write until channel is closed
                    try {
                        ByteBuffer bb = ByteBuffer.allocate(100*1024);
                        for (;;) {
                            int n = sc.write(bb);
                            assertTrue(n > 0);
                            bb.clear();
                        }
                    } catch (AsynchronousCloseException expected) {
                        // closed when blocked in write
                        done = true;
                    } catch (ClosedChannelException e) {
                        // closed but not blocked in write, need to retry test
                        System.err.format("%s, need to retry!%n", e);
                    }
                }
            }
        });
    }


    /**
     * SocketChannel shutdownOutput while virtual thread blocked in write.
     */
    @Test
    void testSocketChannelWriteAsyncShutdownOutput() throws Exception {
        VThreadRunner.run(() -> {
            try (var connection = new Connection()) {
                SocketChannel sc = connection.channel1();

                // shutdown output when current thread blocks in write
                runAfterParkedAsync(sc::shutdownOutput);
                try {
                    ByteBuffer bb = ByteBuffer.allocate(100*1024);
                    for (;;) {
                        int n = sc.write(bb);
                        assertTrue(n > 0);
                        bb.clear();
                    }
                } catch (ClosedChannelException e) {
                    // expected
                }
                assertTrue(sc.isOpen());
            }
        });
    }


    /**
     * SocketChannel shutdownOutput while virtual thread blocked in write.
     */
    @ParameterizedTest
    @MethodSource("threadBuilders")
    void testSocketChannelWriteAsyncShutdownOutput(Thread.Builder.OfVirtual builder) throws Exception {
        VThreadRunner.run(builder, () -> {
            try (var connection = new Connection()) {
                SocketChannel sc = connection.channel1();

                // shutdown output when current thread blocks in write
                runAfterParkedAsync(sc::shutdownOutput);
                try {
                    ByteBuffer bb = ByteBuffer.allocate(100*1024);
                    for (;;) {
                        int n = sc.write(bb);
                        assertTrue(n > 0);
                        bb.clear();
                    }
                } catch (ClosedChannelException e) {
                    // expected
                }
                assertTrue(sc.isOpen());
            }
        });
    }

    /**
     * Virtual thread interrupted while blocked in SocketChannel write.
     */
<<<<<<< HEAD
    @ParameterizedTest
    @MethodSource("threadBuilders")
    void testSocketChannelWriteInterrupt(Thread.Builder.OfVirtual builder) throws Exception {
        VThreadRunner.run(builder, () -> {
            boolean done = false;
            int attempts = 0;
            while (!done && attempts++ < 10) {
=======
    @Test
    void testSocketChannelWriteInterrupt() throws Exception {
        VThreadRunner.run(() -> {
            boolean done = false;
            while (!done) {
>>>>>>> f0498c2a
                try (var connection = new Connection()) {
                    SocketChannel sc = connection.channel1();

                    // interrupt current thread when it blocks in write
                    Thread thisThread = Thread.currentThread();
                    runAfterParkedAsync(thisThread::interrupt, true);

                    // write until channel is closed
                    try {
                        ByteBuffer bb = ByteBuffer.allocate(100*1024);
                        for (;;) {
                            int n = sc.write(bb);
                            assertTrue(n > 0);
                            bb.clear();
                        }
                    } catch (ClosedByInterruptException e) {
                        // closed when blocked in write
                        assertTrue(Thread.interrupted());
                        done = true;
                    } catch (ClosedChannelException e) {
                        // closed but not blocked in write, need to retry test
                        System.err.format("%s, need to retry!%n", e);
                    }
                }
            }
        });
    }

    /**
     * Virtual thread blocks in SocketChannel adaptor read.
     */
    @ParameterizedTest
    @MethodSource("threadBuilders")
    void testSocketAdaptorRead1(Thread.Builder.OfVirtual builder) throws Exception {
        testSocketAdaptorRead(builder, 0);
    }

    /**
     * Virtual thread blocks in SocketChannel adaptor read with timeout.
     */
    @ParameterizedTest
    @MethodSource("threadBuilders")
    void testSocketAdaptorRead2(Thread.Builder.OfVirtual builder) throws Exception {
        testSocketAdaptorRead(builder, 60_000);
    }

    private void testSocketAdaptorRead(Thread.Builder.OfVirtual builder,
                                       int timeout) throws Exception {
        VThreadRunner.run(builder, () -> {
            try (var connection = new Connection()) {
                SocketChannel sc1 = connection.channel1();
                SocketChannel sc2 = connection.channel2();

                // write to sc1 when currnet thread blocks reading from sc2
                ByteBuffer bb = ByteBuffer.wrap("XXX".getBytes("UTF-8"));
                runAfterParkedAsync(() -> sc1.write(bb));

                // read from sc2 should block
                byte[] array = new byte[100];
                if (timeout > 0)
                    sc2.socket().setSoTimeout(timeout);
                int n = sc2.socket().getInputStream().read(array);
                assertTrue(n > 0);
                assertTrue(array[0] == 'X');
            }
        });
    }

    /**
     * ServerSocketChannel accept, no blocking.
     */
    @ParameterizedTest
    @MethodSource("threadBuilders")
    void testServerSocketChannelAccept1(Thread.Builder.OfVirtual builder) throws Exception {
        VThreadRunner.run(builder, () -> {
            try (var ssc = ServerSocketChannel.open()) {
                ssc.bind(new InetSocketAddress(InetAddress.getLoopbackAddress(), 0));
                var sc1 = SocketChannel.open(ssc.getLocalAddress());
                // accept should not block
                var sc2 = ssc.accept();
                sc1.close();
                sc2.close();
            }
        });
    }

    /**
     * Virtual thread blocks in ServerSocketChannel accept.
     */
    @ParameterizedTest
    @MethodSource("threadBuilders")
    void testServerSocketChannelAccept2(Thread.Builder.OfVirtual builder) throws Exception {
        VThreadRunner.run(builder, () -> {
            try (var ssc = ServerSocketChannel.open()) {
                ssc.bind(new InetSocketAddress(InetAddress.getLoopbackAddress(), 0));
                var sc1 = SocketChannel.open();

                // connect when current thread when it blocks in accept
                runAfterParkedAsync(() -> sc1.connect(ssc.getLocalAddress()));

                // accept should block
                var sc2 = ssc.accept();
                sc1.close();
                sc2.close();
            }
        });
    }

    /**
     * SeverSocketChannel close while virtual thread blocked in accept.
     */
    @ParameterizedTest
    @MethodSource("threadBuilders")
    void testServerSocketChannelAcceptAsyncClose(Thread.Builder.OfVirtual builder) throws Exception {
        VThreadRunner.run(builder, () -> {
            try (var ssc = ServerSocketChannel.open()) {
                InetAddress lh = InetAddress.getLoopbackAddress();
                ssc.bind(new InetSocketAddress(lh, 0));
                runAfterParkedAsync(ssc::close);
                try {
                    SocketChannel sc = ssc.accept();
                    sc.close();
                    fail("connection accepted???");
                } catch (AsynchronousCloseException expected) { }
            }
        });
    }

    /**
     * Virtual thread interrupted while blocked in ServerSocketChannel accept.
     */
    @ParameterizedTest
    @MethodSource("threadBuilders")
    void testServerSocketChannelAcceptInterrupt(Thread.Builder.OfVirtual builder) throws Exception {
        VThreadRunner.run(builder, () -> {
            try (var ssc = ServerSocketChannel.open()) {
                InetAddress lh = InetAddress.getLoopbackAddress();
                ssc.bind(new InetSocketAddress(lh, 0));

                // interrupt current thread when it blocks in accept
                Thread thisThread = Thread.currentThread();
                runAfterParkedAsync(thisThread::interrupt);

                try {
                    SocketChannel sc = ssc.accept();
                    sc.close();
                    fail("connection accepted???");
                } catch (ClosedByInterruptException expected) {
                    assertTrue(Thread.interrupted());
                }
            }
        });
    }

    /**
     * Virtual thread blocks in ServerSocketChannel adaptor accept.
     */
    @ParameterizedTest
    @MethodSource("threadBuilders")
    void testSocketChannelAdaptorAccept1(Thread.Builder.OfVirtual builder) throws Exception {
        testSocketChannelAdaptorAccept(builder, 0);
    }

    /**
     * Virtual thread blocks in ServerSocketChannel adaptor accept with timeout.
     */
    @ParameterizedTest
    @MethodSource("threadBuilders")
    void testSocketChannelAdaptorAccept2(Thread.Builder.OfVirtual builder) throws Exception {
        testSocketChannelAdaptorAccept(builder, 60_000);
    }

    private void testSocketChannelAdaptorAccept(Thread.Builder.OfVirtual builder,
                                                int timeout) throws Exception {
        VThreadRunner.run(builder, () -> {
            try (var ssc = ServerSocketChannel.open()) {
                ssc.bind(new InetSocketAddress(InetAddress.getLoopbackAddress(), 0));
                var sc = SocketChannel.open();

                // interrupt current thread when it blocks in accept
                runAfterParkedAsync(() -> sc.connect(ssc.getLocalAddress()));

                // accept should block
                if (timeout > 0)
                    ssc.socket().setSoTimeout(timeout);
                Socket s = ssc.socket().accept();
                sc.close();
                s.close();
            }
        });
    }

    /**
     * DatagramChannel receive/send, no blocking.
     */
    @ParameterizedTest
    @MethodSource("threadBuilders")
    void testDatagramChannelSendReceive1(Thread.Builder.OfVirtual builder) throws Exception {
        VThreadRunner.run(builder, () -> {
            try (DatagramChannel dc1 = DatagramChannel.open();
                 DatagramChannel dc2 = DatagramChannel.open()) {

                InetAddress lh = InetAddress.getLoopbackAddress();
                dc2.bind(new InetSocketAddress(lh, 0));

                // send should not block
                ByteBuffer bb = ByteBuffer.wrap("XXX".getBytes("UTF-8"));
                int n = dc1.send(bb, dc2.getLocalAddress());
                assertTrue(n > 0);

                // receive should not block
                bb = ByteBuffer.allocate(10);
                dc2.receive(bb);
                assertTrue(bb.get(0) == 'X');
            }
        });
    }

    /**
     * Virtual thread blocks in DatagramChannel receive.
     */
    @ParameterizedTest
    @MethodSource("threadBuilders")
    void testDatagramChannelSendReceive2(Thread.Builder.OfVirtual builder) throws Exception {
        VThreadRunner.run(builder, () -> {
            try (DatagramChannel dc1 = DatagramChannel.open();
                 DatagramChannel dc2 = DatagramChannel.open()) {

                InetAddress lh = InetAddress.getLoopbackAddress();
                dc2.bind(new InetSocketAddress(lh, 0));

                // send from dc1 when current thread blocked in dc2.receive
                ByteBuffer bb1 = ByteBuffer.wrap("XXX".getBytes("UTF-8"));
                runAfterParkedAsync(() -> dc1.send(bb1, dc2.getLocalAddress()));

                // read from dc2 should block
                ByteBuffer bb2 = ByteBuffer.allocate(10);
                dc2.receive(bb2);
                assertTrue(bb2.get(0) == 'X');
            }
        });
    }

    /**
     * DatagramChannel close while virtual thread blocked in receive.
     */
    @ParameterizedTest
    @MethodSource("threadBuilders")
    void testDatagramChannelReceiveAsyncClose(Thread.Builder.OfVirtual builder) throws Exception {
        VThreadRunner.run(builder, () -> {
            try (DatagramChannel dc = DatagramChannel.open()) {
                InetAddress lh = InetAddress.getLoopbackAddress();
                dc.bind(new InetSocketAddress(lh, 0));
                runAfterParkedAsync(dc::close);
                try {
                    dc.receive(ByteBuffer.allocate(100));
                    fail("receive returned");
                } catch (AsynchronousCloseException expected) { }
            }
        });
    }

    /**
     * Virtual thread interrupted while blocked in DatagramChannel receive.
     */
    @ParameterizedTest
    @MethodSource("threadBuilders")
    void testDatagramChannelReceiveInterrupt(Thread.Builder.OfVirtual builder) throws Exception {
        VThreadRunner.run(builder, () -> {
            try (DatagramChannel dc = DatagramChannel.open()) {
                InetAddress lh = InetAddress.getLoopbackAddress();
                dc.bind(new InetSocketAddress(lh, 0));

                // interrupt current thread when it blocks in receive
                Thread thisThread = Thread.currentThread();
                runAfterParkedAsync(thisThread::interrupt);

                try {
                    dc.receive(ByteBuffer.allocate(100));
                    fail("receive returned");
                } catch (ClosedByInterruptException expected) {
                    assertTrue(Thread.interrupted());
                }
            }
        });
    }

    /**
     * Virtual thread blocks in DatagramSocket adaptor receive.
     */
    @ParameterizedTest
    @MethodSource("threadBuilders")
    void testDatagramSocketAdaptorReceive1(Thread.Builder.OfVirtual builder) throws Exception {
        testDatagramSocketAdaptorReceive(builder, 0);
    }

    /**
     * Virtual thread blocks in DatagramSocket adaptor receive with timeout.
     */
    @ParameterizedTest
    @MethodSource("threadBuilders")
    void testDatagramSocketAdaptorReceive2(Thread.Builder.OfVirtual builder) throws Exception {
        testDatagramSocketAdaptorReceive(builder, 60_000);
    }

    private void testDatagramSocketAdaptorReceive(Thread.Builder.OfVirtual builder,
                                                  int timeout) throws Exception {
        VThreadRunner.run(builder, () -> {
            try (DatagramChannel dc1 = DatagramChannel.open();
                 DatagramChannel dc2 = DatagramChannel.open()) {

                InetAddress lh = InetAddress.getLoopbackAddress();
                dc2.bind(new InetSocketAddress(lh, 0));

                // send from dc1 when current thread blocks in dc2 receive
                ByteBuffer bb = ByteBuffer.wrap("XXX".getBytes("UTF-8"));
                runAfterParkedAsync(() -> dc1.send(bb, dc2.getLocalAddress()));

                // receive should block
                byte[] array = new byte[100];
                DatagramPacket p = new DatagramPacket(array, 0, array.length);
                if (timeout > 0)
                    dc2.socket().setSoTimeout(timeout);
                dc2.socket().receive(p);
                assertTrue(p.getLength() == 3 && array[0] == 'X');
            }
        });
    }

    /**
     * DatagramChannel close while virtual thread blocked in adaptor receive.
     */
    @ParameterizedTest
    @MethodSource("threadBuilders")
    void testDatagramSocketAdaptorReceiveAsyncClose1(Thread.Builder.OfVirtual builder) throws Exception {
        testDatagramSocketAdaptorReceiveAsyncClose(builder, 0);
    }

    /**
     * DatagramChannel close while virtual thread blocked in adaptor receive
     * with timeout.
     */
    @ParameterizedTest
    @MethodSource("threadBuilders")
    void testDatagramSocketAdaptorReceiveAsyncClose2(Thread.Builder.OfVirtual builder) throws Exception {
        testDatagramSocketAdaptorReceiveAsyncClose(builder, 60_1000);
    }

    private void testDatagramSocketAdaptorReceiveAsyncClose(Thread.Builder.OfVirtual builder,
                                                            int timeout) throws Exception {
        VThreadRunner.run(builder, () -> {
            try (DatagramChannel dc = DatagramChannel.open()) {
                InetAddress lh = InetAddress.getLoopbackAddress();
                dc.bind(new InetSocketAddress(lh, 0));

                byte[] array = new byte[100];
                DatagramPacket p = new DatagramPacket(array, 0, array.length);
                if (timeout > 0)
                    dc.socket().setSoTimeout(timeout);

                // close channel/socket when current thread blocks in receive
                runAfterParkedAsync(dc::close);

                assertThrows(SocketException.class, () -> dc.socket().receive(p));
            }
        });
    }

    /**
     * Virtual thread interrupted while blocked in DatagramSocket adaptor receive.
     */
    @ParameterizedTest
    @MethodSource("threadBuilders")
    void testDatagramSocketAdaptorReceiveInterrupt1(Thread.Builder.OfVirtual builder) throws Exception {
        testDatagramSocketAdaptorReceiveInterrupt(builder, 0);
    }

    /**
     * Virtual thread interrupted while blocked in DatagramSocket adaptor receive
     * with timeout.
     */
    @ParameterizedTest
    @MethodSource("threadBuilders")
    void testDatagramSocketAdaptorReceiveInterrupt2(Thread.Builder.OfVirtual builder) throws Exception {
        testDatagramSocketAdaptorReceiveInterrupt(builder, 60_1000);
    }

    private void testDatagramSocketAdaptorReceiveInterrupt(Thread.Builder.OfVirtual builder,
                                                           int timeout) throws Exception {
        VThreadRunner.run(builder, () -> {
            try (DatagramChannel dc = DatagramChannel.open()) {
                InetAddress lh = InetAddress.getLoopbackAddress();
                dc.bind(new InetSocketAddress(lh, 0));

                byte[] array = new byte[100];
                DatagramPacket p = new DatagramPacket(array, 0, array.length);
                if (timeout > 0)
                    dc.socket().setSoTimeout(timeout);

                // interrupt current thread when it blocks in receive
                Thread thisThread = Thread.currentThread();
                runAfterParkedAsync(thisThread::interrupt);

                try {
                    dc.socket().receive(p);
                    fail();
                } catch (ClosedByInterruptException expected) {
                    assertTrue(Thread.interrupted());
                }
            }
        });
    }

    /**
     * Pipe read/write, no blocking.
     */
    @ParameterizedTest
    @MethodSource("threadBuilders")
    void testPipeReadWrite1(Thread.Builder.OfVirtual builder) throws Exception {
        VThreadRunner.run(builder, () -> {
            Pipe p = Pipe.open();
            try (Pipe.SinkChannel sink = p.sink();
                 Pipe.SourceChannel source = p.source()) {

                // write should not block
                ByteBuffer bb = ByteBuffer.wrap("XXX".getBytes("UTF-8"));
                int n = sink.write(bb);
                assertTrue(n > 0);

                // read should not block
                bb = ByteBuffer.allocate(10);
                n = source.read(bb);
                assertTrue(n > 0);
                assertTrue(bb.get(0) == 'X');
            }
        });
    }

    /**
     * Virtual thread blocks in Pipe.SourceChannel read.
     */
    @ParameterizedTest
    @MethodSource("threadBuilders")
    void testPipeReadWrite2(Thread.Builder.OfVirtual builder) throws Exception {
        VThreadRunner.run(builder, () -> {
            Pipe p = Pipe.open();
            try (Pipe.SinkChannel sink = p.sink();
                 Pipe.SourceChannel source = p.source()) {

                // write from sink when current thread blocks reading from source
                ByteBuffer bb1 = ByteBuffer.wrap("XXX".getBytes("UTF-8"));
                runAfterParkedAsync(() -> sink.write(bb1));

                // read should block
                ByteBuffer bb2 = ByteBuffer.allocate(10);
                int n = source.read(bb2);
                assertTrue(n > 0);
                assertTrue(bb2.get(0) == 'X');
            }
        });
    }

    /**
     * Virtual thread blocks in Pipe.SinkChannel write.
     */
    @ParameterizedTest
    @MethodSource("threadBuilders")
    void testPipeReadWrite3(Thread.Builder.OfVirtual builder) throws Exception {
        VThreadRunner.run(builder, () -> {
            Pipe p = Pipe.open();
            try (Pipe.SinkChannel sink = p.sink();
                 Pipe.SourceChannel source = p.source()) {

                // read from source to EOF when current thread blocking in write
                Thread reader = runAfterParkedAsync(() -> readToEOF(source));

                // write to sink should block
                ByteBuffer bb = ByteBuffer.allocate(100*1024);
                for (int i=0; i<1000; i++) {
                    int n = sink.write(bb);
                    assertTrue(n > 0);
                    bb.clear();
                }
                sink.close();

                // wait for reader to finish
                reader.join();
            }
        });
    }

    /**
     * Pipe.SourceChannel close while virtual thread blocked in read.
     */
    @ParameterizedTest
    @MethodSource("threadBuilders")
    void testPipeReadAsyncClose(Thread.Builder.OfVirtual builder) throws Exception {
        VThreadRunner.run(builder, () -> {
            Pipe p = Pipe.open();
            try (Pipe.SinkChannel sink = p.sink();
                 Pipe.SourceChannel source = p.source()) {
                runAfterParkedAsync(source::close);
                try {
                    int n = source.read(ByteBuffer.allocate(100));
                    fail("read returned " + n);
                } catch (AsynchronousCloseException expected) { }
            }
        });
    }

    /**
     * Virtual thread interrupted while blocked in Pipe.SourceChannel read.
     */
    @ParameterizedTest
    @MethodSource("threadBuilders")
    void testPipeReadInterrupt(Thread.Builder.OfVirtual builder) throws Exception {
        VThreadRunner.run(builder, () -> {
            Pipe p = Pipe.open();
            try (Pipe.SinkChannel sink = p.sink();
                 Pipe.SourceChannel source = p.source()) {

                // interrupt current thread when it blocks reading from source
                Thread thisThread = Thread.currentThread();
                runAfterParkedAsync(thisThread::interrupt);

                try {
                    int n = source.read(ByteBuffer.allocate(100));
                    fail("read returned " + n);
                } catch (ClosedByInterruptException expected) {
                    assertTrue(Thread.interrupted());
                }
            }
        });
    }

    /**
     * Pipe.SinkChannel close while virtual thread blocked in write.
     */
<<<<<<< HEAD
    @ParameterizedTest
    @MethodSource("threadBuilders")
    void testPipeWriteAsyncClose(Thread.Builder.OfVirtual builder) throws Exception {
        VThreadRunner.run(builder, () -> {
            boolean done = false;
            int attempts = 0;
            while (!done && attempts++ < 10) {
=======
    @Test
    void testPipeWriteAsyncClose() throws Exception {
        VThreadRunner.run(() -> {
            boolean done = false;
            while (!done) {
>>>>>>> f0498c2a
                Pipe p = Pipe.open();
                try (Pipe.SinkChannel sink = p.sink();
                     Pipe.SourceChannel source = p.source()) {

                    // close sink when current thread blocks in write
                    runAfterParkedAsync(sink::close, true);

                    // write until channel is closed
                    try {
                        ByteBuffer bb = ByteBuffer.allocate(100*1024);
                        for (;;) {
                            int n = sink.write(bb);
                            assertTrue(n > 0);
                            bb.clear();
                        }
                    } catch (AsynchronousCloseException e) {
                        // closed when blocked in write
                        done = true;
                    } catch (ClosedChannelException e) {
                        // closed but not blocked in write, need to retry test
                        System.err.format("%s, need to retry!%n", e);
                    }
                }
            }
        });
    }

    /**
     * Virtual thread interrupted while blocked in Pipe.SinkChannel write.
     */
<<<<<<< HEAD
    @ParameterizedTest
    @MethodSource("threadBuilders")
    void testPipeWriteInterrupt(Thread.Builder.OfVirtual builder) throws Exception {
        VThreadRunner.run(builder, () -> {
            boolean done = false;
            int attempts = 0;
            while (!done && attempts++ < 10) {
=======
    @Test
    void testPipeWriteInterrupt() throws Exception {
        VThreadRunner.run(() -> {
            boolean done = false;
            while (!done) {
>>>>>>> f0498c2a
                Pipe p = Pipe.open();
                try (Pipe.SinkChannel sink = p.sink();
                     Pipe.SourceChannel source = p.source()) {

                    // interrupt current thread when it blocks in write
                    Thread thisThread = Thread.currentThread();
                    runAfterParkedAsync(thisThread::interrupt, true);

                    // write until channel is closed
                    try {
                        ByteBuffer bb = ByteBuffer.allocate(100*1024);
                        for (;;) {
                            int n = sink.write(bb);
                            assertTrue(n > 0);
                            bb.clear();
                        }
                    } catch (ClosedByInterruptException expected) {
                        // closed when blocked in write
                        assertTrue(Thread.interrupted());
                        done = true;
                    } catch (ClosedChannelException e) {
                        // closed but not blocked in write, need to retry test
                        System.err.format("%s, need to retry!%n", e);
                    }
                }
            }
        });
    }

    /**
     * Creates a loopback connection
     */
    static class Connection implements Closeable {
        private final SocketChannel sc1;
        private final SocketChannel sc2;
        Connection() throws IOException {
            var lh = InetAddress.getLoopbackAddress();
            try (var listener = ServerSocketChannel.open()) {
                listener.bind(new InetSocketAddress(lh, 0));
                SocketChannel sc1 = SocketChannel.open();
                SocketChannel sc2 = null;
                try {
                    sc1.socket().connect(listener.getLocalAddress());
                    sc2 = listener.accept();
                } catch (IOException ioe) {
                    sc1.close();
                    throw ioe;
                }
                this.sc1 = sc1;
                this.sc2 = sc2;
            }
        }
        SocketChannel channel1() {
            return sc1;
        }
        SocketChannel channel2() {
            return sc2;
        }
        @Override
        public void close() throws IOException {
            sc1.close();
            sc2.close();
        }
    }

    /**
     * Read from a channel until all bytes have been read or an I/O error occurs.
     */
    static void readToEOF(ReadableByteChannel rbc) throws IOException {
        ByteBuffer bb = ByteBuffer.allocate(16*1024);
        int n;
        while ((n = rbc.read(bb)) > 0) {
            bb.clear();
        }
    }

    @FunctionalInterface
    interface ThrowingRunnable {
        void run() throws Exception;
    }

    /**
     * Runs the given task asynchronously after the current virtual thread parks.
     * @param writing if the thread will block in write
     * @return the thread started to run the task
     */
    private static Thread runAfterParkedAsync(ThrowingRunnable task, boolean writing) {
        Thread target = Thread.currentThread();
        if (!target.isVirtual())
            throw new WrongThreadException();
        return Thread.ofPlatform().daemon().start(() -> {
            try {
                // wait for target thread to park
                while (!isWaiting(target)) {
                    Thread.sleep(20);
                }

                // if the target thread is parked in write then we nudge it a few times
                // to avoid wakeup with some bytes written
                if (writing) {
                    for (int i = 0; i < 3; i++) {
                        LockSupport.unpark(target);
                        while (!isWaiting(target)) {
                            Thread.sleep(20);
                        }
                    }
                }

                task.run();

            } catch (Exception e) {
                e.printStackTrace();
            }
        });
    }

    private static Thread runAfterParkedAsync(ThrowingRunnable task) {
        return runAfterParkedAsync(task, false);
    }

    /**
     * Return true if the given Thread is parked.
     */
    private static boolean isWaiting(Thread target) {
        Thread.State state = target.getState();
        assertNotEquals(Thread.State.TERMINATED, state);
        return (state == Thread.State.WAITING || state == Thread.State.TIMED_WAITING);
    }
}<|MERGE_RESOLUTION|>--- conflicted
+++ resolved
@@ -39,7 +39,6 @@
  */
 
 /*
-<<<<<<< HEAD
  * @test id=io_uring
  * @requires os.family == "linux"
  * @library /test/lib
@@ -50,8 +49,6 @@
  */
 
 /*
-=======
->>>>>>> f0498c2a
  * @test id=no-vmcontinuations
  * @requires vm.continuations
  * @library /test/lib
@@ -76,14 +73,11 @@
 import java.nio.channels.ServerSocketChannel;
 import java.nio.channels.SocketChannel;
 import java.nio.channels.WritableByteChannel;
-<<<<<<< HEAD
 import java.util.concurrent.ExecutorService;
 import java.util.concurrent.Executors;
 import java.util.concurrent.ThreadFactory;
+import java.util.concurrent.locks.LockSupport;
 import java.util.stream.Stream;
-=======
-import java.util.concurrent.locks.LockSupport;
->>>>>>> f0498c2a
 
 import jdk.test.lib.thread.VThreadRunner;
 import jdk.test.lib.thread.VThreadScheduler;
@@ -214,16 +208,10 @@
     /**
      * SocketChannel shutdownInput while virtual thread blocked in read.
      */
-<<<<<<< HEAD
     @ParameterizedTest
     @MethodSource("threadBuilders")
     void testSocketChannelReadAsyncShutdownInput(Thread.Builder.OfVirtual builder) throws Exception {
         VThreadRunner.run(builder, () -> {
-=======
-    @Test
-    void testSocketChannelReadAsyncShutdownInput() throws Exception {
-        VThreadRunner.run(() -> {
->>>>>>> f0498c2a
             try (var connection = new Connection()) {
                 SocketChannel sc = connection.channel1();
                 runAfterParkedAsync(sc::shutdownInput);
@@ -261,21 +249,12 @@
     /**
      * SocketChannel close while virtual thread blocked in write.
      */
-<<<<<<< HEAD
     @ParameterizedTest
     @MethodSource("threadBuilders")
     void testSocketChannelWriteAsyncClose(Thread.Builder.OfVirtual builder) throws Exception {
         VThreadRunner.run(builder, () -> {
-            boolean done = false;
-            int attempts = 0;
-            while (!done && attempts++ < 10) {
-=======
-    @Test
-    void testSocketChannelWriteAsyncClose() throws Exception {
-        VThreadRunner.run(() -> {
             boolean done = false;
             while (!done) {
->>>>>>> f0498c2a
                 try (var connection = new Connection()) {
                     SocketChannel sc = connection.channel1();
 
@@ -302,13 +281,13 @@
         });
     }
 
-
     /**
      * SocketChannel shutdownOutput while virtual thread blocked in write.
      */
-    @Test
-    void testSocketChannelWriteAsyncShutdownOutput() throws Exception {
-        VThreadRunner.run(() -> {
+    @ParameterizedTest
+    @MethodSource("threadBuilders")
+    void testSocketChannelWriteAsyncShutdownOutput(Thread.Builder.OfVirtual builder) throws Exception {
+        VThreadRunner.run(builder, () -> {
             try (var connection = new Connection()) {
                 SocketChannel sc = connection.channel1();
 
@@ -329,52 +308,15 @@
         });
     }
 
-
-    /**
-     * SocketChannel shutdownOutput while virtual thread blocked in write.
-     */
-    @ParameterizedTest
-    @MethodSource("threadBuilders")
-    void testSocketChannelWriteAsyncShutdownOutput(Thread.Builder.OfVirtual builder) throws Exception {
-        VThreadRunner.run(builder, () -> {
-            try (var connection = new Connection()) {
-                SocketChannel sc = connection.channel1();
-
-                // shutdown output when current thread blocks in write
-                runAfterParkedAsync(sc::shutdownOutput);
-                try {
-                    ByteBuffer bb = ByteBuffer.allocate(100*1024);
-                    for (;;) {
-                        int n = sc.write(bb);
-                        assertTrue(n > 0);
-                        bb.clear();
-                    }
-                } catch (ClosedChannelException e) {
-                    // expected
-                }
-                assertTrue(sc.isOpen());
-            }
-        });
-    }
-
     /**
      * Virtual thread interrupted while blocked in SocketChannel write.
      */
-<<<<<<< HEAD
     @ParameterizedTest
     @MethodSource("threadBuilders")
     void testSocketChannelWriteInterrupt(Thread.Builder.OfVirtual builder) throws Exception {
         VThreadRunner.run(builder, () -> {
-            boolean done = false;
-            int attempts = 0;
-            while (!done && attempts++ < 10) {
-=======
-    @Test
-    void testSocketChannelWriteInterrupt() throws Exception {
-        VThreadRunner.run(() -> {
             boolean done = false;
             while (!done) {
->>>>>>> f0498c2a
                 try (var connection = new Connection()) {
                     SocketChannel sc = connection.channel1();
 
@@ -913,21 +855,12 @@
     /**
      * Pipe.SinkChannel close while virtual thread blocked in write.
      */
-<<<<<<< HEAD
     @ParameterizedTest
     @MethodSource("threadBuilders")
     void testPipeWriteAsyncClose(Thread.Builder.OfVirtual builder) throws Exception {
         VThreadRunner.run(builder, () -> {
-            boolean done = false;
-            int attempts = 0;
-            while (!done && attempts++ < 10) {
-=======
-    @Test
-    void testPipeWriteAsyncClose() throws Exception {
-        VThreadRunner.run(() -> {
             boolean done = false;
             while (!done) {
->>>>>>> f0498c2a
                 Pipe p = Pipe.open();
                 try (Pipe.SinkChannel sink = p.sink();
                      Pipe.SourceChannel source = p.source()) {
@@ -958,21 +891,12 @@
     /**
      * Virtual thread interrupted while blocked in Pipe.SinkChannel write.
      */
-<<<<<<< HEAD
     @ParameterizedTest
     @MethodSource("threadBuilders")
     void testPipeWriteInterrupt(Thread.Builder.OfVirtual builder) throws Exception {
         VThreadRunner.run(builder, () -> {
-            boolean done = false;
-            int attempts = 0;
-            while (!done && attempts++ < 10) {
-=======
-    @Test
-    void testPipeWriteInterrupt() throws Exception {
-        VThreadRunner.run(() -> {
             boolean done = false;
             while (!done) {
->>>>>>> f0498c2a
                 Pipe p = Pipe.open();
                 try (Pipe.SinkChannel sink = p.sink();
                      Pipe.SourceChannel source = p.source()) {

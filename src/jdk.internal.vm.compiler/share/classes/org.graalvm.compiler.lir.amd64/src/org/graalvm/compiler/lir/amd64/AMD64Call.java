/*
 * Copyright (c) 2011, 2020, Oracle and/or its affiliates. All rights reserved.
 * DO NOT ALTER OR REMOVE COPYRIGHT NOTICES OR THIS FILE HEADER.
 *
 * This code is free software; you can redistribute it and/or modify it
 * under the terms of the GNU General Public License version 2 only, as
 * published by the Free Software Foundation.
 *
 * This code is distributed in the hope that it will be useful, but WITHOUT
 * ANY WARRANTY; without even the implied warranty of MERCHANTABILITY or
 * FITNESS FOR A PARTICULAR PURPOSE.  See the GNU General Public License
 * version 2 for more details (a copy is included in the LICENSE file that
 * accompanied this code).
 *
 * You should have received a copy of the GNU General Public License version
 * 2 along with this work; if not, write to the Free Software Foundation,
 * Inc., 51 Franklin St, Fifth Floor, Boston, MA 02110-1301 USA.
 *
 * Please contact Oracle, 500 Oracle Parkway, Redwood Shores, CA 94065 USA
 * or visit www.oracle.com if you need additional information or have any
 * questions.
 */


package org.graalvm.compiler.lir.amd64;

import static jdk.vm.ci.code.ValueUtil.asRegister;
import static jdk.vm.ci.code.ValueUtil.isRegister;
import static org.graalvm.compiler.core.common.GraalOptions.GeneratePIC;
import static org.graalvm.compiler.lir.LIRInstruction.OperandFlag.ILLEGAL;
import static org.graalvm.compiler.lir.LIRInstruction.OperandFlag.REG;
import static org.graalvm.compiler.lir.LIRInstruction.OperandFlag.STACK;
import static org.graalvm.compiler.lir.LIRValueUtil.differentRegisters;

import org.graalvm.compiler.asm.amd64.AMD64MacroAssembler;
import org.graalvm.compiler.core.common.LIRKind;
import org.graalvm.compiler.core.common.spi.ForeignCallLinkage;
import org.graalvm.compiler.lir.LIRFrameState;
import org.graalvm.compiler.lir.LIRInstructionClass;
import org.graalvm.compiler.lir.Opcode;
import org.graalvm.compiler.lir.asm.CompilationResultBuilder;
import org.graalvm.compiler.lir.gen.DiagnosticLIRGeneratorTool.ZapRegistersAfterInstruction;

import jdk.vm.ci.amd64.AMD64;
import jdk.vm.ci.amd64.AMD64Kind;
import jdk.vm.ci.code.Register;
import jdk.vm.ci.code.RegisterValue;
import jdk.vm.ci.meta.AllocatableValue;
import jdk.vm.ci.meta.InvokeTarget;
import jdk.vm.ci.meta.ResolvedJavaMethod;
import jdk.vm.ci.meta.Value;

public class AMD64Call {

    public abstract static class CallOp extends AMD64LIRInstruction {
        public static final LIRInstructionClass<CallOp> TYPE = LIRInstructionClass.create(CallOp.class);

        @Def({REG, ILLEGAL}) protected Value result;
        @Use({REG, STACK}) protected Value[] parameters;
        @Temp({REG, STACK}) protected Value[] temps;
        @State protected LIRFrameState state;

        protected CallOp(LIRInstructionClass<? extends CallOp> c, Value result, Value[] parameters, Value[] temps, LIRFrameState state) {
            super(c);
            this.result = result;
            this.parameters = parameters;
            this.state = state;
            this.temps = addStackSlotsToTemporaries(parameters, temps);
            assert temps != null;
        }

        @Override
        public boolean destroysCallerSavedRegisters() {
            return true;
        }
    }

    public abstract static class MethodCallOp extends CallOp {
        public static final LIRInstructionClass<MethodCallOp> TYPE = LIRInstructionClass.create(MethodCallOp.class);

        protected final ResolvedJavaMethod callTarget;

        protected MethodCallOp(LIRInstructionClass<? extends MethodCallOp> c, ResolvedJavaMethod callTarget, Value result, Value[] parameters, Value[] temps, LIRFrameState state) {
            super(c, result, parameters, temps, state);
            this.callTarget = callTarget;
        }

    }

    @Opcode("CALL_DIRECT")
    public static class DirectCallOp extends MethodCallOp {
        public static final LIRInstructionClass<DirectCallOp> TYPE = LIRInstructionClass.create(DirectCallOp.class);

        public DirectCallOp(ResolvedJavaMethod callTarget, Value result, Value[] parameters, Value[] temps, LIRFrameState state) {
            this(TYPE, callTarget, result, parameters, temps, state);
        }

        protected DirectCallOp(LIRInstructionClass<? extends DirectCallOp> c, ResolvedJavaMethod callTarget, Value result, Value[] parameters, Value[] temps, LIRFrameState state) {
            super(c, callTarget, result, parameters, temps, state);
        }

        @Override
        public void emitCode(CompilationResultBuilder crb, AMD64MacroAssembler masm) {
            directCall(crb, masm, callTarget, null, true, state);
        }

        public void emitCall(CompilationResultBuilder crb, AMD64MacroAssembler masm) {
            directCall(crb, masm, callTarget, null, true, state);
        }
    }

    @Opcode("CALL_INDIRECT")
    public static class IndirectCallOp extends MethodCallOp {
        public static final LIRInstructionClass<IndirectCallOp> TYPE = LIRInstructionClass.create(IndirectCallOp.class);

        @Use({REG}) protected Value targetAddress;

        public IndirectCallOp(ResolvedJavaMethod callTarget, Value result, Value[] parameters, Value[] temps, Value targetAddress, LIRFrameState state) {
            this(TYPE, callTarget, result, parameters, temps, targetAddress, state);
        }

        protected IndirectCallOp(LIRInstructionClass<? extends IndirectCallOp> c, ResolvedJavaMethod callTarget, Value result, Value[] parameters, Value[] temps, Value targetAddress,
                        LIRFrameState state) {
            super(c, callTarget, result, parameters, temps, state);
            this.targetAddress = targetAddress;
        }

        @Override
        public void emitCode(CompilationResultBuilder crb, AMD64MacroAssembler masm) {
            indirectCall(crb, masm, asRegister(targetAddress), callTarget, state);
        }

        @Override
        public void verify() {
            super.verify();
            assert isRegister(targetAddress) : "The current register allocator cannot handle variables to be used at call sites, it must be in a fixed register for now";
        }
    }

    public abstract static class ForeignCallOp extends CallOp implements ZapRegistersAfterInstruction {
        public static final LIRInstructionClass<ForeignCallOp> TYPE = LIRInstructionClass.create(ForeignCallOp.class);

        protected final ForeignCallLinkage callTarget;

        public ForeignCallOp(LIRInstructionClass<? extends ForeignCallOp> c, ForeignCallLinkage callTarget, Value result, Value[] parameters, Value[] temps, LIRFrameState state) {
            super(c, result, parameters, temps, state);
            this.callTarget = callTarget;
        }

        @Override
        public boolean destroysCallerSavedRegisters() {
            return callTarget.destroysRegisters();
        }

        @Override
        public boolean needsClearUpperVectorRegisters() {
            return callTarget.needsClearUpperVectorRegisters();
        }
    }

    @Opcode("NEAR_FOREIGN_CALL")
    public static final class DirectNearForeignCallOp extends ForeignCallOp {
        public static final LIRInstructionClass<DirectNearForeignCallOp> TYPE = LIRInstructionClass.create(DirectNearForeignCallOp.class);

        public DirectNearForeignCallOp(ForeignCallLinkage linkage, Value result, Value[] parameters, Value[] temps, LIRFrameState state) {
            super(TYPE, linkage, result, parameters, temps, state);
        }

        @Override
        public void emitCode(CompilationResultBuilder crb, AMD64MacroAssembler masm) {
            directCall(crb, masm, callTarget, null, false, state);
        }
    }

    @Opcode("FAR_FOREIGN_CALL")
    public static final class DirectFarForeignCallOp extends ForeignCallOp {
        public static final LIRInstructionClass<DirectFarForeignCallOp> TYPE = LIRInstructionClass.create(DirectFarForeignCallOp.class);

        @Temp({REG}) protected AllocatableValue callTemp;

        public DirectFarForeignCallOp(ForeignCallLinkage callTarget, Value result, Value[] parameters, Value[] temps, LIRFrameState state) {
            super(TYPE, callTarget, result, parameters, temps, state);
            /*
             * The register allocator does not support virtual registers that are used at the call
             * site, so use a fixed register.
             */
            callTemp = AMD64.rax.asValue(LIRKind.value(AMD64Kind.QWORD));
            assert differentRegisters(parameters, callTemp);
        }

        @Override
        public void emitCode(CompilationResultBuilder crb, AMD64MacroAssembler masm) {
            directCall(crb, masm, callTarget, ((RegisterValue) callTemp).getRegister(), false, state);
        }
    }

    public static void directCall(CompilationResultBuilder crb, AMD64MacroAssembler masm, InvokeTarget callTarget, Register scratch, boolean align, LIRFrameState info) {
        int before;
        if (scratch != null && !GeneratePIC.getValue(crb.getOptions())) {
            assert !align;
            // offset might not fit a 32-bit immediate, generate an
            // indirect call with a 64-bit immediate
            // This is an implicit contract between the backend and the jvmci code installer. The
            // latter expects a mov instruction immediately preceding a call instruction. The jcc
            // erratum padding should be inserted before the mov instruction.
            before = masm.directCall(0L, scratch);
        } else {
            before = masm.directCall(align, crb.target.arch.getMachineCodeCallDisplacementOffset(), crb.target.wordSize);
        }
        int after = masm.position();
        crb.recordDirectCall(before, after, callTarget, info);
        crb.recordExceptionHandlers(after, info);
<<<<<<< HEAD
        masm.nop(8);
        return callPCOffset;
    }

    protected static void emitAlignmentForDirectCall(CompilationResultBuilder crb, AMD64MacroAssembler masm) {
        // make sure that the displacement word of the call ends up word aligned
        int offset = masm.position();
        offset += crb.target.arch.getMachineCodeCallDisplacementOffset();
        int modulus = crb.target.wordSize;
        if (offset % modulus != 0) {
            masm.nop(modulus - offset % modulus);
        }
=======
        masm.ensureUniquePC();
>>>>>>> 257de28b
    }

    public static void directJmp(CompilationResultBuilder crb, AMD64MacroAssembler masm, InvokeTarget target, Register scratch) {
        int before;
        if (scratch != null && !GeneratePIC.getValue(crb.getOptions())) {
            // offset might not fit a 32-bit immediate, generate an
            // indirect call with a 64-bit immediate
            before = masm.directJmp(0L, scratch);
        } else {
            before = masm.jmp(0, true);
        }
        recordDirectCall(crb, masm, target, before);
    }

    public static void recordDirectCall(CompilationResultBuilder crb, AMD64MacroAssembler masm, InvokeTarget target, int before) {
        crb.recordDirectCall(before, masm.position(), target, null);
        masm.ensureUniquePC();
    }

    public static void indirectCall(CompilationResultBuilder crb, AMD64MacroAssembler masm, Register dst, InvokeTarget callTarget, LIRFrameState info) {
        int before = masm.indirectCall(dst);
        int after = masm.position();
        crb.recordIndirectCall(before, after, callTarget, info);
        crb.recordExceptionHandlers(after, info);
<<<<<<< HEAD
        masm.nop(8);
        return before;
=======
        masm.ensureUniquePC();
>>>>>>> 257de28b
    }

}<|MERGE_RESOLUTION|>--- conflicted
+++ resolved
@@ -210,22 +210,7 @@
         int after = masm.position();
         crb.recordDirectCall(before, after, callTarget, info);
         crb.recordExceptionHandlers(after, info);
-<<<<<<< HEAD
         masm.nop(8);
-        return callPCOffset;
-    }
-
-    protected static void emitAlignmentForDirectCall(CompilationResultBuilder crb, AMD64MacroAssembler masm) {
-        // make sure that the displacement word of the call ends up word aligned
-        int offset = masm.position();
-        offset += crb.target.arch.getMachineCodeCallDisplacementOffset();
-        int modulus = crb.target.wordSize;
-        if (offset % modulus != 0) {
-            masm.nop(modulus - offset % modulus);
-        }
-=======
-        masm.ensureUniquePC();
->>>>>>> 257de28b
     }
 
     public static void directJmp(CompilationResultBuilder crb, AMD64MacroAssembler masm, InvokeTarget target, Register scratch) {
@@ -250,12 +235,7 @@
         int after = masm.position();
         crb.recordIndirectCall(before, after, callTarget, info);
         crb.recordExceptionHandlers(after, info);
-<<<<<<< HEAD
         masm.nop(8);
-        return before;
-=======
-        masm.ensureUniquePC();
->>>>>>> 257de28b
     }
 
 }
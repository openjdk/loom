/*
 * Copyright (c) 2014, 2022, Oracle and/or its affiliates. All rights reserved.
 * DO NOT ALTER OR REMOVE COPYRIGHT NOTICES OR THIS FILE HEADER.
 *
 * This code is free software; you can redistribute it and/or modify it
 * under the terms of the GNU General Public License version 2 only, as
 * published by the Free Software Foundation.  Oracle designates this
 * particular file as subject to the "Classpath" exception as provided
 * by Oracle in the LICENSE file that accompanied this code.
 *
 * This code is distributed in the hope that it will be useful, but WITHOUT
 * ANY WARRANTY; without even the implied warranty of MERCHANTABILITY or
 * FITNESS FOR A PARTICULAR PURPOSE.  See the GNU General Public License
 * version 2 for more details (a copy is included in the LICENSE file that
 * accompanied this code).
 *
 * You should have received a copy of the GNU General Public License version
 * 2 along with this work; if not, write to the Free Software Foundation,
 * Inc., 51 Franklin St, Fifth Floor, Boston, MA 02110-1301 USA.
 *
 * Please contact Oracle, 500 Oracle Parkway, Redwood Shores, CA 94065 USA
 * or visit www.oracle.com if you need additional information or have any
 * questions.
 */

/**
 * Defines the foundational APIs of the Java SE Platform.
 *
 * <dl class="notes">
 * <dt>Providers:</dt>
 * <dd> The JDK implementation of this module provides an implementation of
 *      the {@index jrt jrt} {@linkplain java.nio.file.spi.FileSystemProvider
 *      file system provider} to enumerate and read the class and resource
 *      files in a run-time image.
 *      The jrt file system can be created by calling
 *      {@link java.nio.file.FileSystems#newFileSystem
 *      FileSystems.newFileSystem(URI.create("jrt:/"))}.
 *      </dd>
 * </dl>
 *
 * @toolGuide java java launcher
 * @toolGuide keytool
 *
 * @provides java.nio.file.spi.FileSystemProvider
 *
 * @uses java.lang.System.LoggerFinder
 * @uses java.net.ContentHandlerFactory
 * @uses java.net.spi.URLStreamHandlerProvider
 * @uses java.nio.channels.spi.AsynchronousChannelProvider
 * @uses java.nio.channels.spi.SelectorProvider
 * @uses java.nio.charset.spi.CharsetProvider
 * @uses java.nio.file.spi.FileSystemProvider
 * @uses java.nio.file.spi.FileTypeDetector
 * @uses java.security.Provider
 * @uses java.text.spi.BreakIteratorProvider
 * @uses java.text.spi.CollatorProvider
 * @uses java.text.spi.DateFormatProvider
 * @uses java.text.spi.DateFormatSymbolsProvider
 * @uses java.text.spi.DecimalFormatSymbolsProvider
 * @uses java.text.spi.NumberFormatProvider
 * @uses java.time.chrono.AbstractChronology
 * @uses java.time.chrono.Chronology
 * @uses java.time.zone.ZoneRulesProvider
 * @uses java.util.spi.CalendarDataProvider
 * @uses java.util.spi.CalendarNameProvider
 * @uses java.util.spi.CurrencyNameProvider
 * @uses java.util.spi.LocaleNameProvider
 * @uses java.util.spi.ResourceBundleControlProvider
 * @uses java.util.spi.ResourceBundleProvider
 * @uses java.util.spi.TimeZoneNameProvider
 * @uses java.util.spi.ToolProvider
 * @uses javax.security.auth.spi.LoginModule
 *
 * @moduleGraph
 * @since 9
 */
module java.base {

    exports java.io;
    exports java.lang;
    exports java.lang.annotation;
    exports java.lang.constant;
    exports java.lang.foreign;
    exports java.lang.invoke;
    exports java.lang.module;
    exports java.lang.ref;
    exports java.lang.reflect;
    exports java.lang.runtime;
    exports java.math;
    exports java.net;
    exports java.net.spi;
    exports java.nio;
    exports java.nio.channels;
    exports java.nio.channels.spi;
    exports java.nio.charset;
    exports java.nio.charset.spi;
    exports java.nio.file;
    exports java.nio.file.attribute;
    exports java.nio.file.spi;
    exports java.security;
    exports java.security.cert;
    exports java.security.interfaces;
    exports java.security.spec;
    exports java.text;
    exports java.text.spi;
    exports java.time;
    exports java.time.chrono;
    exports java.time.format;
    exports java.time.temporal;
    exports java.time.zone;
    exports java.util;
    exports java.util.concurrent;
    exports java.util.concurrent.atomic;
    exports java.util.concurrent.locks;
    exports java.util.function;
    exports java.util.jar;
    exports java.util.random;
    exports java.util.regex;
    exports java.util.spi;
    exports java.util.stream;
    exports java.util.zip;
    exports javax.crypto;
    exports javax.crypto.interfaces;
    exports javax.crypto.spec;
    exports javax.net;
    exports javax.net.ssl;
    exports javax.security.auth;
    exports javax.security.auth.callback;
    exports javax.security.auth.login;
    exports javax.security.auth.spi;
    exports javax.security.auth.x500;
    exports javax.security.cert;


    // additional qualified exports may be inserted at build time
    // see make/gensrc/GenModuleInfo.gmk

    exports com.sun.crypto.provider to
        jdk.crypto.cryptoki;
    exports sun.invoke.util to
        jdk.compiler;
    exports com.sun.security.ntlm to
        java.security.sasl;
    exports jdk.internal.javac to
        java.compiler,
        jdk.compiler,
        jdk.jdi,
        jdk.jfr,
        jdk.jshell,
        jdk.management;
    exports jdk.internal.access to
        java.desktop,
        java.logging,
        java.management,
        java.naming,
        java.rmi,
        jdk.charsets,
        jdk.jartool,
        jdk.jlink,
<<<<<<< HEAD
        jdk.net,
        jdk.incubator.concurrent,
        jdk.incubator.foreign;
    exports jdk.internal.access.foreign to
        jdk.incubator.foreign;
=======
        jdk.net;
>>>>>>> ee45a0ac
    exports jdk.internal.event to
        jdk.jfr;
    exports jdk.internal.jimage to
        jdk.jlink;
    exports jdk.internal.jimage.decompressor to
        jdk.jlink;
    exports jdk.internal.loader to
        java.instrument,
        java.logging,
        java.naming;
    exports jdk.internal.jmod to
        jdk.compiler,
        jdk.jlink;
    exports jdk.internal.logger to
        java.logging;
    exports jdk.internal.org.objectweb.asm to
        jdk.jartool,
        jdk.jfr,
        jdk.jlink;
    exports jdk.internal.org.objectweb.asm.tree to
        jdk.jfr,
        jdk.jlink;
    exports jdk.internal.org.objectweb.asm.util to
        jdk.jfr;
    exports jdk.internal.org.objectweb.asm.commons to
        jdk.jfr;
    exports jdk.internal.org.xml.sax to
        jdk.jfr;
    exports jdk.internal.org.xml.sax.helpers to
        jdk.jfr;
    exports jdk.internal.misc to
        java.desktop,
        java.logging,
        java.management,
        java.naming,
        java.net.http,
        java.rmi,
        java.security.jgss,
        jdk.attach,
        jdk.charsets,
        jdk.compiler,
        jdk.crypto.cryptoki,
        jdk.incubator.vector,
        jdk.jfr,
        jdk.jshell,
        jdk.nio.mapmode,
        jdk.unsupported,
<<<<<<< HEAD
        jdk.internal.vm.ci,
        jdk.incubator.concurrent,
        jdk.incubator.foreign;
=======
        jdk.internal.vm.ci;
>>>>>>> ee45a0ac
    exports jdk.internal.module to
        java.instrument,
        java.management.rmi,
        jdk.jartool,
        jdk.jfr,
        jdk.jlink,
        jdk.jpackage;
    exports jdk.internal.perf to
        java.management,
        jdk.management.agent,
        jdk.internal.jvmstat;
    exports jdk.internal.platform to
        jdk.management,
        jdk.jfr;
    exports jdk.internal.ref to
        java.desktop;
    exports jdk.internal.reflect to
        java.logging,
        java.sql,
        java.sql.rowset,
        jdk.dynalink,
        jdk.internal.vm.ci,
        jdk.unsupported;
    exports jdk.internal.vm to
        java.management,
        jdk.incubator.concurrent,
        jdk.internal.jvmstat,
        jdk.management,
        jdk.management.agent;
    exports jdk.internal.vm.annotation to
        java.instrument,
        jdk.internal.vm.ci,
        jdk.incubator.concurrent,
        jdk.incubator.vector,
        jdk.jfr,
        jdk.unsupported;
    exports jdk.internal.vm.vector to
        jdk.incubator.vector;
    exports jdk.internal.util.jar to
        jdk.jartool;
    exports jdk.internal.util.xml to
        jdk.jfr;
    exports jdk.internal.util.xml.impl to
        jdk.jfr;
    exports jdk.internal.util.random to
        jdk.random;
    exports sun.net to
        java.net.http,
        jdk.naming.dns;
    exports sun.net.ext to
        jdk.net;
    exports sun.net.dns to
        java.security.jgss,
        jdk.naming.dns;
    exports sun.net.util to
        java.desktop,
        java.net.http,
        jdk.jconsole,
        jdk.sctp;
    exports sun.net.www to
        java.net.http,
        jdk.jartool;
    exports sun.net.www.protocol.http to
        java.security.jgss;
    exports sun.nio.ch to
        java.management,
        jdk.crypto.cryptoki,
        jdk.net,
        jdk.sctp;
    exports sun.nio.cs to
        jdk.charsets;
    exports sun.nio.fs to
        jdk.net;
    exports sun.reflect.annotation to
        jdk.compiler;
    exports sun.reflect.generics.reflectiveObjects to
        java.desktop;
    exports sun.reflect.misc to
        java.desktop,
        java.datatransfer,
        java.management,
        java.management.rmi,
        java.rmi,
        java.sql.rowset;
    exports sun.security.action to
        java.desktop,
        java.security.jgss,
<<<<<<< HEAD
        jdk.crypto.ec,
        jdk.incubator.concurrent,
        jdk.incubator.foreign;
=======
        jdk.crypto.ec;
>>>>>>> ee45a0ac
    exports sun.security.internal.interfaces to
        jdk.crypto.cryptoki;
    exports sun.security.internal.spec to
        jdk.crypto.cryptoki;
    exports sun.security.jca to
        java.smartcardio,
        jdk.crypto.ec,
        jdk.crypto.cryptoki,
        jdk.naming.dns;
    exports sun.security.pkcs to
        jdk.crypto.ec,
        jdk.jartool;
    exports sun.security.provider to
        java.rmi,
        java.security.jgss,
        jdk.crypto.cryptoki,
        jdk.crypto.ec,
        jdk.security.auth;
    exports sun.security.provider.certpath to
        java.naming,
        jdk.jartool;
    exports sun.security.rsa to
        jdk.crypto.cryptoki;
    exports sun.security.timestamp to
        jdk.jartool;
    exports sun.security.tools to
        jdk.jartool;
    exports sun.security.util to
        java.desktop,
        java.naming,
        java.rmi,
        java.security.jgss,
        java.security.sasl,
        java.smartcardio,
        java.xml.crypto,
        jdk.crypto.ec,
        jdk.crypto.cryptoki,
        jdk.jartool,
        jdk.security.auth,
        jdk.security.jgss;
    exports sun.security.util.math to
        jdk.crypto.ec;
    exports sun.security.util.math.intpoly to
        jdk.crypto.ec;
    exports sun.security.x509 to
        jdk.crypto.ec,
        jdk.crypto.cryptoki,
        jdk.jartool;
    exports sun.security.validator to
        jdk.jartool;
    exports sun.util.cldr to
        jdk.jlink;
    exports sun.util.locale.provider to
        java.desktop,
        jdk.jlink,
        jdk.localedata;
    exports sun.util.logging to
        java.desktop,
        java.logging,
        java.prefs;
    exports sun.util.resources to
        jdk.localedata;

    // the service types defined by the APIs in this module

    uses java.lang.System.LoggerFinder;
    uses java.net.ContentHandlerFactory;
    uses java.net.spi.InetAddressResolverProvider;
    uses java.net.spi.URLStreamHandlerProvider;
    uses java.nio.channels.spi.AsynchronousChannelProvider;
    uses java.nio.channels.spi.SelectorProvider;
    uses java.nio.charset.spi.CharsetProvider;
    uses java.nio.file.spi.FileSystemProvider;
    uses java.nio.file.spi.FileTypeDetector;
    uses java.security.Provider;
    uses java.text.spi.BreakIteratorProvider;
    uses java.text.spi.CollatorProvider;
    uses java.text.spi.DateFormatProvider;
    uses java.text.spi.DateFormatSymbolsProvider;
    uses java.text.spi.DecimalFormatSymbolsProvider;
    uses java.text.spi.NumberFormatProvider;
    uses java.time.chrono.AbstractChronology;
    uses java.time.chrono.Chronology;
    uses java.time.zone.ZoneRulesProvider;
    uses java.util.random.RandomGenerator;
    uses java.util.spi.CalendarDataProvider;
    uses java.util.spi.CalendarNameProvider;
    uses java.util.spi.CurrencyNameProvider;
    uses java.util.spi.LocaleNameProvider;
    uses java.util.spi.ResourceBundleControlProvider;
    uses java.util.spi.ResourceBundleProvider;
    uses java.util.spi.TimeZoneNameProvider;
    uses java.util.spi.ToolProvider;
    uses javax.security.auth.spi.LoginModule;

    // JDK-internal service types

    uses jdk.internal.logger.DefaultLoggerFinder;
    uses sun.text.spi.JavaTimeDateTimePatternProvider;
    uses sun.util.spi.CalendarProvider;
    uses sun.util.locale.provider.LocaleDataMetaInfo;
    uses sun.util.resources.LocaleData.CommonResourceBundleProvider;
    uses sun.util.resources.LocaleData.SupplementaryResourceBundleProvider;

    // Built-in service providers that are located via ServiceLoader

    provides java.nio.file.spi.FileSystemProvider with
        jdk.internal.jrtfs.JrtFileSystemProvider;

    provides java.util.random.RandomGenerator with
        java.security.SecureRandom,
        java.util.Random,
        java.util.SplittableRandom;

}<|MERGE_RESOLUTION|>--- conflicted
+++ resolved
@@ -157,15 +157,8 @@
         jdk.charsets,
         jdk.jartool,
         jdk.jlink,
-<<<<<<< HEAD
         jdk.net,
-        jdk.incubator.concurrent,
-        jdk.incubator.foreign;
-    exports jdk.internal.access.foreign to
-        jdk.incubator.foreign;
-=======
-        jdk.net;
->>>>>>> ee45a0ac
+        jdk.incubator.concurrent;
     exports jdk.internal.event to
         jdk.jfr;
     exports jdk.internal.jimage to
@@ -213,13 +206,8 @@
         jdk.jshell,
         jdk.nio.mapmode,
         jdk.unsupported,
-<<<<<<< HEAD
         jdk.internal.vm.ci,
-        jdk.incubator.concurrent,
-        jdk.incubator.foreign;
-=======
-        jdk.internal.vm.ci;
->>>>>>> ee45a0ac
+        jdk.incubator.concurrent;
     exports jdk.internal.module to
         java.instrument,
         java.management.rmi,
@@ -307,13 +295,8 @@
     exports sun.security.action to
         java.desktop,
         java.security.jgss,
-<<<<<<< HEAD
-        jdk.crypto.ec,
-        jdk.incubator.concurrent,
-        jdk.incubator.foreign;
-=======
-        jdk.crypto.ec;
->>>>>>> ee45a0ac
+        jdk.crypto.ec,
+        jdk.incubator.concurrent;
     exports sun.security.internal.interfaces to
         jdk.crypto.cryptoki;
     exports sun.security.internal.spec to

--- conflicted
+++ resolved
@@ -35,17 +35,10 @@
     private final static JavaLangInvokeAccess JLIA =
         SharedSecrets.getJavaLangInvokeAccess();
 
-<<<<<<< HEAD
-    private final byte flags;
-    private Object memberName;
-    private short bci;
+    private final boolean retainClassRef;
+    private Object memberName;    // MemberName initialized by VM
+    private int bci;              // initialized by VM to >= 0
     private ContinuationScope contScope;
-
-=======
-    private final boolean retainClassRef;
-    private final Object memberName;    // MemberName initialized by VM
-    private int bci;                    // initialized by VM to >= 0
->>>>>>> 5c25e2a6
     private volatile StackTraceElement ste;
 
     /*

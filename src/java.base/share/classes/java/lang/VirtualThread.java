/*
 * Copyright (c) 2018, 2025, Oracle and/or its affiliates. All rights reserved.
 * DO NOT ALTER OR REMOVE COPYRIGHT NOTICES OR THIS FILE HEADER.
 *
 * This code is free software; you can redistribute it and/or modify it
 * under the terms of the GNU General Public License version 2 only, as
 * published by the Free Software Foundation.  Oracle designates this
 * particular file as subject to the "Classpath" exception as provided
 * by Oracle in the LICENSE file that accompanied this code.
 *
 * This code is distributed in the hope that it will be useful, but WITHOUT
 * ANY WARRANTY; without even the implied warranty of MERCHANTABILITY or
 * FITNESS FOR A PARTICULAR PURPOSE.  See the GNU General Public License
 * version 2 for more details (a copy is included in the LICENSE file that
 * accompanied this code).
 *
 * You should have received a copy of the GNU General Public License version
 * 2 along with this work; if not, write to the Free Software Foundation,
 * Inc., 51 Franklin St, Fifth Floor, Boston, MA 02110-1301 USA.
 *
 * Please contact Oracle, 500 Oracle Parkway, Redwood Shores, CA 94065 USA
 * or visit www.oracle.com if you need additional information or have any
 * questions.
 */
package java.lang;

<<<<<<< HEAD
import java.lang.reflect.Constructor;
import java.util.Arrays;
=======
>>>>>>> 04e2a062
import java.util.Locale;
import java.util.Objects;
import java.util.concurrent.CountDownLatch;
import java.util.concurrent.Executor;
import java.util.concurrent.Executors;
import java.util.concurrent.ForkJoinPool;
import java.util.concurrent.ForkJoinPool.ForkJoinWorkerThreadFactory;
import java.util.concurrent.ForkJoinTask;
import java.util.concurrent.Future;
import java.util.concurrent.RejectedExecutionException;
import java.util.concurrent.ScheduledExecutorService;
import java.util.concurrent.ScheduledThreadPoolExecutor;
import java.util.concurrent.TimeUnit;
import jdk.internal.event.VirtualThreadEndEvent;
import jdk.internal.event.VirtualThreadStartEvent;
import jdk.internal.event.VirtualThreadSubmitFailedEvent;
import jdk.internal.misc.CarrierThread;
import jdk.internal.misc.InnocuousThread;
import jdk.internal.misc.Unsafe;
import jdk.internal.vm.Continuation;
import jdk.internal.vm.ContinuationScope;
import jdk.internal.vm.StackableScope;
import jdk.internal.vm.ThreadContainer;
import jdk.internal.vm.ThreadContainers;
import jdk.internal.vm.annotation.ChangesCurrentThread;
import jdk.internal.vm.annotation.Hidden;
import jdk.internal.vm.annotation.IntrinsicCandidate;
import jdk.internal.vm.annotation.JvmtiHideEvents;
import jdk.internal.vm.annotation.JvmtiMountTransition;
import jdk.internal.vm.annotation.ReservedStackAccess;
import sun.nio.ch.Interruptible;
import static java.util.concurrent.TimeUnit.*;

/**
 * A thread that is scheduled by the Java virtual machine rather than the operating system.
 */
final class VirtualThread extends BaseVirtualThread {
    private static final Unsafe U = Unsafe.getUnsafe();
    private static final ContinuationScope VTHREAD_SCOPE = new ContinuationScope("VirtualThreads");
<<<<<<< HEAD
    private static final Executor DEFAULT_SCHEDULER = createDefaultScheduler();
    private static final ScheduledExecutorService[] DELAYED_TASK_SCHEDULERS = createDelayedTaskSchedulers();
=======
    private static final ForkJoinPool DEFAULT_SCHEDULER = createDefaultScheduler();
>>>>>>> 04e2a062

    private static final long STATE = U.objectFieldOffset(VirtualThread.class, "state");
    private static final long PARK_PERMIT = U.objectFieldOffset(VirtualThread.class, "parkPermit");
    private static final long CARRIER_THREAD = U.objectFieldOffset(VirtualThread.class, "carrierThread");
    private static final long TERMINATION = U.objectFieldOffset(VirtualThread.class, "termination");
    private static final long ON_WAITING_LIST = U.objectFieldOffset(VirtualThread.class, "onWaitingList");

    // scheduler and continuation
    private final Executor scheduler;
    private final Continuation cont;
    private final Runnable runContinuation;

    // virtual thread state, accessed by VM
    private volatile int state;

    /*
     * Virtual thread state transitions:
     *
     *      NEW -> STARTED         // Thread.start, schedule to run
     *  STARTED -> TERMINATED      // failed to start
     *  STARTED -> RUNNING         // first run
     *  RUNNING -> TERMINATED      // done
     *
     *  RUNNING -> PARKING         // Thread parking with LockSupport.park
     *  PARKING -> PARKED          // cont.yield successful, parked indefinitely
     *  PARKING -> PINNED          // cont.yield failed, parked indefinitely on carrier
     *   PARKED -> UNPARKED        // unparked, may be scheduled to continue
     *   PINNED -> RUNNING         // unparked, continue execution on same carrier
     * UNPARKED -> RUNNING         // continue execution after park
     *
     *       RUNNING -> TIMED_PARKING   // Thread parking with LockSupport.parkNanos
     * TIMED_PARKING -> TIMED_PARKED    // cont.yield successful, timed-parked
     * TIMED_PARKING -> TIMED_PINNED    // cont.yield failed, timed-parked on carrier
     *  TIMED_PARKED -> UNPARKED        // unparked, may be scheduled to continue
     *  TIMED_PINNED -> RUNNING         // unparked, continue execution on same carrier
     *
     *   RUNNING -> BLOCKING       // blocking on monitor enter
     *  BLOCKING -> BLOCKED        // blocked on monitor enter
     *   BLOCKED -> UNBLOCKED      // unblocked, may be scheduled to continue
     * UNBLOCKED -> RUNNING        // continue execution after blocked on monitor enter
     *
     *   RUNNING -> WAITING        // transitional state during wait on monitor
     *   WAITING -> WAIT           // waiting on monitor
     *      WAIT -> BLOCKED        // notified, waiting to be unblocked by monitor owner
     *      WAIT -> UNBLOCKED      // timed-out/interrupted
     *
     *       RUNNING -> TIMED_WAITING   // transition state during timed-waiting on monitor
     * TIMED_WAITING -> TIMED_WAIT      // timed-waiting on monitor
     *    TIMED_WAIT -> BLOCKED         // notified, waiting to be unblocked by monitor owner
     *    TIMED_WAIT -> UNBLOCKED       // timed-out/interrupted
     *
     *  RUNNING -> YIELDING        // Thread.yield
     * YIELDING -> YIELDED         // cont.yield successful, may be scheduled to continue
     * YIELDING -> RUNNING         // cont.yield failed
     *  YIELDED -> RUNNING         // continue execution after Thread.yield
     */
    private static final int NEW      = 0;
    private static final int STARTED  = 1;
    private static final int RUNNING  = 2;     // runnable-mounted

    // untimed and timed parking
    private static final int PARKING       = 3;
    private static final int PARKED        = 4;     // unmounted
    private static final int PINNED        = 5;     // mounted
    private static final int TIMED_PARKING = 6;
    private static final int TIMED_PARKED  = 7;     // unmounted
    private static final int TIMED_PINNED  = 8;     // mounted
    private static final int UNPARKED      = 9;     // unmounted but runnable

    // Thread.yield
    private static final int YIELDING = 10;
    private static final int YIELDED  = 11;         // unmounted but runnable

    // monitor enter
    private static final int BLOCKING  = 12;
    private static final int BLOCKED   = 13;        // unmounted
    private static final int UNBLOCKED = 14;        // unmounted but runnable

    // monitor wait/timed-wait
    private static final int WAITING       = 15;
    private static final int WAIT          = 16;    // waiting in Object.wait
    private static final int TIMED_WAITING = 17;
    private static final int TIMED_WAIT    = 18;    // waiting in timed-Object.wait

    private static final int TERMINATED = 99;  // final state

    // can be suspended from scheduling when unmounted
    private static final int SUSPENDED = 1 << 8;

    // parking permit made available by LockSupport.unpark
    private volatile boolean parkPermit;

    // blocking permit made available by unblocker thread when another thread exits monitor
    private volatile boolean blockPermit;

    // true when on the list of virtual threads waiting to be unblocked
    private volatile boolean onWaitingList;

    // next virtual thread on the list of virtual threads waiting to be unblocked
    private volatile VirtualThread next;

    // notified by Object.notify/notifyAll while waiting in Object.wait
    private volatile boolean notified;

    // timed-wait support
    private byte timedWaitSeqNo;

    // timeout for timed-park and timed-wait, only accessed on current/carrier thread
    private long timeout;

    // timer task for timed-park and timed-wait, only accessed on current/carrier thread
    private Future<?> timeoutTask;

    // carrier thread when mounted, accessed by VM
    private volatile Thread carrierThread;

    // termination object when joining, created lazily if needed
    private volatile CountDownLatch termination;

    /**
     * Returns the default scheduler.
     */
    static Executor defaultScheduler() {
        return DEFAULT_SCHEDULER;
    }

    /**
     * Returns the continuation scope used for virtual threads.
     */
    static ContinuationScope continuationScope() {
        return VTHREAD_SCOPE;
    }

    /**
     * Creates a new {@code VirtualThread} to run the given task with the given
     * scheduler. If the given scheduler is {@code null} and the current thread
     * is a platform thread then the newly created virtual thread will use the
     * default scheduler. If given scheduler is {@code null} and the current
     * thread is a virtual thread then the current thread's scheduler is used.
     *
     * @param scheduler the scheduler or null
     * @param name thread name
     * @param characteristics characteristics
     * @param task the task to execute
     */
    VirtualThread(Executor scheduler, String name, int characteristics, Runnable task) {
        super(name, characteristics, /*bound*/ false);
        Objects.requireNonNull(task);

        // choose scheduler if not specified
        if (scheduler == null) {
            Thread parent = Thread.currentThread();
            if (parent instanceof VirtualThread vparent) {
                scheduler = vparent.scheduler;
            } else {
                scheduler = DEFAULT_SCHEDULER;
            }
        }

        this.scheduler = scheduler;
        this.cont = new VThreadContinuation(this, task);
        this.runContinuation = this::runContinuation;
    }

    /**
     * The continuation that a virtual thread executes.
     */
    private static class VThreadContinuation extends Continuation {
        VThreadContinuation(VirtualThread vthread, Runnable task) {
            super(VTHREAD_SCOPE, wrap(vthread, task));
        }
        @Override
        protected void onPinned(Continuation.Pinned reason) {
        }
        private static Runnable wrap(VirtualThread vthread, Runnable task) {
            return new Runnable() {
                @Hidden
                @JvmtiHideEvents
                public void run() {
                    vthread.notifyJvmtiStart(); // notify JVMTI
                    try {
                        vthread.run(task);
                    } finally {
                        vthread.notifyJvmtiEnd(); // notify JVMTI
                    }
                }
            };
        }
    }

    /**
     * Runs or continues execution on the current thread. The virtual thread is mounted
     * on the current thread before the task runs or continues. It unmounts when the
     * task completes or yields.
     */
    @ChangesCurrentThread // allow mount/unmount to be inlined
    private void runContinuation() {
        // the carrier must be a platform thread
        if (Thread.currentThread().isVirtual()) {
            throw new WrongThreadException();
        }

        // set state to RUNNING
        int initialState = state();
        if (initialState == STARTED || initialState == UNPARKED
                || initialState == UNBLOCKED || initialState == YIELDED) {
            // newly started or continue after parking/blocking/Thread.yield
            if (!compareAndSetState(initialState, RUNNING)) {
                return;
            }
            // consume permit when continuing after parking or blocking. If continue
            // after a timed-park or timed-wait then the timeout task is cancelled.
            if (initialState == UNPARKED) {
                cancelTimeoutTask();
                setParkPermit(false);
            } else if (initialState == UNBLOCKED) {
                cancelTimeoutTask();
                blockPermit = false;
            }
        } else {
            // not runnable
            return;
        }

        mount();
        try {
            cont.run();
        } finally {
            unmount();
            if (cont.isDone()) {
                afterDone();
            } else {
                afterYield();
            }
        }
    }

    /**
     * Cancel timeout task when continuing after timed-park or timed-wait.
     * The timeout task may be executing, or may have already completed.
     */
    private void cancelTimeoutTask() {
        if (timeoutTask != null) {
            timeoutTask.cancel(false);
            timeoutTask = null;
        }
    }

    /**
     * Submits the runContinuation task to the scheduler. For the default scheduler,
     * and calling it on a worker thread, the task will be pushed to the local queue,
     * otherwise it will be pushed to an external submission queue.
     * @param scheduler the scheduler
     * @param retryOnOOME true to retry indefinitely if OutOfMemoryError is thrown
     * @throws RejectedExecutionException
     */
    private void submitRunContinuation(Executor scheduler, boolean retryOnOOME) {
        boolean done = false;
        while (!done) {
            try {
                // Pin the continuation to prevent the virtual thread from unmounting
                // when submitting a task. For the default scheduler this ensures that
                // the carrier doesn't change when pushing a task. For other schedulers
                // it avoids deadlock that could arise due to carriers and virtual
                // threads contending for a lock.
                if (currentThread().isVirtual()) {
                    Continuation.pin();
                    try {
                        scheduler.execute(runContinuation);
                    } finally {
                        Continuation.unpin();
                    }
                } else {
                    scheduler.execute(runContinuation);
                }
                done = true;
            } catch (RejectedExecutionException ree) {
                submitFailed(ree);
                throw ree;
            } catch (OutOfMemoryError e) {
                if (retryOnOOME) {
                    U.park(false, 100_000_000); // 100ms
                } else {
                    throw e;
                }
            }
        }
    }

    /**
     * Submits the runContinuation task to the given scheduler as an external submit.
     * If OutOfMemoryError is thrown then the submit will be retried until it succeeds.
     * @throws RejectedExecutionException
     * @see ForkJoinPool#externalSubmit(ForkJoinTask)
     */
    private void externalSubmitRunContinuation(ForkJoinPool pool) {
        assert Thread.currentThread() instanceof CarrierThread;
        try {
            pool.externalSubmit(ForkJoinTask.adapt(runContinuation));
        } catch (RejectedExecutionException ree) {
            submitFailed(ree);
            throw ree;
        } catch (OutOfMemoryError e) {
            submitRunContinuation(pool, true);
        }
    }

    /**
     * Submits the runContinuation task to the scheduler. For the default scheduler,
     * and calling it on a worker thread, the task will be pushed to the local queue,
     * otherwise it will be pushed to an external submission queue.
     * If OutOfMemoryError is thrown then the submit will be retried until it succeeds.
     * @throws RejectedExecutionException
     */
    private void submitRunContinuation() {
        submitRunContinuation(scheduler, true);
    }

    /**
     * Lazy submit the runContinuation task if invoked on a carrier thread and its local
     * queue is empty. If not empty, or invoked by another thread, then this method works
     * like submitRunContinuation and just submits the task to the scheduler.
     * If OutOfMemoryError is thrown then the submit will be retried until it succeeds.
     * @throws RejectedExecutionException
     * @see ForkJoinPool#lazySubmit(ForkJoinTask)
     */
    private void lazySubmitRunContinuation() {
        if (currentThread() instanceof CarrierThread ct && ct.getQueuedTaskCount() == 0) {
            ForkJoinPool pool = ct.getPool();
            try {
                pool.lazySubmit(ForkJoinTask.adapt(runContinuation));
            } catch (RejectedExecutionException ree) {
                submitFailed(ree);
                throw ree;
            } catch (OutOfMemoryError e) {
                submitRunContinuation();
            }
        } else {
            submitRunContinuation();
        }
    }

    /**
     * Submits the runContinuation task to the scheduler. For the default scheduler, and
     * calling it a virtual thread that uses the default scheduler, the task will be
     * pushed to an external submission queue. This method may throw OutOfMemoryError.
     * @throws RejectedExecutionException
     * @throws OutOfMemoryError
     */
    private void externalSubmitRunContinuationOrThrow() {
        if (scheduler == DEFAULT_SCHEDULER && currentCarrierThread() instanceof CarrierThread ct) {
            try {
                ct.getPool().externalSubmit(ForkJoinTask.adapt(runContinuation));
            } catch (RejectedExecutionException ree) {
                submitFailed(ree);
                throw ree;
            }
        } else {
            submitRunContinuation(scheduler, false);
        }
    }

    /**
     * If enabled, emits a JFR VirtualThreadSubmitFailedEvent.
     */
    private void submitFailed(RejectedExecutionException ree) {
        var event = new VirtualThreadSubmitFailedEvent();
        if (event.isEnabled()) {
            event.javaThreadId = threadId();
            event.exceptionMessage = ree.getMessage();
            event.commit();
        }
    }

    /**
     * Runs a task in the context of this virtual thread.
     */
    private void run(Runnable task) {
        assert Thread.currentThread() == this && state == RUNNING;

        // emit JFR event if enabled
        if (VirtualThreadStartEvent.isTurnedOn()) {
            var event = new VirtualThreadStartEvent();
            event.javaThreadId = threadId();
            event.commit();
        }

        Object bindings = Thread.scopedValueBindings();
        try {
            runWith(bindings, task);
        } catch (Throwable exc) {
            dispatchUncaughtException(exc);
        } finally {
            // pop any remaining scopes from the stack, this may block
            StackableScope.popAll();

            // emit JFR event if enabled
            if (VirtualThreadEndEvent.isTurnedOn()) {
                var event = new VirtualThreadEndEvent();
                event.javaThreadId = threadId();
                event.commit();
            }
        }
    }

    /**
     * Mounts this virtual thread onto the current platform thread. On
     * return, the current thread is the virtual thread.
     */
    @ChangesCurrentThread
    @ReservedStackAccess
    private void mount() {
        // notify JVMTI before mount
        notifyJvmtiMount(/*hide*/true);

        // sets the carrier thread
        Thread carrier = Thread.currentCarrierThread();
        setCarrierThread(carrier);

        // sync up carrier thread interrupt status if needed
        if (interrupted) {
            carrier.setInterrupt();
        } else if (carrier.isInterrupted()) {
            synchronized (interruptLock) {
                // need to recheck interrupt status
                if (!interrupted) {
                    carrier.clearInterrupt();
                }
            }
        }

        // set Thread.currentThread() to return this virtual thread
        carrier.setCurrentThread(this);
    }

    /**
     * Unmounts this virtual thread from the carrier. On return, the
     * current thread is the current platform thread.
     */
    @ChangesCurrentThread
    @ReservedStackAccess
    private void unmount() {
        assert !Thread.holdsLock(interruptLock);

        // set Thread.currentThread() to return the platform thread
        Thread carrier = this.carrierThread;
        carrier.setCurrentThread(carrier);

        // break connection to carrier thread, synchronized with interrupt
        synchronized (interruptLock) {
            setCarrierThread(null);
        }
        carrier.clearInterrupt();

        // notify JVMTI after unmount
        notifyJvmtiUnmount(/*hide*/false);
    }

    /**
     * Invokes Continuation.yield, notifying JVMTI (if enabled) to hide frames until
     * the continuation continues.
     */
    @Hidden
    private boolean yieldContinuation() {
        notifyJvmtiUnmount(/*hide*/true);
        try {
            return Continuation.yield(VTHREAD_SCOPE);
        } finally {
            notifyJvmtiMount(/*hide*/false);
        }
    }

    /**
     * Invoked in the context of the carrier thread after the Continuation yields when
     * parking, blocking on monitor enter, Object.wait, or Thread.yield.
     */
    private void afterYield() {
        assert carrierThread == null;

        // re-adjust parallelism if the virtual thread yielded when compensating
        if (currentThread() instanceof CarrierThread ct) {
            ct.endBlocking();
        }

        int s = state();

        // LockSupport.park/parkNanos
        if (s == PARKING || s == TIMED_PARKING) {
            int newState;
            if (s == PARKING) {
                setState(newState = PARKED);
            } else {
                // schedule unpark
                long timeout = this.timeout;
                assert timeout > 0;
                timeoutTask = schedule(this::parkTimeoutExpired, timeout, NANOSECONDS);
                setState(newState = TIMED_PARKED);
            }

            // may have been unparked while parking
            if (parkPermit && compareAndSetState(newState, UNPARKED)) {
                // lazy submit if local queue is empty
                lazySubmitRunContinuation();
            }
            return;
        }

        // Thread.yield
        if (s == YIELDING) {
            setState(YIELDED);

            // external submit if there are no tasks in the local task queue
            if (currentThread() instanceof CarrierThread ct && ct.getQueuedTaskCount() == 0) {
                externalSubmitRunContinuation(ct.getPool());
            } else {
                submitRunContinuation();
            }
            return;
        }

        // blocking on monitorenter
        if (s == BLOCKING) {
            setState(BLOCKED);

            // may have been unblocked while blocking
            if (blockPermit && compareAndSetState(BLOCKED, UNBLOCKED)) {
                // lazy submit if local queue is empty
                lazySubmitRunContinuation();
            }
            return;
        }

        // Object.wait
        if (s == WAITING || s == TIMED_WAITING) {
            int newState;
            if (s == WAITING) {
                setState(newState = WAIT);
            } else {
                // For timed-wait, a timeout task is scheduled to execute. The timeout
                // task will change the thread state to UNBLOCKED and submit the thread
                // to the scheduler. A sequence number is used to ensure that the timeout
                // task only unblocks the thread for this timed-wait. We synchronize with
                // the timeout task to coordinate access to the sequence number and to
                // ensure the timeout task doesn't execute until the thread has got to
                // the TIMED_WAIT state.
                long timeout = this.timeout;
                assert timeout > 0;
                synchronized (timedWaitLock()) {
                    byte seqNo = ++timedWaitSeqNo;
                    timeoutTask = schedule(() -> waitTimeoutExpired(seqNo), timeout, MILLISECONDS);
                    setState(newState = TIMED_WAIT);
                }
            }

            // may have been notified while in transition to wait state
            if (notified && compareAndSetState(newState, BLOCKED)) {
                // may have even been unblocked already
                if (blockPermit && compareAndSetState(BLOCKED, UNBLOCKED)) {
                    submitRunContinuation();
                }
                return;
            }

            // may have been interrupted while in transition to wait state
            if (interrupted && compareAndSetState(newState, UNBLOCKED)) {
                submitRunContinuation();
                return;
            }
            return;
        }

        assert false;
    }

    /**
     * Invoked after the continuation completes.
     */
    private void afterDone() {
        afterDone(true);
    }

    /**
     * Invoked after the continuation completes (or start failed). Sets the thread
     * state to TERMINATED and notifies anyone waiting for the thread to terminate.
     *
     * @param notifyContainer true if its container should be notified
     */
    private void afterDone(boolean notifyContainer) {
        assert carrierThread == null;
        setState(TERMINATED);

        // notify anyone waiting for this virtual thread to terminate
        CountDownLatch termination = this.termination;
        if (termination != null) {
            assert termination.getCount() == 1;
            termination.countDown();
        }

        // notify container
        if (notifyContainer) {
            threadContainer().onExit(this);
        }

        // clear references to thread locals
        clearReferences();
    }

    /**
     * Schedules this {@code VirtualThread} to execute.
     *
     * @throws IllegalStateException if the container is shutdown or closed
     * @throws IllegalThreadStateException if the thread has already been started
     * @throws RejectedExecutionException if the scheduler cannot accept a task
     */
    @Override
    void start(ThreadContainer container) {
        if (!compareAndSetState(NEW, STARTED)) {
            throw new IllegalThreadStateException("Already started");
        }

        // bind thread to container
        assert threadContainer() == null;
        setThreadContainer(container);

        // start thread
        boolean addedToContainer = false;
        boolean started = false;
        try {
            container.onStart(this);  // may throw
            addedToContainer = true;

            // scoped values may be inherited
            inheritScopedValueBindings(container);

            // submit task to run thread, using externalSubmit if possible
            externalSubmitRunContinuationOrThrow();
            started = true;
        } finally {
            if (!started) {
                afterDone(addedToContainer);
            }
        }
    }

    @Override
    public void start() {
        start(ThreadContainers.root());
    }

    @Override
    public void run() {
        // do nothing
    }

    /**
     * Parks until unparked or interrupted. If already unparked then the parking
     * permit is consumed and this method completes immediately (meaning it doesn't
     * yield). It also completes immediately if the interrupt status is set.
     */
    @Override
    void park() {
        assert Thread.currentThread() == this;

        // complete immediately if parking permit available or interrupted
        if (getAndSetParkPermit(false) || interrupted)
            return;

        // park the thread
        boolean yielded = false;
        setState(PARKING);
        try {
            yielded = yieldContinuation();
        } catch (OutOfMemoryError e) {
            // park on carrier
        } finally {
            assert (Thread.currentThread() == this) && (yielded == (state() == RUNNING));
            if (!yielded) {
                assert state() == PARKING;
                setState(RUNNING);
            }
        }

        // park on the carrier thread when pinned
        if (!yielded) {
            parkOnCarrierThread(false, 0);
        }
    }

    /**
     * Parks up to the given waiting time or until unparked or interrupted.
     * If already unparked then the parking permit is consumed and this method
     * completes immediately (meaning it doesn't yield). It also completes immediately
     * if the interrupt status is set or the waiting time is {@code <= 0}.
     *
     * @param nanos the maximum number of nanoseconds to wait.
     */
    @Override
    void parkNanos(long nanos) {
        assert Thread.currentThread() == this;

        // complete immediately if parking permit available or interrupted
        if (getAndSetParkPermit(false) || interrupted)
            return;

        // park the thread for the waiting time
        if (nanos > 0) {
            long startTime = System.nanoTime();

            // park the thread, afterYield will schedule the thread to unpark
            boolean yielded = false;
            timeout = nanos;
            setState(TIMED_PARKING);
            try {
                yielded = yieldContinuation();
            } catch (OutOfMemoryError e) {
                // park on carrier
            } finally {
                assert (Thread.currentThread() == this) && (yielded == (state() == RUNNING));
                if (!yielded) {
                    assert state() == TIMED_PARKING;
                    setState(RUNNING);
                }
            }

            // park on carrier thread for remaining time when pinned (or OOME)
            if (!yielded) {
                long remainingNanos = nanos - (System.nanoTime() - startTime);
                parkOnCarrierThread(true, remainingNanos);
            }
        }
    }

    /**
     * Parks the current carrier thread up to the given waiting time or until
     * unparked or interrupted. If the virtual thread is interrupted then the
     * interrupt status will be propagated to the carrier thread.
     * @param timed true for a timed park, false for untimed
     * @param nanos the waiting time in nanoseconds
     */
    private void parkOnCarrierThread(boolean timed, long nanos) {
        assert state() == RUNNING;

        setState(timed ? TIMED_PINNED : PINNED);
        try {
            if (!parkPermit) {
                if (!timed) {
                    U.park(false, 0);
                } else if (nanos > 0) {
                    U.park(false, nanos);
                }
            }
        } finally {
            setState(RUNNING);
        }

        // consume parking permit
        setParkPermit(false);

        // JFR jdk.VirtualThreadPinned event
        postPinnedEvent("LockSupport.park");
    }

    /**
     * Call into VM when pinned to record a JFR jdk.VirtualThreadPinned event.
     * Recording the event in the VM avoids having JFR event recorded in Java
     * with the same name, but different ID, to events recorded by the VM.
     */
    @Hidden
    private static native void postPinnedEvent(String op);

    /**
     * Re-enables this virtual thread for scheduling. If this virtual thread is parked
     * then its task is scheduled to continue, otherwise its next call to {@code park} or
     * {@linkplain #parkNanos(long) parkNanos} is guaranteed not to block.
     * @throws RejectedExecutionException if the scheduler cannot accept a task
     */
    @Override
    void unpark() {
        if (!getAndSetParkPermit(true) && currentThread() != this) {
            int s = state();

            // unparked while parked
            if ((s == PARKED || s == TIMED_PARKED) && compareAndSetState(s, UNPARKED)) {
                submitRunContinuation();
                return;
            }

            // unparked while parked when pinned
            if (s == PINNED || s == TIMED_PINNED) {
                // unpark carrier thread when pinned
                disableSuspendAndPreempt();
                try {
                    synchronized (carrierThreadAccessLock()) {
                        Thread carrier = carrierThread;
                        if (carrier != null && ((s = state()) == PINNED || s == TIMED_PINNED)) {
                            U.unpark(carrier);
                        }
                    }
                } finally {
                    enableSuspendAndPreempt();
                }
                return;
            }
        }
    }

    /**
     * Invoked by unblocker thread to unblock this virtual thread.
     */
    private void unblock() {
        assert !Thread.currentThread().isVirtual();
        blockPermit = true;
        if (state() == BLOCKED && compareAndSetState(BLOCKED, UNBLOCKED)) {
            submitRunContinuation();
        }
    }

    /**
     * Invoked by FJP worker thread or STPE thread when park timeout expires.
     */
    private void parkTimeoutExpired() {
        assert !VirtualThread.currentThread().isVirtual();
        if (!getAndSetParkPermit(true)
                && (state() == TIMED_PARKED)
                && compareAndSetState(TIMED_PARKED, UNPARKED)) {
            lazySubmitRunContinuation();
        }
    }

    /**
     * Invoked by FJP worker thread or STPE thread when wait timeout expires.
     * If the virtual thread is in timed-wait then this method will unblock the thread
     * and submit its task so that it continues and attempts to reenter the monitor.
     * This method does nothing if the thread has been woken by notify or interrupt.
     */
    private void waitTimeoutExpired(byte seqNo) {
        assert !Thread.currentThread().isVirtual();
        for (;;) {
            boolean unblocked = false;
            synchronized (timedWaitLock()) {
                if (seqNo != timedWaitSeqNo) {
                    // this timeout task is for a past timed-wait
                    return;
                }
                int s = state();
                if (s == TIMED_WAIT) {
                    unblocked = compareAndSetState(TIMED_WAIT, UNBLOCKED);
                } else if (s != (TIMED_WAIT | SUSPENDED)) {
                    // notified or interrupted, no longer waiting
                    return;
                }
            }
            if (unblocked) {
                lazySubmitRunContinuation();
                return;
            }
            // need to retry when thread is suspended in time-wait
            Thread.yield();
        }
    }

    /**
     * Attempts to yield the current virtual thread (Thread.yield).
     */
    void tryYield() {
        assert Thread.currentThread() == this;
        setState(YIELDING);
        boolean yielded = false;
        try {
            yielded = yieldContinuation();  // may throw
        } finally {
            assert (Thread.currentThread() == this) && (yielded == (state() == RUNNING));
            if (!yielded) {
                assert state() == YIELDING;
                setState(RUNNING);
            }
        }
    }

    /**
     * Sleep the current thread for the given sleep time (in nanoseconds). If
     * nanos is 0 then the thread will attempt to yield.
     *
     * @implNote This implementation parks the thread for the given sleeping time
     * and will therefore be observed in PARKED state during the sleep. Parking
     * will consume the parking permit so this method makes available the parking
     * permit after the sleep. This may be observed as a spurious, but benign,
     * wakeup when the thread subsequently attempts to park.
     *
     * @param nanos the maximum number of nanoseconds to sleep
     * @throws InterruptedException if interrupted while sleeping
     */
    void sleepNanos(long nanos) throws InterruptedException {
        assert Thread.currentThread() == this && nanos >= 0;
        if (getAndClearInterrupt())
            throw new InterruptedException();
        if (nanos == 0) {
            tryYield();
        } else {
            // park for the sleep time
            try {
                long remainingNanos = nanos;
                long startNanos = System.nanoTime();
                while (remainingNanos > 0) {
                    parkNanos(remainingNanos);
                    if (getAndClearInterrupt()) {
                        throw new InterruptedException();
                    }
                    remainingNanos = nanos - (System.nanoTime() - startNanos);
                }
            } finally {
                // may have been unparked while sleeping
                setParkPermit(true);
            }
        }
    }

    /**
     * Waits up to {@code nanos} nanoseconds for this virtual thread to terminate.
     * A timeout of {@code 0} means to wait forever.
     *
     * @throws InterruptedException if interrupted while waiting
     * @return true if the thread has terminated
     */
    boolean joinNanos(long nanos) throws InterruptedException {
        if (state() == TERMINATED)
            return true;

        // ensure termination object exists, then re-check state
        CountDownLatch termination = getTermination();
        if (state() == TERMINATED)
            return true;

        // wait for virtual thread to terminate
        if (nanos == 0) {
            termination.await();
        } else {
            boolean terminated = termination.await(nanos, NANOSECONDS);
            if (!terminated) {
                // waiting time elapsed
                return false;
            }
        }
        assert state() == TERMINATED;
        return true;
    }

    @Override
    void blockedOn(Interruptible b) {
        disableSuspendAndPreempt();
        try {
            super.blockedOn(b);
        } finally {
            enableSuspendAndPreempt();
        }
    }

    @Override
    public void interrupt() {
        if (Thread.currentThread() != this) {
            // if current thread is a virtual thread then prevent it from being
            // suspended or unmounted when entering or holding interruptLock
            Interruptible blocker;
            disableSuspendAndPreempt();
            try {
                synchronized (interruptLock) {
                    interrupted = true;
                    blocker = nioBlocker();
                    if (blocker != null) {
                        blocker.interrupt(this);
                    }

                    // interrupt carrier thread if mounted
                    Thread carrier = carrierThread;
                    if (carrier != null) carrier.setInterrupt();
                }
            } finally {
                enableSuspendAndPreempt();
            }

            // notify blocker after releasing interruptLock
            if (blocker != null) {
                blocker.postInterrupt();
            }

            // make available parking permit, unpark thread if parked
            unpark();

            // if thread is waiting in Object.wait then schedule to try to reenter
            int s = state();
            if ((s == WAIT || s == TIMED_WAIT) && compareAndSetState(s, UNBLOCKED)) {
                submitRunContinuation();
            }

        } else {
            interrupted = true;
            carrierThread.setInterrupt();
            setParkPermit(true);
        }
    }

    @Override
    public boolean isInterrupted() {
        return interrupted;
    }

    @Override
    boolean getAndClearInterrupt() {
        assert Thread.currentThread() == this;
        boolean oldValue = interrupted;
        if (oldValue) {
            disableSuspendAndPreempt();
            try {
                synchronized (interruptLock) {
                    interrupted = false;
                    carrierThread.clearInterrupt();
                }
            } finally {
                enableSuspendAndPreempt();
            }
        }
        return oldValue;
    }

    @Override
    Thread.State threadState() {
        int s = state();
        switch (s & ~SUSPENDED) {
            case NEW:
                return Thread.State.NEW;
            case STARTED:
                // return NEW if thread container not yet set
                if (threadContainer() == null) {
                    return Thread.State.NEW;
                } else {
                    return Thread.State.RUNNABLE;
                }
            case UNPARKED:
            case UNBLOCKED:
            case YIELDED:
                // runnable, not mounted
                return Thread.State.RUNNABLE;
            case RUNNING:
                // if mounted then return state of carrier thread
                if (Thread.currentThread() != this) {
                    disableSuspendAndPreempt();
                    try {
                        synchronized (carrierThreadAccessLock()) {
                            Thread carrierThread = this.carrierThread;
                            if (carrierThread != null) {
                                return carrierThread.threadState();
                            }
                        }
                    } finally {
                        enableSuspendAndPreempt();
                    }
                }
                // runnable, mounted
                return Thread.State.RUNNABLE;
            case PARKING:
            case TIMED_PARKING:
            case WAITING:
            case TIMED_WAITING:
            case YIELDING:
                // runnable, in transition
                return Thread.State.RUNNABLE;
            case PARKED:
            case PINNED:
            case WAIT:
                return Thread.State.WAITING;
            case TIMED_PARKED:
            case TIMED_PINNED:
            case TIMED_WAIT:
                return Thread.State.TIMED_WAITING;
            case BLOCKING:
            case BLOCKED:
                return Thread.State.BLOCKED;
            case TERMINATED:
                return Thread.State.TERMINATED;
            default:
                throw new InternalError();
        }
    }

    @Override
    boolean alive() {
        int s = state;
        return (s != NEW && s != TERMINATED);
    }

    @Override
    boolean isTerminated() {
        return (state == TERMINATED);
    }

    @Override
    StackTraceElement[] asyncGetStackTrace() {
        StackTraceElement[] stackTrace;
        do {
            stackTrace = (carrierThread != null)
                    ? super.asyncGetStackTrace()  // mounted
                    : tryGetStackTrace();         // unmounted
            if (stackTrace == null) {
                Thread.yield();
            }
        } while (stackTrace == null);
        return stackTrace;
    }

    /**
     * Returns the stack trace for this virtual thread if it is unmounted.
     * Returns null if the thread is mounted or in transition.
     */
    private StackTraceElement[] tryGetStackTrace() {
        int initialState = state() & ~SUSPENDED;
        switch (initialState) {
            case NEW, STARTED, TERMINATED -> {
                return new StackTraceElement[0];  // unmounted, empty stack
            }
            case RUNNING, PINNED, TIMED_PINNED -> {
                return null;   // mounted
            }
            case PARKED, TIMED_PARKED, BLOCKED, WAIT, TIMED_WAIT -> {
                // unmounted, not runnable
            }
            case UNPARKED, UNBLOCKED, YIELDED -> {
                // unmounted, runnable
            }
            case PARKING, TIMED_PARKING, BLOCKING, YIELDING, WAITING, TIMED_WAITING -> {
                return null;  // in transition
            }
            default -> throw new InternalError("" + initialState);
        }

        // thread is unmounted, prevent it from continuing
        int suspendedState = initialState | SUSPENDED;
        if (!compareAndSetState(initialState, suspendedState)) {
            return null;
        }

        // get stack trace and restore state
        StackTraceElement[] stack;
        try {
            stack = cont.getStackTrace();
        } finally {
            assert state == suspendedState;
            setState(initialState);
        }
        boolean resubmit = switch (initialState) {
            case UNPARKED, UNBLOCKED, YIELDED -> {
                // resubmit as task may have run while suspended
                yield true;
            }
            case PARKED, TIMED_PARKED -> {
                // resubmit if unparked while suspended
                yield parkPermit && compareAndSetState(initialState, UNPARKED);
            }
            case BLOCKED -> {
                // resubmit if unblocked while suspended
                yield blockPermit && compareAndSetState(BLOCKED, UNBLOCKED);
            }
            case WAIT, TIMED_WAIT -> {
                // resubmit if notified or interrupted while waiting (Object.wait)
                // waitTimeoutExpired will retry if the timed expired when suspended
                yield (notified || interrupted) && compareAndSetState(initialState, UNBLOCKED);
            }
            default -> throw new InternalError();
        };
        if (resubmit) {
            submitRunContinuation();
        }
        return stack;
    }

    @Override
    public String toString() {
        StringBuilder sb = new StringBuilder("VirtualThread[#");
        sb.append(threadId());
        String name = getName();
        if (!name.isEmpty()) {
            sb.append(",");
            sb.append(name);
        }
        sb.append("]/");

        // add the carrier state and thread name when mounted
        boolean mounted;
        if (Thread.currentThread() == this) {
            mounted = appendCarrierInfo(sb);
        } else {
            disableSuspendAndPreempt();
            try {
                synchronized (carrierThreadAccessLock()) {
                    mounted = appendCarrierInfo(sb);
                }
            } finally {
                enableSuspendAndPreempt();
            }
        }

        // add virtual thread state when not mounted
        if (!mounted) {
            String stateAsString = threadState().toString();
            sb.append(stateAsString.toLowerCase(Locale.ROOT));
        }

        return sb.toString();
    }

    /**
     * Appends the carrier state and thread name to the string buffer if mounted.
     * @return true if mounted, false if not mounted
     */
    private boolean appendCarrierInfo(StringBuilder sb) {
        assert Thread.currentThread() == this || Thread.holdsLock(carrierThreadAccessLock());
        Thread carrier = carrierThread;
        if (carrier != null) {
            String stateAsString = carrier.threadState().toString();
            sb.append(stateAsString.toLowerCase(Locale.ROOT));
            sb.append('@');
            sb.append(carrier.getName());
            return true;
        } else {
            return false;
        }
    }

    @Override
    public int hashCode() {
        return (int) threadId();
    }

    @Override
    public boolean equals(Object obj) {
        return obj == this;
    }

    /**
     * Returns the termination object, creating it if needed.
     */
    private CountDownLatch getTermination() {
        CountDownLatch termination = this.termination;
        if (termination == null) {
            termination = new CountDownLatch(1);
            if (!U.compareAndSetReference(this, TERMINATION, null, termination)) {
                termination = this.termination;
            }
        }
        return termination;
    }

    /**
     * Returns the lock object to synchronize on when accessing carrierThread.
     * The lock prevents carrierThread from being reset to null during unmount.
     */
    private Object carrierThreadAccessLock() {
        // return interruptLock as unmount has to coordinate with interrupt
        return interruptLock;
    }

    /**
     * Returns a lock object for coordinating timed-wait setup and timeout handling.
     */
    private Object timedWaitLock() {
        // use this object for now to avoid the overhead of introducing another lock
        return runContinuation;
    }

    /**
     * Disallow the current thread be suspended or preempted.
     */
    private void disableSuspendAndPreempt() {
        notifyJvmtiDisableSuspend(true);
        Continuation.pin();
    }

    /**
     * Allow the current thread be suspended or preempted.
     */
    private void enableSuspendAndPreempt() {
        Continuation.unpin();
        notifyJvmtiDisableSuspend(false);
    }

    // -- wrappers for get/set of state, parking permit, and carrier thread --

    private int state() {
        return state;  // volatile read
    }

    private void setState(int newValue) {
        state = newValue;  // volatile write
    }

    private boolean compareAndSetState(int expectedValue, int newValue) {
        return U.compareAndSetInt(this, STATE, expectedValue, newValue);
    }

    private boolean compareAndSetOnWaitingList(boolean expectedValue, boolean newValue) {
        return U.compareAndSetBoolean(this, ON_WAITING_LIST, expectedValue, newValue);
    }

    private void setParkPermit(boolean newValue) {
        if (parkPermit != newValue) {
            parkPermit = newValue;
        }
    }

    private boolean getAndSetParkPermit(boolean newValue) {
        if (parkPermit != newValue) {
            return U.getAndSetBoolean(this, PARK_PERMIT, newValue);
        } else {
            return newValue;
        }
    }

    private void setCarrierThread(Thread carrier) {
        // U.putReferenceRelease(this, CARRIER_THREAD, carrier);
        this.carrierThread = carrier;
    }

    // -- JVM TI support --

    @IntrinsicCandidate
    @JvmtiMountTransition
    private native void notifyJvmtiStart();

    @IntrinsicCandidate
    @JvmtiMountTransition
    private native void notifyJvmtiEnd();

    @IntrinsicCandidate
    @JvmtiMountTransition
    private native void notifyJvmtiMount(boolean hide);

    @IntrinsicCandidate
    @JvmtiMountTransition
    private native void notifyJvmtiUnmount(boolean hide);

    @IntrinsicCandidate
    private static native void notifyJvmtiDisableSuspend(boolean enter);

    private static native void registerNatives();
    static {
        registerNatives();

        // ensure VTHREAD_GROUP is created, may be accessed by JVMTI
        var group = Thread.virtualThreadGroup();
    }

    /**
     * Creates the default scheduler.
     * If the system property {@code jdk.virtualThreadScheduler.implClass} is set then
     * its value is the name of a class that implements java.util.concurrent.Executor.
     * The class is public in an exported package, has a public no-arg constructor,
     * and is visible to the system class loader.
     * If the system property is not set then the default scheduler will be a
     * ForkJoinPool instance.
     */
    private static Executor createDefaultScheduler() {
        String propValue = System.getProperty("jdk.virtualThreadScheduler.implClass");
        if (propValue != null) {
            try {
                Class<?> clazz = Class.forName(propValue, true,
                        ClassLoader.getSystemClassLoader());
                Constructor<?> ctor = clazz.getConstructor();
                var scheduler = (Executor) ctor.newInstance();
                System.err.println("""
                    WARNING: Using custom scheduler, this is an experimental feature.""");
                return scheduler;
            } catch (Exception ex) {
                throw new Error(ex);
            }
        } else {
            return createDefaultForkJoinPoolScheduler();
        }
    }

    /**
     * Creates the default ForkJoinPool scheduler.
     */
    private static ForkJoinPool createDefaultForkJoinPoolScheduler() {
        ForkJoinWorkerThreadFactory factory = pool -> new CarrierThread(pool);
        int parallelism, maxPoolSize, minRunnable;
        String parallelismValue = System.getProperty("jdk.virtualThreadScheduler.parallelism");
        String maxPoolSizeValue = System.getProperty("jdk.virtualThreadScheduler.maxPoolSize");
        String minRunnableValue = System.getProperty("jdk.virtualThreadScheduler.minRunnable");
        if (parallelismValue != null) {
            parallelism = Integer.parseInt(parallelismValue);
        } else {
            parallelism = Runtime.getRuntime().availableProcessors();
        }
        if (maxPoolSizeValue != null) {
            maxPoolSize = Integer.parseInt(maxPoolSizeValue);
            parallelism = Integer.min(parallelism, maxPoolSize);
        } else {
            maxPoolSize = Integer.max(parallelism, 256);
        }
        if (minRunnableValue != null) {
            minRunnable = Integer.parseInt(minRunnableValue);
        } else {
            minRunnable = Integer.max(parallelism / 2, 1);
        }
        Thread.UncaughtExceptionHandler handler = (t, e) -> { };
        boolean asyncMode = true; // FIFO
        return new ForkJoinPool(parallelism, factory, handler, asyncMode,
                     0, maxPoolSize, minRunnable, pool -> true, 30, SECONDS);
    }

    /**
     * Schedule a runnable task to run after a delay.
     */
    private Future<?> schedule(Runnable command, long delay, TimeUnit unit) {
        if (scheduler instanceof ForkJoinPool pool) {
            return pool.schedule(command, delay, unit);
        } else {
            return DelayedTaskSchedulers.schedule(command, delay, unit);
        }
    }

    /**
     * Supports scheduling a runnable task to run after a delay. It uses a number
     * of ScheduledThreadPoolExecutor instances to reduce contention on the delayed
     * work queue used. This class is used when using a custom scheduler.
     */
    private static class DelayedTaskSchedulers {
        private static final ScheduledExecutorService[] INSTANCE = createDelayedTaskSchedulers();

        static Future<?> schedule(Runnable command, long delay, TimeUnit unit) {
            long tid = Thread.currentThread().threadId();
            int index = (int) tid & (INSTANCE.length - 1);
            return INSTANCE[index].schedule(command, delay, unit);
        }

        private static ScheduledExecutorService[] createDelayedTaskSchedulers() {
            String propName = "jdk.virtualThreadScheduler.timerQueues";
            String propValue = System.getProperty(propName);
            int queueCount;
            if (propValue != null) {
                queueCount = Integer.parseInt(propValue);
                if (queueCount != Integer.highestOneBit(queueCount)) {
                    throw new RuntimeException("Value of " + propName + " must be power of 2");
                }
            } else {
                int ncpus = Runtime.getRuntime().availableProcessors();
                queueCount = Math.max(Integer.highestOneBit(ncpus / 4), 1);
            }
            var schedulers = new ScheduledExecutorService[queueCount];
            for (int i = 0; i < queueCount; i++) {
                ScheduledThreadPoolExecutor stpe = (ScheduledThreadPoolExecutor)
                    Executors.newScheduledThreadPool(1, task -> {
                        Thread t = InnocuousThread.newThread("VirtualThread-unparker", task);
                        t.setDaemon(true);
                        return t;
                    });
                stpe.setRemoveOnCancelPolicy(true);
                schedulers[i] = stpe;
            }
            return schedulers;
        }
    }

    /**
     * Schedule virtual threads that are ready to be scheduled after they blocked on
     * monitor enter.
     */
    private static void unblockVirtualThreads() {
        while (true) {
            VirtualThread vthread = takeVirtualThreadListToUnblock();
            while (vthread != null) {
                assert vthread.onWaitingList;
                VirtualThread nextThread = vthread.next;

                // remove from list and unblock
                vthread.next = null;
                boolean changed = vthread.compareAndSetOnWaitingList(true, false);
                assert changed;
                vthread.unblock();

                vthread = nextThread;
            }
        }
    }

    /**
     * Retrieves the list of virtual threads that are waiting to be unblocked, waiting
     * if necessary until a list of one or more threads becomes available.
     */
    private static native VirtualThread takeVirtualThreadListToUnblock();

    static {
        var unblocker = InnocuousThread.newThread("VirtualThread-unblocker",
                VirtualThread::unblockVirtualThreads);
        unblocker.setDaemon(true);
        unblocker.start();
    }
}<|MERGE_RESOLUTION|>--- conflicted
+++ resolved
@@ -24,11 +24,7 @@
  */
 package java.lang;
 
-<<<<<<< HEAD
 import java.lang.reflect.Constructor;
-import java.util.Arrays;
-=======
->>>>>>> 04e2a062
 import java.util.Locale;
 import java.util.Objects;
 import java.util.concurrent.CountDownLatch;
@@ -68,12 +64,7 @@
 final class VirtualThread extends BaseVirtualThread {
     private static final Unsafe U = Unsafe.getUnsafe();
     private static final ContinuationScope VTHREAD_SCOPE = new ContinuationScope("VirtualThreads");
-<<<<<<< HEAD
     private static final Executor DEFAULT_SCHEDULER = createDefaultScheduler();
-    private static final ScheduledExecutorService[] DELAYED_TASK_SCHEDULERS = createDelayedTaskSchedulers();
-=======
-    private static final ForkJoinPool DEFAULT_SCHEDULER = createDefaultScheduler();
->>>>>>> 04e2a062
 
     private static final long STATE = U.objectFieldOffset(VirtualThread.class, "state");
     private static final long PARK_PERMIT = U.objectFieldOffset(VirtualThread.class, "parkPermit");

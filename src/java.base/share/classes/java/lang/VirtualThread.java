/*
 * Copyright (c) 2018, 2021, Oracle and/or its affiliates. All rights reserved.
 * DO NOT ALTER OR REMOVE COPYRIGHT NOTICES OR THIS FILE HEADER.
 *
 * This code is free software; you can redistribute it and/or modify it
 * under the terms of the GNU General Public License version 2 only, as
 * published by the Free Software Foundation.  Oracle designates this
 * particular file as subject to the "Classpath" exception as provided
 * by Oracle in the LICENSE file that accompanied this code.
 *
 * This code is distributed in the hope that it will be useful, but WITHOUT
 * ANY WARRANTY; without even the implied warranty of MERCHANTABILITY or
 * FITNESS FOR A PARTICULAR PURPOSE.  See the GNU General Public License
 * version 2 for more details (a copy is included in the LICENSE file that
 * accompanied this code).
 *
 * You should have received a copy of the GNU General Public License version
 * 2 along with this work; if not, write to the Free Software Foundation,
 * Inc., 51 Franklin St, Fifth Floor, Boston, MA 02110-1301 USA.
 *
 * Please contact Oracle, 500 Oracle Parkway, Redwood Shores, CA 94065 USA
 * or visit www.oracle.com if you need additional information or have any
 * questions.
 */
package java.lang;

import java.lang.invoke.MethodHandle;
import java.lang.invoke.MethodHandles;
import java.lang.invoke.MethodType;
import java.lang.invoke.VarHandle;
import java.security.AccessControlContext;
import java.security.AccessController;
import java.security.PrivilegedAction;
import java.security.PrivilegedExceptionAction;
import java.security.ProtectionDomain;
import java.util.Locale;
import java.util.Objects;
import java.util.concurrent.CountDownLatch;
import java.util.concurrent.Executor;
import java.util.concurrent.Executors;
import java.util.concurrent.ForkJoinPool;
import java.util.concurrent.ForkJoinPool.ForkJoinWorkerThreadFactory;
import java.util.concurrent.ForkJoinWorkerThread;
import java.util.concurrent.Future;
import java.util.concurrent.RejectedExecutionException;
import java.util.concurrent.ScheduledExecutorService;
import java.util.concurrent.ScheduledThreadPoolExecutor;
import java.util.concurrent.ThreadLocalRandom;
import jdk.internal.event.VirtualThreadEndEvent;
import jdk.internal.event.VirtualThreadPinnedEvent;
import jdk.internal.event.VirtualThreadStartEvent;
import jdk.internal.event.VirtualThreadSubmitFailedEvent;
import jdk.internal.misc.InnocuousThread;
import jdk.internal.misc.Unsafe;
import jdk.internal.vm.Continuation;
import jdk.internal.vm.ContinuationScope;
import jdk.internal.vm.ThreadContainer;
import jdk.internal.vm.ThreadContainers;
import jdk.internal.vm.annotation.ChangesCurrentThread;
import jdk.internal.vm.annotation.JvmtiMountTransition;
import sun.nio.ch.Interruptible;
import sun.security.action.GetPropertyAction;
import static java.util.concurrent.TimeUnit.*;

/**
 * A thread that is scheduled by the Java virtual machine rather than the operating
 * system.
 */
class VirtualThread extends Thread {
    private static final Unsafe U = Unsafe.getUnsafe();
    private static final ContinuationScope VTHREAD_SCOPE = new ContinuationScope("VirtualThreads");
    private static final ForkJoinPool DEFAULT_SCHEDULER = createDefaultScheduler();
    private static final ScheduledExecutorService UNPARKER = createDelayedTaskScheduler();
    private static final int TRACE_PINNING_MODE = tracePinningMode();

    private static final VarHandle STATE;
    private static final VarHandle PARK_PERMIT;
    private static final VarHandle CARRIER_THREAD;
    private static final VarHandle TERMINATION;
    private static final VarHandle NEXT_UNPARKER_ID;
    static {
        try {
            MethodHandles.Lookup l = MethodHandles.lookup();
            STATE = l.findVarHandle(VirtualThread.class, "state", int.class);
            PARK_PERMIT = l.findVarHandle(VirtualThread.class, "parkPermit", boolean.class);
            CARRIER_THREAD = l.findVarHandle(VirtualThread.class, "carrierThread", Thread.class);
            TERMINATION = l.findVarHandle(VirtualThread.class, "termination", CountDownLatch.class);
            NEXT_UNPARKER_ID = l.findStaticVarHandle(VirtualThread.class, "nextUnparkerId", int.class);
        } catch (Exception e) {
            throw new InternalError(e);
        }
    }

    // scheduler and continuation
    private final Executor scheduler;
    private final Continuation cont;
    private final Runnable runContinuation;

    // virtual thread state, accessed by VM so need to coordinate changes
    private volatile int state;

    private static final int NEW      = 0;
    private static final int STARTED  = 1;
    private static final int RUNNABLE = 2;     // runnable-unmounted
    private static final int RUNNING  = 3;     // runnable-mounted
    private static final int PARKING  = 4;
    private static final int PARKED   = 5;     // unmounted
    private static final int PINNED   = 6;     // mounted
    private static final int YIELDING = 7;     // Thread.yield
    private static final int TERMINATED = 99;  // final state

    // can be suspended from scheduling when parked
    private static final int SUSPENDED = 1 << 8;
    private static final int PARKED_SUSPENDED = (PARKED | SUSPENDED);

    // parking permit, may eventually be merged into state
    private volatile boolean parkPermit;

    // carrier thread when mounted
    private volatile Thread carrierThread;

    // termination object when joining, created lazily if needed
    private volatile CountDownLatch termination;

    /**
     * Returns the continuation scope used for virtual threads.
     */
    static ContinuationScope continuationScope() {
        return VTHREAD_SCOPE;
    }

    /**
     * Creates a new {@code VirtualThread} to run the given task with the given
     * scheduler. If the given scheduler is {@code null} and the current thread
     * is a platform thread then the newly created virtual thread will use the
     * default scheduler. If given scheduler is {@code null} and the current
     * thread is a virtual thread then the current thread's scheduler is used.
     *
     * @param scheduler the scheduler or null.
     * @param name thread name
     * @param characteristics characteristics
     * @param task the task to execute
     */
    VirtualThread(Executor scheduler, String name, int characteristics, Runnable task) {
        super(name, characteristics);
        Objects.requireNonNull(task);

        // choose scheduler if not specified
        if (scheduler == null) {
            Thread parent = Thread.currentThread();
            if (parent instanceof VirtualThread vparent) {
                scheduler = vparent.scheduler;
            } else {
                scheduler = DEFAULT_SCHEDULER;
            }
        }

        this.scheduler = scheduler;
        this.cont = new VThreadContinuation(this, task);
        this.runContinuation = this::runContinuation;
    }

    /**
     * The continuation that a virtual thread executes.
     */
    private static class VThreadContinuation extends Continuation {
        VThreadContinuation(VirtualThread vthread, Runnable task) {
            super(VTHREAD_SCOPE, () -> vthread.run(task));
        }
        @Override
        protected void onPinned(Continuation.Pinned reason) {
            if (TRACE_PINNING_MODE > 0) {
                boolean printAll = (TRACE_PINNING_MODE == 1);
                PinnedThreadPrinter.printStackTrace(System.out, printAll);
            }
        }
    }

    /**
     * Runs or continues execution of the continuation on the current thread.
     */
    private void runContinuation() {
        // the carrier thread should be a platform thread
        if (Thread.currentThread().isVirtual()) {
            throw new IllegalCallerException();
        }

        // set state to RUNNING
        boolean firstRun;
        int initialState = state();
        if (initialState == STARTED && compareAndSetState(STARTED, RUNNING)) {
            // first run
            firstRun = true;
        } else if (initialState == RUNNABLE && compareAndSetState(RUNNABLE, RUNNING)) {
            // consume parking permit
            setParkPermit(false);
            firstRun = false;
        } else {
            throw new IllegalStateException();
        }

        // notify JVMTI before mount
        if (notifyJvmtiEvents) notifyJvmtiMountBegin(firstRun);

        try {
            cont.run();
        } finally {
            if (cont.isDone()) {
                afterTerminate(/*executed*/ true);
            } else {
                afterYield();
            }
        }
    }

    /**
     * Submits the runContinuation task to the scheduler. If {@code tryPush} is true
     * then it pushes the task to the current carrier thread's work queue if possible.
     * @throws RejectedExecutionException
     */
    private void submitRunContinuation(boolean tryPush) {
        try {
            if (tryPush && (scheduler == DEFAULT_SCHEDULER)) {
                ForkJoinPools.externalExecuteTask(DEFAULT_SCHEDULER, runContinuation);
            } else {
                scheduler.execute(runContinuation);
            }
        } catch (RejectedExecutionException ree) {
            // record event
            var event = new VirtualThreadSubmitFailedEvent();
            if (event.isEnabled()) {
                event.javaThreadId = getId();
                event.exceptionMessage = ree.getMessage();
                event.commit();
            }
            throw ree;
        }
    }

    private void submitRunContinuation() {
        submitRunContinuation(true);
    }

    /**
     * Runs a task in the context of this virtual thread. The virtual thread is
     * mounted on the current (carrier) thread before the task runs. It unmounts
     * from its carrier thread when the task completes.
     *
     * When enabled, JVMTI must be notified from this method.
     */
    @ChangesCurrentThread
    private void run(Runnable task) {
        assert state == RUNNING;
        boolean notifyJvmti = notifyJvmtiEvents;

        // first mount
        mount();
        if (notifyJvmti) notifyJvmtiMountEnd(true);

        try {
            task.run();
        } catch (Throwable exc) {
            dispatchUncaughtException(exc);
        } finally {

            // last unmount
            if (notifyJvmti) notifyJvmtiUnmountBegin(true);
            unmount();
            if (notifyJvmti) notifyJvmtiUnmountEnd(true);

            // final state
            setState(TERMINATED);
        }
    }

    /**
     * Mounts this virtual thread onto the current carrier thread.
     */
    @ChangesCurrentThread
    private void mount() {
        //assert this.carrierThread == null;

        // sets the carrier thread
        Thread carrier = Thread.currentCarrierThread();
        CARRIER_THREAD.setRelease(this, carrier);

        // sync up carrier thread interrupt status if needed
        if (interrupted) {
            carrier.setInterrupt();
        } else if (carrier.isInterrupted()) {
            synchronized (interruptLock) {
                if (!interrupted) {
                    carrier.clearInterrupt();
                }
            }
        }

        // set Thread.currentThread() to return this virtual thread
        carrier.setCurrentThread(this);
    }

    /**
     * Unmounts this virtual thread from the current carrier thread.
     */
    @ChangesCurrentThread
    private void unmount() {
        //assert this.carrierThread == Thread.currentCarrierThread();

        // set Thread.currentThread() to return the carrier thread
        Thread carrier = this.carrierThread;
        carrier.setCurrentThread(carrier);

        // break connection to carrier thread
        synchronized (interruptLock) {   // synchronize with interrupt
            CARRIER_THREAD.setRelease(this, null);
        }
        carrier.clearInterrupt();
    }

    /**
     * Unmounts this virtual thread, invokes Continuation.yield, and re-mounts the
     * thread when continued. When enabled, JVMTI must be notified from this method.
     * @return true if the yield was successful
     */
    @ChangesCurrentThread
    private boolean yieldContinuation() {
        boolean notifyJvmti = notifyJvmtiEvents;

        // unmount
        if (notifyJvmti) notifyJvmtiUnmountBegin(false);
        unmount();
        try {
            return Continuation.yield(VTHREAD_SCOPE);
        } finally {
            // re-mount
            mount();
            if (notifyJvmti) notifyJvmtiMountEnd(false);
        }
    }

    /**
     * Invoked after the continuation yields. If parking then it sets the state
     * and also re-submits the task to continue if unparked while parking.
     * If yielding due to Thread.yield then it just submits the task to continue.
     */
    private void afterYield() {
        int s = state();
        assert (s == PARKING || s == YIELDING) && (carrierThread == null);

        if (s == PARKING) {
            setState(PARKED);

            // notify JVMTI that unmount has completed, thread is parked
            if (notifyJvmtiEvents) notifyJvmtiUnmountEnd(false);

            // may have been unparked while parking
            if (parkPermit && compareAndSetState(PARKED, RUNNABLE)) {
                submitRunContinuation();
            }
        } else if (s == YIELDING) {   // Thread.yield
            setState(RUNNABLE);

            // notify JVMTI that unmount has completed, thread is runnable
            if (notifyJvmtiEvents) notifyJvmtiUnmountEnd(false);

            // submit to random queue periodically
            int r = ThreadLocalRandom.current().nextInt(8);
            submitRunContinuation(r != 0);   // 1 in 8
        }
    }

    /**
     * Invoked after the thread terminates (or start failed). This method
     * notifies anyone waiting for the thread to terminate.
     *
     * @param executed true if the thread executed, false if it failed to start
     */
    private void afterTerminate(boolean executed) {
        assert (state() == TERMINATED) && (carrierThread == null);

        // notify anyone waiting for this virtual thread to terminate
        CountDownLatch termination = this.termination;
        if (termination != null) {
            assert termination.getCount() == 1;
            termination.countDown();
        }

        if (VirtualThreadEndEvent.isTurnedOn()) {
            var event = new VirtualThreadEndEvent();
            event.javaThreadId = getId();
            event.commit();
        }

        if (executed) {
            // notify container if thread executed
            threadContainer().onExit(this);

            // clear references to thread locals
            clearReferences();
        }
    }

    /**
     * Parks on the carrier thread up to the given waiting time or until unparked
     * or interrupted. If the virtual thread is interrupted then the interrupt
     * status will be propagated to the carrier thread so it will wakeup.
     * @param timed true for a timed park, false for untimed
     * @param nanos the waiting time in nanoseconds
     */
    private void parkOnCarrierThread(boolean timed, long nanos) {
        assert state() == PARKING;

        var pinnedEvent = new VirtualThreadPinnedEvent();
        pinnedEvent.begin();

        setState(PINNED);
        try {
            if (!parkPermit) {
                if (!timed) {
                    U.park(false, 0);
                } else if (nanos > 0) {
                    U.park(false, nanos);
                }
            }
        } finally {
            setState(RUNNING);
        }

        // consume parking permit
        setParkPermit(false);

        // commit event if enabled
        if (pinnedEvent.isEnabled()) {
            pinnedEvent.commit();
        }
    }

    /**
     * Schedules this {@code VirtualThread} to execute.
     *
     * @throws IllegalStateException if the container is shutdown or closed
     * @throws IllegalThreadStateException if the thread has already been started
     * @throws RejectedExecutionException if the scheduler cannot accept a task
     */
    @Override
    void start(ThreadContainer container) {
        if (!compareAndSetState(NEW, STARTED)) {
            throw new IllegalThreadStateException("Already started");
        }
<<<<<<< HEAD
        if (container != null) {
            setThreadContainer(container);
            Thread parent = Thread.currentThread();
            if (parent.headThreadContainer() != null) {
                this.scopeLocalBindings = parent.scopeLocalBindings;
            }
        } else {
            ThreadContainers.incrementUnmanagedVirtualThreadCount();
        }
        boolean submitted = false;
=======

        boolean started = false;
        container.onStart(this); // may throw
>>>>>>> 9e0807d7
        try {
            // inherit scope locals from structured container
            Object bindings = container.scopeLocalBindings();
            if (bindings != null) {
                if (Thread.currentThread().scopeLocalBindings != bindings) {
                    throw new IllegalStateException("Scope local bindings have changed");
                }
                this.scopeLocalBindings = (ScopeLocal.Snapshot) bindings;
            }

            // bind thread to container
            setThreadContainer(container);
            if (VirtualThreadStartEvent.isTurnedOn()) {
                var event = new VirtualThreadStartEvent();
                event.javaThreadId = getId();
                event.commit();
            }

            // submit task to run thread
            submitRunContinuation();
            started = true;
        } finally {
            if (!started) {
                setState(TERMINATED);
                container.onExit(this);
                afterTerminate(/*executed*/ false);
            }
        }
    }

    @Override
    public void start() {
        start(ThreadContainers.root());
    }

    /**
     * Parks the current virtual thread until it is unparked or interrupted.
     * If already unparked then the parking permit is consumed and this method
     * completes immediately (meaning it doesn't yield). It also completes
     * immediately if the interrupt status is set.
     */
    void park() {
        assert Thread.currentThread() == this;

        // complete immediately if parking permit available or interrupted
        if (getAndSetParkPermit(false) || interrupted)
            return;

        // park the thread
        setState(PARKING);
        try {
            if (!yieldContinuation()) {
                // park on the carrier thread when pinned
                parkOnCarrierThread(false, 0);
            }
        } finally {
            assert (Thread.currentThread() == this) && (state() == RUNNING);
        }
    }

    /**
     * Parks the current virtual thread up to the given waiting time or until it
     * is unparked or interrupted. If already unparked then the parking permit is
     * consumed and this method completes immediately (meaning it doesn't yield).
     * It also completes immediately if the interrupt status is set or the waiting
     * time is {@code <= 0}.
     *
     * @param nanos the maximum number of nanoseconds to wait.
     */
    void parkNanos(long nanos) {
        assert Thread.currentThread() == this;

        // complete immediately if parking permit available or interrupted
        if (getAndSetParkPermit(false) || interrupted)
            return;

        // park the thread for the waiting time
        if (nanos > 0) {
           long startTime = System.nanoTime();

            boolean yielded;
            Future<?> unparker = scheduleUnpark(nanos);
            setState(PARKING);
            try {
               yielded = yieldContinuation();
            } finally {
                assert (Thread.currentThread() == this)
                        && (state() == RUNNING || state() == PARKING);
                cancel(unparker);
            }

            // park on the carrier thread for remaining time when pinned
            if (!yielded) {
                long deadline = startTime + nanos;
                if (deadline < 0L)
                    deadline = Long.MAX_VALUE;
                parkOnCarrierThread(true, deadline - System.nanoTime());
            }
        }
    }

    /**
     * Schedules this thread to be unparked after the given delay.
     */
    @ChangesCurrentThread
    private Future<?> scheduleUnpark(long nanos) {
        //assert Thread.currentThread() == this;
        Thread carrier = this.carrierThread;
        // need to switch to carrier thread to avoid nested parking
        carrier.setCurrentThread(carrier);
        try {
            return UNPARKER.schedule(() -> unpark(), nanos, NANOSECONDS);
        } finally {
            carrier.setCurrentThread(this);
        }
    }

    /**
     * Cancels a task if it has not completed.
     */
    @ChangesCurrentThread
    private void cancel(Future<?> future) {
        //assert Thread.currentThread() == this;
        if (!future.isDone()) {
            Thread carrier = this.carrierThread;
            // need to switch to carrier thread to avoid nested parking
            carrier.setCurrentThread(carrier);
            try {
                future.cancel(false);
            } finally {
                carrier.setCurrentThread(this);
            }
        }
    }

    /**
     * Re-enables this virtual thread for scheduling. If the virtual thread was
     * {@link #park() parked} then it will be unblocked, otherwise its next call
     * to {@code park} or {@linkplain #parkNanos(long) parkNanos} is guaranteed
     * not to block.
     * @param tryPush true to push the task to the current carrier thread's work queue
     *     when invoked from a virtual thread
     * @throws RejectedExecutionException if the scheduler cannot accept a task
     */
    @ChangesCurrentThread
    void unpark(boolean tryPush) {
        Thread currentThread = Thread.currentThread();
        if (!getAndSetParkPermit(true) && currentThread!= this) {
            int s = state();
            if (s == PARKED && compareAndSetState(PARKED, RUNNABLE)) {
                if (currentThread instanceof VirtualThread vthread) {
                    Thread carrier = vthread.carrierThread;
                    carrier.setCurrentThread(carrier);
                    try {
                        submitRunContinuation(tryPush);
                    } finally {
                        carrier.setCurrentThread(vthread);
                    }
                } else {
                    submitRunContinuation(tryPush);
                }
            } else if (s == PINNED) {
                // unpark carrier thread when pinned.
                synchronized (interruptLock) {
                    Thread carrier = carrierThread;
                    if (carrier != null && state() == PINNED) {
                        U.unpark(carrier);
                    }
                }
            }
        }
    }

    /**
     * Re-enables this virtual thread for scheduling. The task is pushed to the
     * current carrier thread's work queue when invoked from a virtual thread.
     * @throws RejectedExecutionException if the scheduler cannot accept a task
     */
    private void unpark() {
        unpark(true);
    }

    /**
     * Attempts to yield (Thread.yield).
     */
    void tryYield() {
        assert Thread.currentThread() == this;
        setState(YIELDING);
        try {
            yieldContinuation();
        } finally {
            assert Thread.currentThread() == this;
            if (state() != RUNNING) {
                assert state() == YIELDING;
                setState(RUNNING);
            }
        }
    }

    /**
     * Waits up to {@code nanos} nanoseconds for this virtual thread to terminate.
     * A timeout of {@code 0} means to wait forever.
     *
     * @throws InterruptedException if interrupted while waiting
     * @return true if the thread has terminated
     */
    boolean joinNanos(long nanos) throws InterruptedException {
        if (state() == TERMINATED)
            return true;

        // ensure termination object exists, then re-check state
        CountDownLatch termination = getTermination();
        if (state() == TERMINATED)
            return true;

        // wait for virtual thread to terminate
        if (nanos == 0) {
            termination.await();
        } else {
            boolean terminated = termination.await(nanos, NANOSECONDS);
            if (!terminated) {
                // waiting time elapsed
                return false;
            }
        }
        assert state() == TERMINATED;
        return true;
    }

    @Override
    @SuppressWarnings("removal")
    public void interrupt() {
        if (Thread.currentThread() != this) {
            checkAccess();
            synchronized (interruptLock) {
                interrupted = true;
                Interruptible b = nioBlocker;
                if (b != null) {
                    b.interrupt(this);
                }

                // interrupt carrier thread
                Thread carrier = carrierThread;
                if (carrier != null) carrier.setInterrupt();
            }
        } else {
            interrupted = true;
            carrierThread.setInterrupt();
        }
        unpark();
    }

    @Override
    public boolean isInterrupted() {
        return interrupted;
    }

    @Override
    boolean getAndClearInterrupt() {
        assert Thread.currentThread() == this;
        synchronized (interruptLock) {
            boolean oldValue = interrupted;
            if (oldValue)
                interrupted = false;
            carrierThread.clearInterrupt();
            return oldValue;
        }
    }

    /**
     * Sleep the current thread for the given sleep time (in nanoseconds)
     *
     * @implNote This implementation parks the thread for the given sleeping time
     * and will therefore be observed in PARKED state during the sleep. Parking
     * will consume the parking permit so this method makes available the parking
     * permit after the sleep. This will observed as a spurious, but benign, wakeup
     * when the thread subsequently attempts to park.
     *
     * @throws InterruptedException if interrupted while sleeping
     */
    void sleepNanos(long nanos) throws InterruptedException {
        assert Thread.currentThread() == this;
        if (nanos >= 0) {
            if (getAndClearInterrupt())
                throw new InterruptedException();
            if (nanos == 0) {
                tryYield();
            } else {
                // park for the sleep time
                try {
                    long remainingNanos = nanos;
                    long startNanos = System.nanoTime();
                    while (remainingNanos > 0) {
                        parkNanos(remainingNanos);
                        if (getAndClearInterrupt()) {
                            throw new InterruptedException();
                        }
                        remainingNanos = nanos - (System.nanoTime() - startNanos);
                    }
                } finally {
                    // may have been unparked while sleeping
                    setParkPermit(true);
                }
            }
        }
    }

    @Override
    public Thread.State getState() {
        switch (state()) {
            case NEW:
                return Thread.State.NEW;
            case STARTED:
            case RUNNABLE:
                // runnable, not mounted
                return Thread.State.RUNNABLE;
            case RUNNING:
                // if mounted then return state of carrier thread
                synchronized (interruptLock) {
                    Thread carrierThread = this.carrierThread;
                    if (carrierThread != null) {
                        return carrierThread.threadState();
                    }
                }
                // runnable, mounted
                return Thread.State.RUNNABLE;
            case PARKING:
            case YIELDING:
                // runnable, mounted, not yet waiting
                return Thread.State.RUNNABLE;
            case PARKED:
            case PARKED_SUSPENDED:
            case PINNED:
                return Thread.State.WAITING;
            case TERMINATED:
                return Thread.State.TERMINATED;
            default:
                throw new InternalError();
        }
    }

    @Override
    StackTraceElement[] asyncGetStackTrace() {
        StackTraceElement[] stackTrace;
        do {
            stackTrace = (carrierThread != null)
                    ? super.asyncGetStackTrace()  // mounted
                    : tryGetStackTrace();         // unmounted
            if (stackTrace == null) {
                Thread.yield();
            }
        } while (stackTrace == null);
        return stackTrace;
    }

    /**
     * Returns the stack trace for this virtual thread if it newly created,
     * started, parked, or terminated. Returns null if the thread is in
     * another state.
     */
    private StackTraceElement[] tryGetStackTrace() {
        if (compareAndSetState(PARKED, PARKED_SUSPENDED)) {
            try {
                return cont.getStackTrace();
            } finally {
                assert state() == PARKED_SUSPENDED;
                setState(PARKED);

                // may have been unparked while suspended
                if (parkPermit && compareAndSetState(PARKED, RUNNABLE)) {
                    try {
                        submitRunContinuation();
                    } catch (RejectedExecutionException ignore) { }
                }
            }
        } else {
            int s = state();
            if (s == NEW || s == STARTED || s == TERMINATED) {
                return new StackTraceElement[0];   // empty stack
            } else {
                return null;
            }
        }
    }

    @Override
    public String toString() {
        StringBuilder sb = new StringBuilder("VirtualThread[#");
        sb.append(getId());
        String name = getName();
        if (!name.isEmpty() && !name.equals("<unnamed>")) {
            sb.append(",");
            sb.append(name);
        }
        sb.append("]/");
        Thread carrier = carrierThread;
        if (carrier != null) {
            // include the carrier thread state and name when mounted
            synchronized (interruptLock) {
                carrier = carrierThread;
                if (carrier != null) {
                    String stateAsString = carrier.threadState().toString();
                    sb.append(stateAsString.toLowerCase(Locale.ROOT));
                    sb.append('@');
                    sb.append(carrier.getName());
                }
            }
        }
        // include virtual thread state when not mounted
        if (carrier == null) {
            String stateAsString = getState().toString();
            sb.append(stateAsString.toLowerCase(Locale.ROOT));
        }
        return sb.toString();
    }

    @Override
    public int hashCode() {
        return (int) getId();
    }

    @Override
    public boolean equals(Object obj) {
        return obj == this;
    }

    /**
     * Returns the termination object, creating it if needed.
     */
    private CountDownLatch getTermination() {
        CountDownLatch termination = this.termination;
        if (termination == null) {
            termination = new CountDownLatch(1);
            if (!TERMINATION.compareAndSet(this, null, termination)) {
                termination = this.termination;
            }
        }
        return termination;
    }

    // -- wrappers for VarHandle methods --

    private int state() {
        return state;  // volatile read
    }

    private void setState(int newValue) {
        state = newValue;  // volatile write
    }

    private void setReleaseState(int newValue) {
        STATE.setRelease(this, newValue);
    }

    private boolean compareAndSetState(int expectedValue, int newValue) {
        return STATE.compareAndSet(this, expectedValue, newValue);
    }

    private void setParkPermit(boolean newValue) {
        if (parkPermit != newValue) {
            parkPermit = newValue;
        }
    }

    private boolean getAndSetParkPermit(boolean newValue) {
        if (parkPermit != newValue) {
            return (boolean) PARK_PERMIT.getAndSet(this, newValue);
        } else {
            return newValue;
        }
    }

    // -- JVM TI support --

    private static volatile boolean notifyJvmtiEvents;  // set by VM

    @JvmtiMountTransition
    private native void notifyJvmtiMountBegin(boolean firstMount);

    @JvmtiMountTransition
    private native void notifyJvmtiMountEnd(boolean firstMount);

    @JvmtiMountTransition
    private native void notifyJvmtiUnmountBegin(boolean lastUnmount);

    @JvmtiMountTransition
    private native void notifyJvmtiUnmountEnd(boolean lastUnmount);

    private static native void registerNatives();
    static {
        registerNatives();
    }

    /**
     * Creates the default scheduler.
     */
    @SuppressWarnings("removal")
    private static ForkJoinPool createDefaultScheduler() {
        ForkJoinWorkerThreadFactory factory = pool -> {
            PrivilegedAction<ForkJoinWorkerThread> pa = () -> new CarrierThread(pool);
            return AccessController.doPrivileged(pa);
        };
        PrivilegedAction<ForkJoinPool> pa = () -> {
            int parallelism, maxPoolSize, minRunnable;
            String parallelismValue = System.getProperty("jdk.defaultScheduler.parallelism");
            String maxPoolSizeValue = System.getProperty("jdk.defaultScheduler.maxPoolSize");
            String minRunnableValue = System.getProperty("jdk.defaultScheduler.minRunnable");
            if (parallelismValue != null) {
                parallelism = Integer.parseInt(parallelismValue);
            } else {
                parallelism = Runtime.getRuntime().availableProcessors();
            }
            if (maxPoolSizeValue != null) {
                maxPoolSize = Integer.parseInt(maxPoolSizeValue);
                parallelism = Integer.min(parallelism, maxPoolSize);
            } else {
                maxPoolSize = Integer.max(parallelism, 256);
            }
            if (minRunnableValue != null) {
                minRunnable = Integer.parseInt(minRunnableValue);
            } else {
                minRunnable = Integer.max(parallelism / 2, 1);
            }
            Thread.UncaughtExceptionHandler handler = (t, e) -> { };
            boolean asyncMode = true; // FIFO
            return new ForkJoinPool(parallelism, factory, handler, asyncMode,
                         0, maxPoolSize, minRunnable, pool -> true, 30, SECONDS);
        };
        return AccessController.doPrivileged(pa);
    }

    /**
     * Defines static methods to invoke non-public ForkJoinPool methods.
     */
    private static class ForkJoinPools {
        static final MethodHandle externalExecuteTask;
        static {
            try {
                PrivilegedExceptionAction<MethodHandles.Lookup> pa = () ->
                    MethodHandles.privateLookupIn(ForkJoinPool.class, MethodHandles.lookup());
                @SuppressWarnings("removal")
                MethodHandles.Lookup l = AccessController.doPrivileged(pa);
                MethodType methodType = MethodType.methodType(void.class, Runnable.class);
                externalExecuteTask = l.findVirtual(ForkJoinPool.class, "externalExecuteTask", methodType);
            } catch (Exception e) {
                throw new InternalError(e);
            }
        }
        /**
         * Invokes the non-public ForkJoinPool.externalExecuteTask method to
         * submit the task to the current carrier thread's work queue.
         */
        static void externalExecuteTask(ForkJoinPool pool, Runnable task) {
            try {
                externalExecuteTask.invoke(pool, task);
            } catch (RuntimeException | Error e) {
                throw e;
            } catch (Throwable e) {
                throw new InternalError(e);
            }
        }
    }

    /**
     * A thread in the ForkJoinPool created by the default scheduler.
     */
    private static class CarrierThread extends ForkJoinWorkerThread {
        private static final ThreadGroup CARRIER_THREADGROUP = carrierThreadGroup();
        @SuppressWarnings("removal")
        private static final AccessControlContext INNOCUOUS_ACC = innocuousACC();

        private static final long CONTEXTCLASSLOADER;
        private static final long INHERITABLETHREADLOCALS;
        private static final long INHERITEDACCESSCONTROLCONTEXT;

        CarrierThread(ForkJoinPool pool) {
            super(CARRIER_THREADGROUP, pool);
            U.putReference(this, CONTEXTCLASSLOADER, ClassLoader.getSystemClassLoader());
            U.putReference(this, INHERITABLETHREADLOCALS, null);
            U.putReferenceRelease(this, INHERITEDACCESSCONTROLCONTEXT, INNOCUOUS_ACC);
        }

        @Override
        public void setUncaughtExceptionHandler(UncaughtExceptionHandler ueh) { }

        @Override
        public void setContextClassLoader(ClassLoader cl) {
            throw new SecurityException("setContextClassLoader");
        }

        /**
         * The thread group for the carrier threads.
         */
        @SuppressWarnings("removal")
        private static final ThreadGroup carrierThreadGroup() {
            return AccessController.doPrivileged(new PrivilegedAction<ThreadGroup>() {
                public ThreadGroup run() {
                    ThreadGroup group = Thread.currentCarrierThread().getThreadGroup();
                    for (ThreadGroup p; (p = group.getParent()) != null; )
                        group = p;
                    @SuppressWarnings("deprecation")
                    var carrierThreadsGroup = new ThreadGroup(group, "CarrierThreads");
                    return carrierThreadsGroup;
                }
            });
        }

        /**
         * Return an AccessControlContext that doesn't support any permissions.
         */
        @SuppressWarnings("removal")
        private static AccessControlContext innocuousACC() {
            return new AccessControlContext(new ProtectionDomain[] {
                new ProtectionDomain(null, null)
            });
        }

        static {
            CONTEXTCLASSLOADER = U.objectFieldOffset(Thread.class,
                    "contextClassLoader");
            INHERITABLETHREADLOCALS = U.objectFieldOffset(Thread.class,
                    "inheritableThreadLocals");
            INHERITEDACCESSCONTROLCONTEXT = U.objectFieldOffset(Thread.class,
                    "inheritedAccessControlContext");
        }
    }

    /**
     * Creates the ScheduledThreadPoolExecutor used for timed unpark.
     */
    private static ScheduledExecutorService createDelayedTaskScheduler() {
        int poolSize = Math.max(Runtime.getRuntime().availableProcessors()/4, 1);
        ScheduledThreadPoolExecutor stpe = (ScheduledThreadPoolExecutor)
            Executors.newScheduledThreadPool(poolSize, task -> {
                int id = nextUnparkerId();
                var thread = InnocuousThread.newThread("VirtualThread-unparker-" + id, task);
                thread.setDaemon(true);
                return thread;
            });
        stpe.setRemoveOnCancelPolicy(true);
        return stpe;
    }

    private static volatile int nextUnparkerId;
    private static int nextUnparkerId() {
        return (int) NEXT_UNPARKER_ID.getAndAdd(1) + 1;
    }

    /**
     * Reads the value of the jdk.tracePinnedThreads property to determine if stack
     * traces should be printed when a carrier thread is pinned when a virtual thread
     * attempts to park.
     */
    private static int tracePinningMode() {
        String propValue = GetPropertyAction.privilegedGetProperty("jdk.tracePinnedThreads");
        if (propValue != null) {
            if (propValue.length() == 0 || "full".equalsIgnoreCase(propValue))
                return 1;
            if ("short".equalsIgnoreCase(propValue))
                return 2;
        }
        return 0;
    }
}<|MERGE_RESOLUTION|>--- conflicted
+++ resolved
@@ -447,22 +447,9 @@
         if (!compareAndSetState(NEW, STARTED)) {
             throw new IllegalThreadStateException("Already started");
         }
-<<<<<<< HEAD
-        if (container != null) {
-            setThreadContainer(container);
-            Thread parent = Thread.currentThread();
-            if (parent.headThreadContainer() != null) {
-                this.scopeLocalBindings = parent.scopeLocalBindings;
-            }
-        } else {
-            ThreadContainers.incrementUnmanagedVirtualThreadCount();
-        }
-        boolean submitted = false;
-=======
 
         boolean started = false;
         container.onStart(this); // may throw
->>>>>>> 9e0807d7
         try {
             // inherit scope locals from structured container
             Object bindings = container.scopeLocalBindings();

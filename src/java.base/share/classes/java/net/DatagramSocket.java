/*
 * Copyright (c) 1995, 2019, Oracle and/or its affiliates. All rights reserved.
 * DO NOT ALTER OR REMOVE COPYRIGHT NOTICES OR THIS FILE HEADER.
 *
 * This code is free software; you can redistribute it and/or modify it
 * under the terms of the GNU General Public License version 2 only, as
 * published by the Free Software Foundation.  Oracle designates this
 * particular file as subject to the "Classpath" exception as provided
 * by Oracle in the LICENSE file that accompanied this code.
 *
 * This code is distributed in the hope that it will be useful, but WITHOUT
 * ANY WARRANTY; without even the implied warranty of MERCHANTABILITY or
 * FITNESS FOR A PARTICULAR PURPOSE.  See the GNU General Public License
 * version 2 for more details (a copy is included in the LICENSE file that
 * accompanied this code).
 *
 * You should have received a copy of the GNU General Public License version
 * 2 along with this work; if not, write to the Free Software Foundation,
 * Inc., 51 Franklin St, Fifth Floor, Boston, MA 02110-1301 USA.
 *
 * Please contact Oracle, 500 Oracle Parkway, Redwood Shores, CA 94065 USA
 * or visit www.oracle.com if you need additional information or have any
 * questions.
 */

package java.net;

import java.io.IOException;
import java.io.UncheckedIOException;
import java.nio.channels.DatagramChannel;
import java.util.Set;

import sun.nio.ch.DefaultSelectorProvider;

/**
 * This class represents a socket for sending and receiving datagram packets.
 *
 * <p>A datagram socket is the sending or receiving point for a packet
 * delivery service. Each packet sent or received on a datagram socket
 * is individually addressed and routed. Multiple packets sent from
 * one machine to another may be routed differently, and may arrive in
 * any order.
 *
 * <p> Where possible, a newly constructed {@code DatagramSocket} has the
 * {@link StandardSocketOptions#SO_BROADCAST SO_BROADCAST} socket option enabled so as
 * to allow the transmission of broadcast datagrams. In order to receive
 * broadcast packets a DatagramSocket should be bound to the wildcard address.
 * In some implementations, broadcast packets may also be received when
 * a DatagramSocket is bound to a more specific address.
 * <p>
 * Example:
 * <pre>{@code
 *              DatagramSocket s = new DatagramSocket(null);
 *              s.bind(new InetSocketAddress(8888));
 * }</pre>
 * Which is equivalent to:
 * <pre>{@code
 *              DatagramSocket s = new DatagramSocket(8888);
 * }</pre>
 * Both cases will create a DatagramSocket able to receive broadcasts on
 * UDP port 8888.
 *
 * <p> The {@code DatagramSocket} class defines convenience
 * methods to set and get several socket options. This class also
 * defines the {@link #setOption(SocketOption,Object) setOption}
 * and {@link #getOption(SocketOption) getOption} methods to set
 * and query socket options.
 * A {@code DatagramSocket} supports the following socket options:
 * <blockquote>
 * <a id="SocketOptions"></a>
 * <table class="striped">
 * <caption style="display:none">Socket options</caption>
 * <thead>
 *   <tr>
 *     <th scope="col">Option Name</th>
 *     <th scope="col">Description</th>
 *   </tr>
 * </thead>
 * <tbody>
 *   <tr>
 *     <th scope="row"> {@link java.net.StandardSocketOptions#SO_SNDBUF SO_SNDBUF} </th>
 *     <td> The size of the socket send buffer </td>
 *   </tr>
 *   <tr>
 *     <th scope="row"> {@link java.net.StandardSocketOptions#SO_RCVBUF SO_RCVBUF} </th>
 *     <td> The size of the socket receive buffer </td>
 *   </tr>
 *   <tr>
 *     <th scope="row"> {@link java.net.StandardSocketOptions#SO_REUSEADDR SO_REUSEADDR} </th>
 *     <td> Re-use address </td>
 *   </tr>
 *   <tr>
 *     <th scope="row"> {@link java.net.StandardSocketOptions#SO_BROADCAST SO_BROADCAST} </th>
 *     <td> Allow transmission of broadcast datagrams </td>
 *   </tr>
 *   <tr>
 *     <th scope="row"> {@link java.net.StandardSocketOptions#IP_TOS IP_TOS} </th>
 *     <td> The Type of Service (ToS) octet in the Internet Protocol (IP) header </td>
 *   </tr>
 * </tbody>
 * </table>
 * </blockquote>
 * An implementation may also support additional options. In particular an implementation
 * may support <a href="MulticastSocket.html#MulticastOptions">multicast options</a> which
 * can be useful when using a plain {@code DatagramSocket} to send datagrams to a
 * multicast group.
 *
 * @author  Pavani Diwanji
 * @see     java.net.DatagramPacket
 * @see     java.nio.channels.DatagramChannel
 * @since 1.0
 */
public class DatagramSocket implements java.io.Closeable {
    private final DatagramSocket delegate;

    DatagramSocket delegate() {
        return delegate;
    }

    /**
     * Create a DatagramSocket that delegates to the given delegate if not null.
     *
     * @param delegate the delegate, can be null.
     */
    DatagramSocket(DatagramSocket delegate) {
        this.delegate = delegate;
    }

    /**
     * Creates a datagram socket that is optionally bound to the specified
     * socket address.
     *
     * @param bindaddr local socket address or null for an unbound socket
     * @param multicast true for a multicast socket
     */
    DatagramSocket(SocketAddress bindaddr, boolean multicast) throws SocketException {
        DatagramSocket delegate;
        if (this instanceof sun.nio.ch.DatagramSocketAdaptor) {
            // socket adaptor does not delegate
            delegate = null;
        } else {
            // create delegate
            delegate = createDelegate(multicast);

            boolean initialized = false;
            try {

                // Enable SO_REUSEADDR for multicast sockets
                if (multicast) {
                    delegate.setReuseAddress(true);
                }

                // Bind socket if socket address specified
                if (bindaddr != null) {
                    delegate.bind(bindaddr);
                }

                // Enable SO_BROADCAST if possible
                try {
                    delegate.setBroadcast(true);
                } catch (SocketException ignore) { }

                initialized = true;
            } finally {
                if (!initialized) {
                    delegate.close();
                }
            }
        }
        this.delegate = delegate;
    }

    /**
     * Constructs a datagram socket and binds it to any available port
     * on the local host machine.  The socket will be bound to the
     * {@link InetAddress#isAnyLocalAddress wildcard} address,
     * an IP address chosen by the kernel.
     *
     * <p>If there is a security manager,
     * its {@code checkListen} method is first called
     * with 0 as its argument to ensure the operation is allowed.
     * This could result in a SecurityException.
     *
     * @throws     SocketException  if the socket could not be opened,
     *               or the socket could not bind to the specified local port.
     * @throws     SecurityException  if a security manager exists and its
     *             {@code checkListen} method doesn't allow the operation.
     *
     * @see SecurityManager#checkListen
     */
    public DatagramSocket() throws SocketException {
        this(new InetSocketAddress(0));
    }

    /**
     * Creates an unbound datagram socket with the specified
     * DatagramSocketImpl.
     *
     * @param impl an instance of a <B>DatagramSocketImpl</B>
     *        the subclass wishes to use on the DatagramSocket.
     * @since   1.4
     */
    protected DatagramSocket(DatagramSocketImpl impl) {
        this.delegate = new DatagramSocketImplWrapper(impl);   // throws NPE if null
    }

    /**
     * Creates a datagram socket, bound to the specified local
     * socket address.
     * <p>
     * If, if the address is {@code null}, creates an unbound socket.
     *
     * <p>If there is a security manager,
     * its {@code checkListen} method is first called
     * with the port from the socket address
     * as its argument to ensure the operation is allowed.
     * This could result in a SecurityException.
     *
     * @param bindaddr local socket address to bind, or {@code null}
     *                 for an unbound socket.
     *
     * @throws     SocketException  if the socket could not be opened,
     *               or the socket could not bind to the specified local port.
     * @throws     SecurityException  if a security manager exists and its
     *             {@code checkListen} method doesn't allow the operation.
     *
     * @see SecurityManager#checkListen
     * @since   1.4
     */
    public DatagramSocket(SocketAddress bindaddr) throws SocketException {
        this(bindaddr, false);
    }

    /**
     * Constructs a datagram socket and binds it to the specified port
     * on the local host machine.  The socket will be bound to the
     * {@link InetAddress#isAnyLocalAddress wildcard} address,
     * an IP address chosen by the kernel.
     *
     * <p>If there is a security manager,
     * its {@code checkListen} method is first called
     * with the {@code port} argument
     * as its argument to ensure the operation is allowed.
     * This could result in a SecurityException.
     *
     * @param      port port to use.
     * @throws     SocketException  if the socket could not be opened,
     *               or the socket could not bind to the specified local port.
     * @throws     SecurityException  if a security manager exists and its
     *             {@code checkListen} method doesn't allow the operation.
     *
     * @see SecurityManager#checkListen
     */
    public DatagramSocket(int port) throws SocketException {
        this(port, null);
    }

    /**
     * Creates a datagram socket, bound to the specified local
     * address.  The local port must be between 0 and 65535 inclusive.
     * If the IP address is 0.0.0.0, the socket will be bound to the
     * {@link InetAddress#isAnyLocalAddress wildcard} address,
     * an IP address chosen by the kernel.
     *
     * <p>If there is a security manager,
     * its {@code checkListen} method is first called
     * with the {@code port} argument
     * as its argument to ensure the operation is allowed.
     * This could result in a SecurityException.
     *
     * @param port local port to use
     * @param laddr local address to bind
     *
     * @throws     SocketException  if the socket could not be opened,
     *               or the socket could not bind to the specified local port.
     * @throws     SecurityException  if a security manager exists and its
     *             {@code checkListen} method doesn't allow the operation.
     *
     * @see SecurityManager#checkListen
     * @since   1.1
     */
    public DatagramSocket(int port, InetAddress laddr) throws SocketException {
        this(new InetSocketAddress(laddr, port));
    }

    /**
     * Binds this DatagramSocket to a specific address and port.
     * <p>
     * If the address is {@code null}, then the system will pick up
     * an ephemeral port and a valid local address to bind the socket.
     *
     * @param   addr The address and port to bind to.
     * @throws  SocketException if any error happens during the bind, or if the
     *          socket is already bound.
     * @throws  SecurityException  if a security manager exists and its
     *             {@code checkListen} method doesn't allow the operation.
     * @throws IllegalArgumentException if addr is a SocketAddress subclass
     *         not supported by this socket.
     * @since 1.4
     */
    public void bind(SocketAddress addr) throws SocketException {
        delegate.bind(addr);
    }

    /**
     * Connects the socket to a remote address for this socket. When a
     * socket is connected to a remote address, packets may only be
     * sent to or received from that address. By default a datagram
     * socket is not connected. If the socket is already closed,
     * then this method has no effect.
     *
     * <p> If this socket is not bound then this method will first cause the
     * socket to be bound to an address that is assigned automatically,
     * as if invoking the {@link #bind bind} method with a parameter of
     * {@code null}. If the remote destination to which the socket is connected
     * does not exist, or is otherwise unreachable, and if an ICMP destination
     * unreachable packet has been received for that address, then a subsequent
     * call to send or receive may throw a PortUnreachableException. Note,
     * there is no guarantee that the exception will be thrown.
     *
     * <p> If a security manager has been installed then it is invoked to check
     * access to the remote address. Specifically, if the given {@code address}
     * is a {@link InetAddress#isMulticastAddress multicast address},
     * the security manager's {@link
     * java.lang.SecurityManager#checkMulticast(InetAddress)
     * checkMulticast} method is invoked with the given {@code address}.
     * Otherwise, the security manager's {@link
     * java.lang.SecurityManager#checkConnect(String,int) checkConnect}
     * and {@link java.lang.SecurityManager#checkAccept checkAccept} methods
     * are invoked, with the given {@code address} and {@code port}, to
     * verify that datagrams are permitted to be sent and received
     * respectively.
     *
     * <p> Care should be taken to ensure that a connected datagram socket
     * is not shared with untrusted code. When a socket is connected,
     * {@link #receive receive} and {@link #send send} <b>will not perform
     * any security checks</b> on incoming and outgoing packets, other than
     * matching the packet's and the socket's address and port. On a send
     * operation, if the packet's address is set and the packet's address
     * and the socket's address do not match, an {@code IllegalArgumentException}
     * will be thrown. A socket connected to a multicast address may only
     * be used to send packets.
     *
     * @param address the remote address for the socket
     *
     * @param port the remote port for the socket.
     *
     * @throws IllegalArgumentException
     *         if the address is null, or the port is out of range.
     *
     * @throws SecurityException
     *         if a security manager has been installed and it does
     *         not permit access to the given remote address
     *
     * @throws UncheckedIOException
     *         may be thrown if connect fails, for example, if the
     *         destination address is non-routable
     *
     * @see #disconnect
     *
     * @since 1.2
     */
    public void connect(InetAddress address, int port) {
<<<<<<< HEAD
        delegate.connect(address, port);
=======
        try {
            connectInternal(address, port);
        } catch (SocketException se) {
            throw new UncheckedIOException("connect failed", se);
        }
>>>>>>> f262092f
    }

    /**
     * Connects this socket to a remote socket address (IP address + port number).
     *
     * <p> If given an {@link InetSocketAddress InetSocketAddress}, this method
     * behaves as if invoking {@link #connect(InetAddress,int) connect(InetAddress,int)}
     * with the given socket addresses IP address and port number, except that the
     * {@code SocketException} that may be raised is not wrapped in an
     * {@code UncheckedIOException}.
     *
     * @param   addr    The remote address.
     *
     * @throws  SocketException
     *          if the connect fails
     *
     * @throws IllegalArgumentException
     *         if {@code addr} is {@code null}, or {@code addr} is a SocketAddress
     *         subclass not supported by this socket
     *
     * @throws SecurityException
     *         if a security manager has been installed and it does
     *         not permit access to the given remote address
     *
     * @since 1.4
     */
    public void connect(SocketAddress addr) throws SocketException {
        delegate.connect(addr);
    }

    /**
     * Disconnects the socket. If the socket is closed or not connected,
     * then this method has no effect.
     *
     * @apiNote If this method throws an UncheckedIOException, the socket
     *          may be left in an unspecified state. It is strongly
     *          recommended that the socket be closed when disconnect
     *          fails.
     *
     * @throws  UncheckedIOException
     *          may be thrown if disconnect fails to dissolve the
     *          association and restore the socket to a consistent state.
     *
     * @see #connect
     *
     * @since 1.2
     */
    public void disconnect() {
        delegate.disconnect();
    }

    /**
     * Returns the binding state of the socket.
     * <p>
     * If the socket was bound prior to being {@link #close closed},
     * then this method will continue to return {@code true}
     * after the socket is closed.
     *
     * @return true if the socket successfully bound to an address
     * @since 1.4
     */
    public boolean isBound() {
        return delegate.isBound();
    }

    /**
     * Returns the connection state of the socket.
     * <p>
     * If the socket was connected prior to being {@link #close closed},
     * then this method will continue to return {@code true}
     * after the socket is closed.
     *
     * @return true if the socket successfully connected to a server
     * @since 1.4
     */
    public boolean isConnected() {
        return delegate.isConnected();
    }

    /**
     * Returns the address to which this socket is connected. Returns
     * {@code null} if the socket is not connected.
     * <p>
     * If the socket was connected prior to being {@link #close closed},
     * then this method will continue to return the connected address
     * after the socket is closed.
     *
     * @return the address to which this socket is connected.
     * @since 1.2
     */
    public InetAddress getInetAddress() {
        return delegate.getInetAddress();
    }

    /**
     * Returns the port number to which this socket is connected.
     * Returns {@code -1} if the socket is not connected.
     * <p>
     * If the socket was connected prior to being {@link #close closed},
     * then this method will continue to return the connected port number
     * after the socket is closed.
     *
     * @return the port number to which this socket is connected.
     * @since 1.2
     */
    public int getPort() {
        return delegate.getPort();
    }

    /**
     * Returns the address of the endpoint this socket is connected to, or
     * {@code null} if it is unconnected.
     * <p>
     * If the socket was connected prior to being {@link #close closed},
     * then this method will continue to return the connected address
     * after the socket is closed.
     *
     * @return a {@code SocketAddress} representing the remote
     *         endpoint of this socket, or {@code null} if it is
     *         not connected yet.
     * @see #getInetAddress()
     * @see #getPort()
     * @see #connect(SocketAddress)
     * @since 1.4
     */
    public SocketAddress getRemoteSocketAddress() {
        return delegate.getRemoteSocketAddress();
    }

    /**
     * Returns the address of the endpoint this socket is bound to.
     *
     * @return a {@code SocketAddress} representing the local endpoint of this
     *         socket, or {@code null} if it is closed or not bound yet.
     * @see #getLocalAddress()
     * @see #getLocalPort()
     * @see #bind(SocketAddress)
     * @since 1.4
     */
    public SocketAddress getLocalSocketAddress() {
        return delegate.getLocalSocketAddress();
    }

    /**
     * Sends a datagram packet from this socket. The
     * {@code DatagramPacket} includes information indicating the
     * data to be sent, its length, the IP address of the remote host,
     * and the port number on the remote host.
     *
     * <p>If there is a security manager, and the socket is not currently
     * connected to a remote address, this method first performs some
     * security checks. First, if {@code p.getAddress().isMulticastAddress()}
     * is true, this method calls the
     * security manager's {@code checkMulticast} method
     * with {@code p.getAddress()} as its argument.
     * If the evaluation of that expression is false,
     * this method instead calls the security manager's
     * {@code checkConnect} method with arguments
     * {@code p.getAddress().getHostAddress()} and
     * {@code p.getPort()}. Each call to a security manager method
     * could result in a SecurityException if the operation is not allowed.
     *
     * @param      p   the {@code DatagramPacket} to be sent.
     *
     * @throws     IOException  if an I/O error occurs.
     * @throws     SecurityException  if a security manager exists and its
     *             {@code checkMulticast} or {@code checkConnect}
     *             method doesn't allow the send.
     * @throws     PortUnreachableException may be thrown if the socket is connected
     *             to a currently unreachable destination. Note, there is no
     *             guarantee that the exception will be thrown.
     * @throws     java.nio.channels.IllegalBlockingModeException
     *             if this socket has an associated channel,
     *             and the channel is in non-blocking mode.
     * @throws     IllegalArgumentException if the socket is connected,
     *             and connected address and packet address differ, or
     *             if the socket is not connected and the packet address
     *             is not set or if its port is out of range.
     *
     * @see        java.net.DatagramPacket
     * @see        SecurityManager#checkMulticast(InetAddress)
     * @see        SecurityManager#checkConnect
     * @revised 1.4
     * @spec JSR-51
     */
    public void send(DatagramPacket p) throws IOException  {
        delegate.send(p);
    }

    /**
     * Receives a datagram packet from this socket. When this method
     * returns, the {@code DatagramPacket}'s buffer is filled with
     * the data received. The datagram packet also contains the sender's
     * IP address, and the port number on the sender's machine.
     * <p>
     * This method blocks until a datagram is received. The
     * {@code length} field of the datagram packet object contains
     * the length of the received message. If the message is longer than
     * the packet's length, the message is truncated.
     * <p>
     * If there is a security manager, and the socket is not currently
     * connected to a remote address, a packet cannot be received if the
     * security manager's {@code checkAccept} method does not allow it.
     * Datagrams that are not permitted by the security manager are silently
     * discarded.
     *
     * @param      p   the {@code DatagramPacket} into which to place
     *                 the incoming data.
     * @throws     IOException  if an I/O error occurs.
     * @throws     SocketTimeoutException  if setSoTimeout was previously called
     *                 and the timeout has expired.
     * @throws     PortUnreachableException may be thrown if the socket is connected
     *             to a currently unreachable destination. Note, there is no guarantee that the
     *             exception will be thrown.
     * @throws     java.nio.channels.IllegalBlockingModeException
     *             if this socket has an associated channel,
     *             and the channel is in non-blocking mode.
     * @see        java.net.DatagramPacket
     * @see        java.net.DatagramSocket
     * @revised 1.4
     * @spec JSR-51
     */
    public void receive(DatagramPacket p) throws IOException {
        delegate.receive(p);
    }
    
    /**
     * Gets the local address to which the socket is bound.
     *
     * <p>If there is a security manager, its
     * {@code checkConnect} method is first called
     * with the host address and {@code -1}
     * as its arguments to see if the operation is allowed.
     *
     * @see SecurityManager#checkConnect
     * @return  the local address to which the socket is bound,
     *          {@code null} if the socket is closed, or
     *          an {@code InetAddress} representing
     *          {@link InetAddress#isAnyLocalAddress wildcard}
     *          address if either the socket is not bound, or
     *          the security manager {@code checkConnect}
     *          method does not allow the operation
     * @since   1.1
     */
    public InetAddress getLocalAddress() {
        return delegate.getLocalAddress();
    }

    /**
     * Returns the port number on the local host to which this socket
     * is bound.
     *
     * @return  the port number on the local host to which this socket is bound,
     *          {@code -1} if the socket is closed, or
     *          {@code 0} if it is not bound yet.
     */
    public int getLocalPort() {
        return delegate.getLocalPort();
    }

    /**
     * Enable/disable SO_TIMEOUT with the specified timeout, in
     * milliseconds. With this option set to a positive timeout value,
     * a call to receive() for this DatagramSocket
     * will block for only this amount of time.  If the timeout expires,
     * a <B>java.net.SocketTimeoutException</B> is raised, though the
     * DatagramSocket is still valid. A timeout of zero is interpreted
     * as an infinite timeout.
     * The option <B>must</B> be enabled prior to entering the blocking
     * operation to have effect.
     *
     * @param timeout the specified timeout in milliseconds.
     * @throws SocketException if there is an error in the underlying protocol, such as an UDP error.
     * @throws IllegalArgumentException if {@code timeout} is negative
     * @since   1.1
     * @see #getSoTimeout()
     */
    public void setSoTimeout(int timeout) throws SocketException {
        delegate.setSoTimeout(timeout);
    }

    /**
     * Retrieve setting for SO_TIMEOUT.  0 returns implies that the
     * option is disabled (i.e., timeout of infinity).
     *
     * @return the setting for SO_TIMEOUT
     * @throws SocketException if there is an error in the underlying protocol, such as an UDP error.
     * @since   1.1
     * @see #setSoTimeout(int)
     */
    public int getSoTimeout() throws SocketException {
        return delegate.getSoTimeout();
    }

    /**
     * Sets the SO_SNDBUF option to the specified value for this
     * {@code DatagramSocket}. The SO_SNDBUF option is used by the
     * network implementation as a hint to size the underlying
     * network I/O buffers. The SO_SNDBUF setting may also be used
     * by the network implementation to determine the maximum size
     * of the packet that can be sent on this socket.
     * <p>
     * As SO_SNDBUF is a hint, applications that want to verify
     * what size the buffer is should call {@link #getSendBufferSize()}.
     * <p>
     * Increasing the buffer size may allow multiple outgoing packets
     * to be queued by the network implementation when the send rate
     * is high.
     * <p>
     * Note: If {@link #send(DatagramPacket)} is used to send a
     * {@code DatagramPacket} that is larger than the setting
     * of SO_SNDBUF then it is implementation specific if the
     * packet is sent or discarded.
     *
     * @param size the size to which to set the send buffer
     * size. This value must be greater than 0.
     *
     * @throws    SocketException if there is an error
     * in the underlying protocol, such as an UDP error.
     * @throws    IllegalArgumentException if the value is 0 or is
     * negative.
     * @see #getSendBufferSize()
     * @since 1.2
     */
    public void setSendBufferSize(int size) throws SocketException {
        delegate.setSendBufferSize(size);
    }

    /**
     * Get value of the SO_SNDBUF option for this {@code DatagramSocket}, that is the
     * buffer size used by the platform for output on this {@code DatagramSocket}.
     *
     * @return the value of the SO_SNDBUF option for this {@code DatagramSocket}
     * @throws    SocketException if there is an error in
     * the underlying protocol, such as an UDP error.
     * @see #setSendBufferSize
     * @since 1.2
     */
    public int getSendBufferSize() throws SocketException {
        return delegate.getSendBufferSize();
    }

    /**
     * Sets the SO_RCVBUF option to the specified value for this
     * {@code DatagramSocket}. The SO_RCVBUF option is used by
     * the network implementation as a hint to size the underlying
     * network I/O buffers. The SO_RCVBUF setting may also be used
     * by the network implementation to determine the maximum size
     * of the packet that can be received on this socket.
     * <p>
     * Because SO_RCVBUF is a hint, applications that want to
     * verify what size the buffers were set to should call
     * {@link #getReceiveBufferSize()}.
     * <p>
     * Increasing SO_RCVBUF may allow the network implementation
     * to buffer multiple packets when packets arrive faster than
     * are being received using {@link #receive(DatagramPacket)}.
     * <p>
     * Note: It is implementation specific if a packet larger
     * than SO_RCVBUF can be received.
     *
     * @param size the size to which to set the receive buffer
     * size. This value must be greater than 0.
     *
     * @throws    SocketException if there is an error in
     * the underlying protocol, such as an UDP error.
     * @throws    IllegalArgumentException if the value is 0 or is
     * negative.
     * @see #getReceiveBufferSize()
     * @since 1.2
     */
    public void setReceiveBufferSize(int size) throws SocketException {
        delegate.setReceiveBufferSize(size);
    }

    /**
     * Get value of the SO_RCVBUF option for this {@code DatagramSocket}, that is the
     * buffer size used by the platform for input on this {@code DatagramSocket}.
     *
     * @return the value of the SO_RCVBUF option for this {@code DatagramSocket}
     * @throws    SocketException if there is an error in the underlying protocol, such as an UDP error.
     * @see #setReceiveBufferSize(int)
     * @since 1.2
     */
    public int getReceiveBufferSize() throws SocketException {
        return delegate.getReceiveBufferSize();
    }

    /**
     * Enable/disable the SO_REUSEADDR socket option.
     * <p>
     * For UDP sockets it may be necessary to bind more than one
     * socket to the same socket address. This is typically for the
     * purpose of receiving multicast packets
     * (See {@link java.net.MulticastSocket}). The
     * {@code SO_REUSEADDR} socket option allows multiple
     * sockets to be bound to the same socket address if the
     * {@code SO_REUSEADDR} socket option is enabled prior
     * to binding the socket using {@link #bind(SocketAddress)}.
     * <p>
     * Note: This functionality is not supported by all existing platforms,
     * so it is implementation specific whether this option will be ignored
     * or not. However, if it is not supported then
     * {@link #getReuseAddress()} will always return {@code false}.
     * <p>
     * When a {@code DatagramSocket} is created the initial setting
     * of {@code SO_REUSEADDR} is disabled.
     * <p>
     * The behaviour when {@code SO_REUSEADDR} is enabled or
     * disabled after a socket is bound (See {@link #isBound()})
     * is not defined.
     *
     * @param on  whether to enable or disable the
     * @throws    SocketException if an error occurs enabling or
     *            disabling the {@code SO_REUSEADDR} socket option,
     *            or the socket is closed.
     * @since 1.4
     * @see #getReuseAddress()
     * @see #bind(SocketAddress)
     * @see #isBound()
     * @see #isClosed()
     */
    public void setReuseAddress(boolean on) throws SocketException {
        delegate.setReuseAddress(on);
    }

    /**
     * Tests if SO_REUSEADDR is enabled.
     *
     * @return a {@code boolean} indicating whether or not SO_REUSEADDR is enabled.
     * @throws    SocketException if there is an error
     * in the underlying protocol, such as an UDP error.
     * @since   1.4
     * @see #setReuseAddress(boolean)
     */
    public boolean getReuseAddress() throws SocketException {
        return delegate.getReuseAddress();
    }

    /**
     * Enable/disable SO_BROADCAST.
     *
     * <p> Some operating systems may require that the Java virtual machine be
     * started with implementation specific privileges to enable this option or
     * send broadcast datagrams.
     *
     * @param  on
     *         whether or not to have broadcast turned on.
     *
     * @throws  SocketException
     *          if there is an error in the underlying protocol, such as an UDP
     *          error.
     *
     * @since 1.4
     * @see #getBroadcast()
     */
    public void setBroadcast(boolean on) throws SocketException {
        delegate.setBroadcast(on);
    }

    /**
     * Tests if SO_BROADCAST is enabled.
     * @return a {@code boolean} indicating whether or not SO_BROADCAST is enabled.
     * @throws    SocketException if there is an error
     * in the underlying protocol, such as an UDP error.
     * @since 1.4
     * @see #setBroadcast(boolean)
     */
    public boolean getBroadcast() throws SocketException {
        return delegate.getBroadcast();
    }

    /**
     * Sets traffic class or type-of-service octet in the IP
     * datagram header for datagrams sent from this DatagramSocket.
     * As the underlying network implementation may ignore this
     * value applications should consider it a hint.
     *
     * <P> The tc <B>must</B> be in the range {@code 0 <= tc <=
     * 255} or an IllegalArgumentException will be thrown.
     * <p>Notes:
     * <p>For Internet Protocol v4 the value consists of an
     * {@code integer}, the least significant 8 bits of which
     * represent the value of the TOS octet in IP packets sent by
     * the socket.
     * RFC 1349 defines the TOS values as follows:
     *
     * <UL>
     * <LI><CODE>IPTOS_LOWCOST (0x02)</CODE></LI>
     * <LI><CODE>IPTOS_RELIABILITY (0x04)</CODE></LI>
     * <LI><CODE>IPTOS_THROUGHPUT (0x08)</CODE></LI>
     * <LI><CODE>IPTOS_LOWDELAY (0x10)</CODE></LI>
     * </UL>
     * The last low order bit is always ignored as this
     * corresponds to the MBZ (must be zero) bit.
     * <p>
     * Setting bits in the precedence field may result in a
     * SocketException indicating that the operation is not
     * permitted.
     * <p>
     * for Internet Protocol v6 {@code tc} is the value that
     * would be placed into the sin6_flowinfo field of the IP header.
     *
     * @param tc        an {@code int} value for the bitset.
     * @throws SocketException if there is an error setting the
     * traffic class or type-of-service
     * @since 1.4
     * @see #getTrafficClass
     */
    public void setTrafficClass(int tc) throws SocketException {
        delegate.setTrafficClass(tc);
    }

    /**
     * Gets traffic class or type-of-service in the IP datagram
     * header for packets sent from this DatagramSocket.
     * <p>
     * As the underlying network implementation may ignore the
     * traffic class or type-of-service set using {@link #setTrafficClass(int)}
     * this method may return a different value than was previously
     * set using the {@link #setTrafficClass(int)} method on this
     * DatagramSocket.
     *
     * @return the traffic class or type-of-service already set
     * @throws SocketException if there is an error obtaining the
     * traffic class or type-of-service value.
     * @since 1.4
     * @see #setTrafficClass(int)
     */
    public int getTrafficClass() throws SocketException {
        return delegate.getTrafficClass();
    }

    /**
     * Closes this datagram socket.
     * <p>
     * Any thread currently blocked in {@link #receive} upon this socket
     * will throw a {@link SocketException}.
     *
     * <p> If this socket has an associated channel then the channel is closed
     * as well.
     *
     * @revised 1.4
     * @spec JSR-51
     */
    public void close() {
        delegate.close();
    }

    /**
     * Returns whether the socket is closed or not.
     *
     * @return true if the socket has been closed
     * @since 1.4
     */
    public boolean isClosed() {
        return delegate.isClosed();
    }

    /**
     * Returns the unique {@link java.nio.channels.DatagramChannel} object
     * associated with this datagram socket, if any.
     *
     * <p> A datagram socket will have a channel if, and only if, the channel
     * itself was created via the {@link java.nio.channels.DatagramChannel#open
     * DatagramChannel.open} method.
     *
     * @return  the datagram channel associated with this datagram socket,
     *          or {@code null} if this socket was not created for a channel
     *
     * @since 1.4
     * @spec JSR-51
     */
    public DatagramChannel getChannel() {
        return null;
    }

    /**
     * User defined factory for all datagram sockets.
     */
    private static volatile DatagramSocketImplFactory factory;

    /**
     * Sets the datagram socket implementation factory for the
     * application. The factory can be specified only once.
     * <p>
     * When an application creates a new datagram socket, the socket
     * implementation factory's {@code createDatagramSocketImpl} method is
     * called to create the actual datagram socket implementation.
     * <p>
     * Passing {@code null} to the method is a no-op unless the factory
     * was already set.
     *
     * <p>If there is a security manager, this method first calls
     * the security manager's {@code checkSetFactory} method
     * to ensure the operation is allowed.
     * This could result in a SecurityException.
     *
     * @param      fac   the desired factory.
     * @throws     IOException  if an I/O error occurs when setting the
     *              datagram socket factory.
     * @throws     SocketException  if the factory is already defined.
     * @throws     SecurityException  if a security manager exists and its
     *             {@code checkSetFactory} method doesn't allow the operation.
     * @see       java.net.DatagramSocketImplFactory#createDatagramSocketImpl()
     * @see       SecurityManager#checkSetFactory
     * @since 1.3
     */
    public static synchronized void
    setDatagramSocketImplFactory(DatagramSocketImplFactory fac)
       throws IOException
    {
        if (factory != null) {
            throw new SocketException("factory already defined");
        }
        SecurityManager security = System.getSecurityManager();
        if (security != null) {
            security.checkSetFactory();
        }
        factory = fac;
    }

    /**
     * Sets the value of a socket option.
     *
     * @param <T> The type of the socket option value
     * @param name The socket option
     * @param value The value of the socket option. A value of {@code null}
     *              may be valid for some options.
     *
     * @return this DatagramSocket
     *
     * @throws UnsupportedOperationException if the datagram socket
     *         does not support the option.
     *
     * @throws IllegalArgumentException if the value is not valid for
     *         the option.
     *
     * @throws IOException if an I/O error occurs, or if the socket is closed.
     *
     * @throws SecurityException if a security manager is set and if the socket
     *         option requires a security permission and if the caller does
     *         not have the required permission.
     *         {@link java.net.StandardSocketOptions StandardSocketOptions}
     *         do not require any security permission.
     *
     * @throws NullPointerException if name is {@code null}
     *
     * @since 9
     */
    public <T> DatagramSocket setOption(SocketOption<T> name, T value)
        throws IOException
    {
        delegate.setOption(name, value);
        return this;
    }

    /**
     * Returns the value of a socket option.
     *
     * @param <T> The type of the socket option value
     * @param name The socket option
     *
     * @return The value of the socket option.
     *
     * @throws UnsupportedOperationException if the datagram socket
     *         does not support the option.
     *
     * @throws IOException if an I/O error occurs, or if the socket is closed.
     *
     * @throws NullPointerException if name is {@code null}
     *
     * @throws SecurityException if a security manager is set and if the socket
     *         option requires a security permission and if the caller does
     *         not have the required permission.
     *         {@link java.net.StandardSocketOptions StandardSocketOptions}
     *         do not require any security permission.
     *
     * @since 9
     */
    public <T> T getOption(SocketOption<T> name) throws IOException {
        return delegate.getOption(name);
    }

    /**
     * Returns a set of the socket options supported by this socket.
     *
     * This method will continue to return the set of options even after
     * the socket has been closed.
     *
     * @return A set of the socket options supported by this socket. This set
     *        may be empty if the socket's DatagramSocketImpl cannot be created.
     *
     * @since 9
     */
    public Set<SocketOption<?>> supportedOptions() {
        return delegate.supportedOptions();
    }

    /**
     * Creates a datagram socket object that can be used as a delegate. The
     * datagram socket is a DatagramChannel socket adaptor or an instance of
     * DatagramSocketImplWrapper that uses a DatagramSocketImpl.
     */
    private static DatagramSocket createDelegate(boolean multicast)
        throws SocketException
    {
        DatagramSocketImplFactory factory = DatagramSocket.factory;
        if (factory != null) {
            DatagramSocketImpl impl = factory.createDatagramSocketImpl();
            return new DatagramSocketImplWrapper(impl);
        } else {
            // Return a DatagramChannel socket adaptor
            DatagramSocket delegate;
            try {
                delegate = DefaultSelectorProvider.get()
                        .openUninterruptibleDatagramChannel()
                        .socket();
            } catch (SocketException e) {
                throw e;
            } catch (IOException e) {
                throw new SocketException(e.getMessage());
            }
            return delegate;
        }
    }
}<|MERGE_RESOLUTION|>--- conflicted
+++ resolved
@@ -201,7 +201,7 @@
      * @since   1.4
      */
     protected DatagramSocket(DatagramSocketImpl impl) {
-        this.delegate = new DatagramSocketImplWrapper(impl);   // throws NPE if null
+        this.delegate = new DatagramSocketImplWrapper(impl, /*created*/false);   // throws NPE if null
     }
 
     /**
@@ -361,15 +361,7 @@
      * @since 1.2
      */
     public void connect(InetAddress address, int port) {
-<<<<<<< HEAD
         delegate.connect(address, port);
-=======
-        try {
-            connectInternal(address, port);
-        } catch (SocketException se) {
-            throw new UncheckedIOException("connect failed", se);
-        }
->>>>>>> f262092f
     }
 
     /**
@@ -1080,7 +1072,8 @@
         DatagramSocketImplFactory factory = DatagramSocket.factory;
         if (factory != null) {
             DatagramSocketImpl impl = factory.createDatagramSocketImpl();
-            return new DatagramSocketImplWrapper(impl);
+            impl.create(); // create socket
+            return new DatagramSocketImplWrapper(impl, /*created*/true);
         } else {
             // Return a DatagramChannel socket adaptor
             DatagramSocket delegate;

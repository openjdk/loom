--- conflicted
+++ resolved
@@ -479,21 +479,9 @@
         /** Returns true if possibly still triggerable. Used by cleanStack. */
         abstract boolean isLive();
 
-<<<<<<< HEAD
-        public final void run() {
-            tryFire(ASYNC);
-        }
-        public final boolean exec() {
-            run();
-            return false;
-        }
-
-    public final Void getRawResult()       { return null; }
-=======
         public final void run()                { tryFire(ASYNC); }
         public final boolean exec()            { tryFire(ASYNC); return false; }
         public final Void getRawResult()       { return null; }
->>>>>>> 9e0807d7
         public final void setRawResult(Void v) {}
     }
 
@@ -1822,13 +1810,6 @@
                 d.postComplete();
             }
         }
-<<<<<<< HEAD
-
-        public void run() {
-            doRun();
-        }
-=======
->>>>>>> 9e0807d7
     }
 
     static CompletableFuture<Void> asyncRunStage(Executor e, Runnable f) {

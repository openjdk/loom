--- conflicted
+++ resolved
@@ -1629,13 +1629,8 @@
   macro(_tid_offset,           k, "tid", long_signature, false); \
   macro(_thread_status_offset, k, "threadStatus", int_signature, false); \
   macro(_park_blocker_offset,  k, "parkBlocker", object_signature, false); \
-<<<<<<< HEAD
-  macro(_park_event_offset,    k, "nativeParkEventPointer", long_signature, false); \
   macro(_continuation_offset,  k, "cont", continuation_signature, false); \
   macro(_fiber_offset,         k, "fiber", fiber_signature, false)
-=======
-  macro(_continuation_offset,  k, "cont", continuation_signature, false)
->>>>>>> 3241f616
 
 void java_lang_Thread::compute_offsets() {
   assert(_group_offset == 0, "offsets should be initialized only once");

--- conflicted
+++ resolved
@@ -64,26 +64,6 @@
 
   <Event name="SyncOnValueBasedClass" category="Java Virtual Machine, Diagnostics" label="Value Based Class Synchronization" thread="true" stackTrace="true" startTime="false" experimental="true">
     <Field type="Class" name="valueBasedClass" label="Value Based Class" />
-  </Event>
-
-<<<<<<< HEAD
-  <Event name="BiasedLockRevocation" category="Java Virtual Machine, Runtime" label="Biased Lock Revocation" description="Revoked bias of object" thread="true"
-    stackTrace="true">
-    <Field type="Class" name="lockClass" label="Lock Class" description="Class of object whose biased lock was revoked" />
-    <Field type="ulong" name="safepointId" label="Safepoint Identifier" relation="SafepointId" />
-    <Field type="Thread" name="previousOwner" label="Previous Owner" description="Thread owning the bias before revocation" />
-  </Event>
-
-  <Event name="BiasedLockSelfRevocation" category="Java Virtual Machine, Runtime" label="Biased Lock Self Revocation" description="Revoked bias of object biased towards own thread"
-    thread="true" stackTrace="true">
-    <Field type="Class" name="lockClass" label="Lock Class" description="Class of object whose biased lock was revoked" />
-  </Event>
-
-  <Event name="BiasedLockClassRevocation" category="Java Virtual Machine, Runtime" label="Biased Lock Class Revocation" description="Revoked biases for all instances of a class"
-    thread="true" stackTrace="true">
-    <Field type="Class" name="revokedClass" label="Revoked Class" description="Class whose biased locks were revoked" />
-    <Field type="boolean" name="disableBiasing" label="Disable Further Biasing" description="Whether further biasing for instances of this class will be allowed" />
-    <Field type="ulong" name="safepointId" label="Safepoint Identifier" relation="SafepointId" />
   </Event>
 
   <Event name="ContinuationFreeze" experimental="true" category="Java Application" label="Continuation Yield" description="Invocation of Continuation.yield()"
@@ -133,8 +113,6 @@
     <Field type="ulong" name="id" label="Continuation ID" />
   </Event>
 
-=======
->>>>>>> 83bce94c
   <Event name="ReservedStackActivation" category="Java Virtual Machine, Runtime" label="Reserved Stack Activation"
     description="Activation of Reserved Stack Area caused by stack overflow with ReservedStackAccess annotated method in call stack" thread="true" stackTrace="true"
     startTime="false">

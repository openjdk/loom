--- conflicted
+++ resolved
@@ -297,28 +297,20 @@
     } else {
       bci = vfs.bci();
     }
-<<<<<<< HEAD
-    _hash = (_hash * 31) + mid;
-    _hash = (_hash * 31) + bci;
-    _hash = (_hash * 31) + type;
-    _frames[count] = JfrStackFrame(mid, bci, type, async_mode ? method->line_number_from_bci(bci) : 0, method->method_holder());
+
+    intptr_t* frame_id = vfs.frame_id();
     vfs.next_vframe();
-=======
-
-    intptr_t* frame_id = st.frame_id();
-    st.samples_next();
-    if (type == JfrStackFrame::FRAME_JIT && !st.at_end() && frame_id == st.frame_id()) {
+    if (type == JfrStackFrame::FRAME_JIT && !vfs.at_end() && frame_id == vfs.frame_id()) {
       // This frame and the caller frame are both the same physical
       // frame, so this frame is inlined into the caller.
       type = JfrStackFrame::FRAME_INLINE;
     }
 
-    const int lineno = method->line_number_from_bci(bci);
+    const int lineno = async_mode ? method->line_number_from_bci(bci) : 0;
     _hash = (_hash * 31) + mid;
     _hash = (_hash * 31) + bci;
     _hash = (_hash * 31) + type;
     _frames[count] = JfrStackFrame(mid, bci, type, lineno, method->method_holder());
->>>>>>> 40c32491
     count++;
   }
 
@@ -364,55 +356,4 @@
     _frames[i].resolve_lineno();
   }
   _lineno = true;
-<<<<<<< HEAD
-}
-=======
-}
-
-bool JfrStackTrace::record_safe(JavaThread* thread, int skip) {
-  assert(thread == Thread::current(), "Thread stack needs to be walkable");
-  vframeStream vfs(thread, false /* stop_at_java_call_stub */, false /* process_frames */);
-  u4 count = 0;
-  _reached_root = true;
-  for (int i = 0; i < skip; i++) {
-    if (vfs.at_end()) {
-      break;
-    }
-    vfs.next();
-  }
-
-  _hash = 1;
-  while (!vfs.at_end()) {
-    if (count >= _max_frames) {
-      _reached_root = false;
-      break;
-    }
-    const Method* method = vfs.method();
-    const traceid mid = JfrTraceId::load(method);
-    int type = vfs.is_interpreted_frame() ? JfrStackFrame::FRAME_INTERPRETER : JfrStackFrame::FRAME_JIT;
-    int bci = 0;
-    if (method->is_native()) {
-      type = JfrStackFrame::FRAME_NATIVE;
-    }
-    else {
-      bci = vfs.bci();
-    }
-    intptr_t* frame_id = vfs.frame_id();
-    vfs.next();
-    if (type == JfrStackFrame::FRAME_JIT && !vfs.at_end() && frame_id == vfs.frame_id()) {
-      // This frame and the caller frame are both the same physical
-      // frame, so this frame is inlined into the caller.
-      type = JfrStackFrame::FRAME_INLINE;
-    }
-
-    _hash = (_hash * 31) + mid;
-    _hash = (_hash * 31) + bci;
-    _hash = (_hash * 31) + type;
-    _frames[count] = JfrStackFrame(mid, bci, type, method->method_holder());
-    count++;
-  }
-
-  _nr_of_frames = count;
-  return true;
-}
->>>>>>> 40c32491
+}
/*
 * Copyright (c) 1998, 2025, Oracle and/or its affiliates. All rights reserved.
 * DO NOT ALTER OR REMOVE COPYRIGHT NOTICES OR THIS FILE HEADER.
 *
 * This code is free software; you can redistribute it and/or modify it
 * under the terms of the GNU General Public License version 2 only, as
 * published by the Free Software Foundation.
 *
 * This code is distributed in the hope that it will be useful, but WITHOUT
 * ANY WARRANTY; without even the implied warranty of MERCHANTABILITY or
 * FITNESS FOR A PARTICULAR PURPOSE.  See the GNU General Public License
 * version 2 for more details (a copy is included in the LICENSE file that
 * accompanied this code).
 *
 * You should have received a copy of the GNU General Public License version
 * 2 along with this work; if not, write to the Free Software Foundation,
 * Inc., 51 Franklin St, Fifth Floor, Boston, MA 02110-1301 USA.
 *
 * Please contact Oracle, 500 Oracle Parkway, Redwood Shores, CA 94065 USA
 * or visit www.oracle.com if you need additional information or have any
 * questions.
 *
 */

#include "classfile/javaClasses.hpp"
#include "classfile/systemDictionary.hpp"
#include "classfile/vmClasses.hpp"
#include "classfile/vmSymbols.hpp"
#include "compiler/compileBroker.hpp"
#include "logging/log.hpp"
#include "logging/logStream.hpp"
#include "memory/resourceArea.hpp"
#include "memory/universe.hpp"
#include "oops/oop.inline.hpp"
#include "runtime/atomicAccess.hpp"
#include "runtime/handles.inline.hpp"
#include "runtime/init.hpp"
#include "runtime/java.hpp"
#include "runtime/javaCalls.hpp"
#include "runtime/javaThread.hpp"
#include "runtime/os.hpp"
#include "utilities/events.hpp"
#include "utilities/exceptions.hpp"
#include "utilities/utf8.hpp"

// Limit exception message components to 64K (the same max as Symbols)
#define MAX_LEN 65535

// Implementation of ThreadShadow
void check_ThreadShadow() {
  const ByteSize offset1 = byte_offset_of(ThreadShadow, _pending_exception);
  const ByteSize offset2 = Thread::pending_exception_offset();
  if (offset1 != offset2) fatal("ThreadShadow::_pending_exception is not positioned correctly");
}


void ThreadShadow::set_pending_exception(oop exception, const char* file, int line) {
  assert(exception != nullptr && oopDesc::is_oop(exception), "invalid exception oop");
  _pending_exception = exception;
  _exception_file    = file;
  _exception_line    = line;
}

void ThreadShadow::clear_pending_exception() {
  assert(_pending_exception == nullptr || !_pending_exception->is_a(vmClasses::PreemptedException_klass()),
         "unexpected PreemptedException, missing NoPreemptMark?");
  LogTarget(Debug, exceptions) lt;
  if (_pending_exception != nullptr && lt.is_enabled()) {
    ResourceMark rm;
    LogStream ls(lt);
    ls.print("Thread::clear_pending_exception: cleared exception:");
    _pending_exception->print_on(&ls);
  }
  _pending_exception = nullptr;
  _exception_file    = nullptr;
  _exception_line    = 0;
}

void ThreadShadow::clear_pending_nonasync_exception() {
  // Do not clear probable async exceptions.
  if ((_pending_exception->klass() != vmClasses::InternalError_klass() ||
       java_lang_InternalError::during_unsafe_access(_pending_exception) != JNI_TRUE)) {
    clear_pending_exception();
  }
}

void ThreadShadow::set_pending_preempted_exception() {
  assert(!has_pending_exception(), "");
  // We always install the same pre-allocated exception since we only
  // want to use the TRAPS mechanism to bail out from all methods until
  // reaching the one using the CHECK_AND_CLEAR_PREEMPTED macro.
  set_pending_exception(Universe::preempted_exception_instance(), __FILE__, __LINE__);
}

void ThreadShadow::clear_pending_preempted_exception() {
  assert(has_pending_exception(), "");
  if (pending_exception()->is_a(vmClasses::PreemptedException_klass())) {
    _pending_exception = nullptr;
    _exception_file    = nullptr;
    _exception_line    = 0;
  }
}

#ifdef ASSERT
void ThreadShadow::check_preempted_exception() {
  assert(has_pending_exception(), "");
  assert(pending_exception()->is_a(vmClasses::PreemptedException_klass()), "should only be PreemptedException");
}
#endif

// Implementation of Exceptions

bool Exceptions::special_exception(JavaThread* thread, const char* file, int line, Handle h_exception, Symbol* h_name, const char* message) {
  assert(h_exception.is_null() != (h_name == nullptr), "either exception (" PTR_FORMAT ") or "
         "symbol (" PTR_FORMAT ") must be non-null but not both", p2i(h_exception()), p2i(h_name));

  // bootstrapping check
  if (!Universe::is_fully_initialized()) {
    if (h_exception.not_null()) {
      vm_exit_during_initialization(h_exception);
    } else if (h_name == nullptr) {
      // at least an informative message.
      vm_exit_during_initialization("Exception", message);
    } else {
      vm_exit_during_initialization(h_name, message);
    }
   ShouldNotReachHere();
  }

#ifdef ASSERT
  // Check for trying to throw stack overflow before initialization is complete
  // to prevent infinite recursion trying to initialize stack overflow without
  // adequate stack space.
  // This can happen with stress testing a large value of StackShadowPages
  if (h_exception.not_null() && h_exception()->klass() == vmClasses::StackOverflowError_klass()) {
    InstanceKlass* ik = InstanceKlass::cast(h_exception->klass());
    assert(ik->is_initialized(),
           "need to increase java_thread_min_stack_allowed calculation");
  }
#endif // ASSERT

  if (h_exception.is_null() && !thread->can_call_java()) {
    if (log_is_enabled(Info, exceptions)) {
      ResourceMark rm(thread);
      const char* exc_value = h_name != nullptr ? h_name->as_C_string() : "null";
      log_info(exceptions)("Thread cannot call Java so instead of throwing exception <%.*s%s%.*s> (" PTR_FORMAT ") \n"
                           "at [%s, line %d]\nfor thread " PTR_FORMAT ",\n"
                           "throwing pre-allocated exception: %s",
                           MAX_LEN, exc_value, message ? ": " : "",
                           MAX_LEN, message ? message : "",
                           p2i(h_exception()), file, line, p2i(thread),
                           Universe::vm_exception()->print_value_string());
    }
    // We do not care what kind of exception we get for a thread which
    // is compiling.  We just install a dummy exception object
    thread->set_pending_exception(Universe::vm_exception(), file, line);
    return true;
  }

  return false;
}

// This method should only be called from generated code,
// therefore the exception oop should be in the oopmap.
void Exceptions::_throw_oop(JavaThread* thread, const char* file, int line, oop exception) {
  assert(exception != nullptr, "exception should not be null");
  Handle h_exception(thread, exception);
  _throw(thread, file, line, h_exception);
}

void Exceptions::_throw(JavaThread* thread, const char* file, int line, Handle h_exception, const char* message) {
  ResourceMark rm(thread);
  assert(h_exception() != nullptr, "exception should not be null");

  // tracing (do this up front - so it works during boot strapping)
  // Note, the print_value_string() argument is not called unless logging is enabled!
  log_info(exceptions)("Exception <%.*s%s%.*s> (" PTR_FORMAT ") \n"
                       "thrown [%s, line %d]\nfor thread " PTR_FORMAT,
                       MAX_LEN, h_exception->print_value_string(),
                       message ? ": " : "",
                       MAX_LEN, message ? message : "",
                       p2i(h_exception()), file, line, p2i(thread));
  if (log_is_enabled(Info, exceptions, stacktrace)) {
    log_exception_stacktrace(h_exception);
  }

  // for AbortVMOnException flag
  Exceptions::debug_check_abort(h_exception, message);

  // Check for special boot-strapping/compiler-thread handling
  if (special_exception(thread, file, line, h_exception)) {
    return;
  }

  if (h_exception->is_a(vmClasses::VirtualMachineError_klass())) {
    // Remove the ScopedValue bindings in case we got a virtual machine
    // Error while we were trying to manipulate ScopedValue bindings.
    thread->clear_scopedValueBindings();

    if (h_exception->is_a(vmClasses::OutOfMemoryError_klass())) {
      count_out_of_memory_exceptions(h_exception);
    }
  }

  if (h_exception->is_a(vmClasses::LinkageError_klass())) {
    AtomicAccess::inc(&_linkage_errors, memory_order_relaxed);
  }

  assert(h_exception->is_a(vmClasses::Throwable_klass()), "exception is not a subclass of java/lang/Throwable");

  // set the pending exception
  thread->set_pending_exception(h_exception(), file, line);

  // vm log
  Events::log_exception(thread, h_exception, message, file, line, MAX_LEN);
}


void Exceptions::_throw_msg(JavaThread* thread, const char* file, int line, Symbol* name, const char* message,
                            Handle h_loader) {
  // Check for special boot-strapping/compiler-thread handling
  if (special_exception(thread, file, line, Handle(), name, message)) return;
  // Create and throw exception
  Handle h_cause(thread, nullptr);
  Handle h_exception = new_exception(thread, name, message, h_cause, h_loader);
  _throw(thread, file, line, h_exception, message);
}

void Exceptions::_throw_msg_cause(JavaThread* thread, const char* file, int line, Symbol* name, const char* message, Handle h_cause,
                                  Handle h_loader) {
  // Check for special boot-strapping/compiler-thread handling
  if (special_exception(thread, file, line, Handle(), name, message)) return;
  // Create and throw exception and init cause
  Handle h_exception = new_exception(thread, name, message, h_cause, h_loader);
  _throw(thread, file, line, h_exception, message);
}

void Exceptions::_throw_cause(JavaThread* thread, const char* file, int line, Symbol* name, Handle h_cause,
                              Handle h_loader) {
  // Check for special boot-strapping/compiler-thread handling
  if (special_exception(thread, file, line, Handle(), name)) return;
  // Create and throw exception
  Handle h_exception = new_exception(thread, name, h_cause, h_loader);
  _throw(thread, file, line, h_exception, nullptr);
}

void Exceptions::_throw_args(JavaThread* thread, const char* file, int line, Symbol* name, Symbol* signature, JavaCallArguments *args) {
  // Check for special boot-strapping/compiler-thread handling
  if (special_exception(thread, file, line, Handle(), name, nullptr)) return;
  // Create and throw exception
  Handle h_loader(thread, nullptr);
  Handle h_prot(thread, nullptr);
  Handle exception = new_exception(thread, name, signature, args, h_loader, h_prot);
  _throw(thread, file, line, exception);
}


// Methods for default parameters.
// NOTE: These must be here (and not in the header file) because of include circularities.
void Exceptions::_throw_msg_cause(JavaThread* thread, const char* file, int line, Symbol* name, const char* message, Handle h_cause) {
  _throw_msg_cause(thread, file, line, name, message, h_cause, Handle());
}
void Exceptions::_throw_msg(JavaThread* thread, const char* file, int line, Symbol* name, const char* message) {
  _throw_msg(thread, file, line, name, message, Handle());
}
void Exceptions::_throw_cause(JavaThread* thread, const char* file, int line, Symbol* name, Handle h_cause) {
  _throw_cause(thread, file, line, name, h_cause, Handle());
}


void Exceptions::throw_stack_overflow_exception(JavaThread* THREAD, const char* file, int line, const methodHandle& method) {
  Handle exception;
  if (!THREAD->has_pending_exception()) {
    InstanceKlass* k = vmClasses::StackOverflowError_klass();
    oop e = k->allocate_instance(CHECK);
    exception = Handle(THREAD, e);  // fill_in_stack trace does gc
    assert(k->is_initialized(), "need to increase java_thread_min_stack_allowed calculation");
    if (StackTraceInThrowable) {
      java_lang_Throwable::fill_in_stack_trace(exception, method);
    }
    // Increment counter for hs_err file reporting
    AtomicAccess::inc(&Exceptions::_stack_overflow_errors, memory_order_relaxed);
  } else {
    // if prior exception, throw that one instead
    exception = Handle(THREAD, THREAD->pending_exception());
  }
  _throw(THREAD, file, line, exception);
}

// All callers are expected to have ensured that the incoming expanded format string
// will be within reasonable limits - specifically we will never hit the INT_MAX limit
// of os::vsnprintf when it tries to report how big a buffer is needed. Even so we
// further limit the formatted output to 1024 characters.
void Exceptions::fthrow(JavaThread* thread, const char* file, int line, Symbol* h_name, const char* format, ...) {
  const int max_msg_size = 1024;
  va_list ap;
  va_start(ap, format);
  char msg[max_msg_size];
  int ret = os::vsnprintf(msg, max_msg_size, format, ap);
  va_end(ap);

  // If ret == -1 then either there was a format conversion error, or the required buffer size
  // exceeds INT_MAX and so couldn't be returned (undocumented behaviour of vsnprintf). Depending
  // on the platform the buffer may be filled to its capacity (Linux), filled to the conversion
  // that encountered the overflow (macOS), or is empty (Windows), so it is possible we
  // have a truncated UTF-8 sequence. Similarly, if the buffer was too small and ret >= max_msg_size
  // we may also have a truncated UTF-8 sequence. In such cases we need to fix the buffer so the UTF-8
  // sequence is valid.
  assert(ret != -1, "Caller should have ensured the incoming format string is size limited!");
  if (ret == -1 || ret >= max_msg_size) {
    int len = (int) strlen(msg);
    if (len > 0) {
      // Truncation will only happen if the buffer was filled by vsnprintf,
      // otherwise vsnprintf already terminated filling it at a well-defined point.
      // But as this is not a clearly specified area we will perform our own UTF8
      // truncation anyway - though for those well-defined termination points it
      // will be a no-op.
      UTF8::truncate_to_legal_utf8((unsigned char*)msg, len + 1);
    }
  }
  // UTF8::is_legal_utf8 should actually be called is_legal_utf8_class_name as the final
  // parameter controls a check for a specific character appearing in the "name", which is only
  // allowed for classfile versions <= 47. We pass `true` so that we allow such strings as this code
  // know nothing about the actual string content.
  assert(UTF8::is_legal_utf8((const unsigned char*)msg, strlen(msg), true), "must be");
  _throw_msg(thread, file, line, h_name, msg);
}


// Creates an exception oop, calls the <init> method with the given signature.
// and returns a Handle
Handle Exceptions::new_exception(JavaThread* thread, Symbol* name,
                                 Symbol* signature, JavaCallArguments *args,
                                 Handle h_loader) {
  assert(Universe::is_fully_initialized(),
    "cannot be called during initialization");
  assert(!thread->has_pending_exception(), "already has exception");

  Handle h_exception;

  // Resolve exception klass, and check for pending exception below.
  Klass* klass = SystemDictionary::resolve_or_fail(name, h_loader, true, thread);

  if (!thread->has_pending_exception()) {
    assert(klass != nullptr, "klass must exist");
    // We could get here while linking or initializing a klass
    // from a preemptable call. Don't preempt here since before
<<<<<<< HEAD
    // the exception is propagated we might make an upcall to
    // Java to initialize the object with the cause of exception.
=======
    // the PreemptedException is propagated we might make an upcall
    // to Java to initialize the object with the cause of exception.
>>>>>>> c6a88155
    NoPreemptMark npm(thread);
    h_exception = JavaCalls::construct_new_instance(InstanceKlass::cast(klass),
                                signature,
                                args,
                                thread);
  }

  // Check if another exception was thrown in the process, if so rethrow that one
  if (thread->has_pending_exception()) {
    h_exception = Handle(thread, thread->pending_exception());
    thread->clear_pending_exception();
  }
  return h_exception;
}

// Creates an exception oop, calls the <init> method with the given signature.
// and returns a Handle
// Initializes the cause if cause non-null
Handle Exceptions::new_exception(JavaThread* thread, Symbol* name,
                                 Symbol* signature, JavaCallArguments *args,
                                 Handle h_cause,
                                 Handle h_loader) {
  Handle h_exception = new_exception(thread, name, signature, args, h_loader);

  // Future: object initializer should take a cause argument
  if (h_cause.not_null()) {
    assert(h_cause->is_a(vmClasses::Throwable_klass()),
        "exception cause is not a subclass of java/lang/Throwable");
    JavaValue result1(T_OBJECT);
    JavaCallArguments args1;
    args1.set_receiver(h_exception);
    args1.push_oop(h_cause);
    JavaCalls::call_virtual(&result1, h_exception->klass(),
                                      vmSymbols::initCause_name(),
                                      vmSymbols::throwable_throwable_signature(),
                                      &args1,
                                      thread);
  }

  // Check if another exception was thrown in the process, if so rethrow that one
  if (thread->has_pending_exception()) {
    h_exception = Handle(thread, thread->pending_exception());
    thread->clear_pending_exception();
  }
  return h_exception;
}

// Convenience method. Calls either the <init>() or <init>(Throwable) method when
// creating a new exception
Handle Exceptions::new_exception(JavaThread* thread, Symbol* name,
                                 Handle h_cause,
                                 Handle h_loader,
                                 ExceptionMsgToUtf8Mode to_utf8_safe) {
  JavaCallArguments args;
  Symbol* signature = nullptr;
  if (h_cause.is_null()) {
    signature = vmSymbols::void_method_signature();
  } else {
    signature = vmSymbols::throwable_void_signature();
    args.push_oop(h_cause);
  }
  return new_exception(thread, name, signature, &args, h_loader);
}

// Convenience method. Calls either the <init>() or <init>(String) method when
// creating a new exception
Handle Exceptions::new_exception(JavaThread* thread, Symbol* name,
                                 const char* message, Handle h_cause,
                                 Handle h_loader,
                                 ExceptionMsgToUtf8Mode to_utf8_safe) {
  JavaCallArguments args;
  Symbol* signature = nullptr;
  if (message == nullptr) {
    signature = vmSymbols::void_method_signature();
  } else {
    // There should be no pending exception. The caller is responsible for not calling
    // this with a pending exception.
    Handle incoming_exception;
    if (thread->has_pending_exception()) {
      incoming_exception = Handle(thread, thread->pending_exception());
      thread->clear_pending_exception();
      ResourceMark rm(thread);
      assert(incoming_exception.is_null(), "Pending exception while throwing %s %s", name->as_C_string(), message);
    }
    Handle msg;
    if (to_utf8_safe == safe_to_utf8) {
      // Make a java UTF8 string.
      msg = java_lang_String::create_from_str(message, thread);
    } else {
      // Make a java string keeping the encoding scheme of the original string.
      msg = java_lang_String::create_from_platform_dependent_str(message, thread);
    }
    // If we get an exception from the allocation, prefer that to
    // the exception we are trying to build, or the pending exception (in product mode)
    if (thread->has_pending_exception()) {
      Handle exception(thread, thread->pending_exception());
      thread->clear_pending_exception();
      return exception;
    }
    if (incoming_exception.not_null()) {
      return incoming_exception;
    }
    args.push_oop(msg);
    signature = vmSymbols::string_void_signature();
  }
  return new_exception(thread, name, signature, &args, h_cause, h_loader);
}

// Another convenience method that creates handles for null class loaders and null causes.
// If the last parameter 'to_utf8_mode' is safe_to_utf8,
// it means we can safely ignore the encoding scheme of the message string and
// convert it directly to a java UTF8 string. Otherwise, we need to take the
// encoding scheme of the string into account. One thing we should do at some
// point is to push this flag down to class java_lang_String since other
// classes may need similar functionalities.
Handle Exceptions::new_exception(JavaThread* thread, Symbol* name,
                                 const char* message,
                                 ExceptionMsgToUtf8Mode to_utf8_safe) {

  Handle h_loader;
  Handle h_cause;
  return Exceptions::new_exception(thread, name, message, h_cause, h_loader,
                                   to_utf8_safe);
}

// invokedynamic uses wrap_dynamic_exception for:
//    - bootstrap method resolution
//    - post call to MethodHandleNatives::linkCallSite
// dynamically computed constant uses wrap_dynamic_exception for:
//    - bootstrap method resolution
//    - post call to MethodHandleNatives::linkDynamicConstant
void Exceptions::wrap_dynamic_exception(bool is_indy, JavaThread* THREAD) {
  if (THREAD->has_pending_exception()) {
    bool log_indy = log_is_enabled(Debug, methodhandles, indy) && is_indy;
    bool log_condy = log_is_enabled(Debug, methodhandles, condy) && !is_indy;
    LogStreamHandle(Debug, methodhandles, indy) lsh_indy;
    LogStreamHandle(Debug, methodhandles, condy) lsh_condy;
    LogStream* ls = nullptr;
    if (log_indy) {
      ls = &lsh_indy;
    } else if (log_condy) {
      ls = &lsh_condy;
    }
    oop exception = THREAD->pending_exception();

    // See the "Linking Exceptions" section for the invokedynamic instruction
    // in JVMS 6.5.
    if (exception->is_a(vmClasses::Error_klass())) {
      // Pass through an Error, including BootstrapMethodError, any other form
      // of linkage error, or say OutOfMemoryError
      if (ls != nullptr) {
        ResourceMark rm(THREAD);
        ls->print_cr("bootstrap method invocation wraps BSME around " PTR_FORMAT, p2i(exception));
        exception->print_on(ls);
      }
      return;
    }

    // Otherwise wrap the exception in a BootstrapMethodError
    if (ls != nullptr) {
      ResourceMark rm(THREAD);
      ls->print_cr("%s throws BSME for " PTR_FORMAT, is_indy ? "invokedynamic" : "dynamic constant", p2i(exception));
      exception->print_on(ls);
    }
    Handle nested_exception(THREAD, exception);
    THREAD->clear_pending_exception();
    THROW_CAUSE(vmSymbols::java_lang_BootstrapMethodError(), nested_exception)
  }
}

// Exception counting for hs_err file
volatile int Exceptions::_stack_overflow_errors = 0;
volatile int Exceptions::_linkage_errors = 0;
volatile int Exceptions::_out_of_memory_error_java_heap_errors = 0;
volatile int Exceptions::_out_of_memory_error_metaspace_errors = 0;
volatile int Exceptions::_out_of_memory_error_class_metaspace_errors = 0;

void Exceptions::count_out_of_memory_exceptions(Handle exception) {
  if (Universe::is_out_of_memory_error_metaspace(exception())) {
     AtomicAccess::inc(&_out_of_memory_error_metaspace_errors, memory_order_relaxed);
  } else if (Universe::is_out_of_memory_error_class_metaspace(exception())) {
     AtomicAccess::inc(&_out_of_memory_error_class_metaspace_errors, memory_order_relaxed);
  } else {
     // everything else reported as java heap OOM
     AtomicAccess::inc(&_out_of_memory_error_java_heap_errors, memory_order_relaxed);
  }
}

static void print_oom_count(outputStream* st, const char *err, int count) {
  if (count > 0) {
    st->print_cr("OutOfMemoryError %s=%d", err, count);
  }
}

bool Exceptions::has_exception_counts() {
  return (_stack_overflow_errors + _out_of_memory_error_java_heap_errors +
         _out_of_memory_error_metaspace_errors + _out_of_memory_error_class_metaspace_errors) > 0;
}

void Exceptions::print_exception_counts_on_error(outputStream* st) {
  print_oom_count(st, "java_heap_errors", _out_of_memory_error_java_heap_errors);
  print_oom_count(st, "metaspace_errors", _out_of_memory_error_metaspace_errors);
  print_oom_count(st, "class_metaspace_errors", _out_of_memory_error_class_metaspace_errors);
  if (_stack_overflow_errors > 0) {
    st->print_cr("StackOverflowErrors=%d", _stack_overflow_errors);
  }
  if (_linkage_errors > 0) {
    st->print_cr("LinkageErrors=%d", _linkage_errors);
  }
}

// Implementation of ExceptionMark

ExceptionMark::ExceptionMark(JavaThread* thread) {
  assert(thread == JavaThread::current(), "must be");
  _thread  = thread;
  check_no_pending_exception();
}

ExceptionMark::ExceptionMark() {
  _thread = JavaThread::current();
  check_no_pending_exception();
}

inline void ExceptionMark::check_no_pending_exception() {
  if (_thread->has_pending_exception()) {
    oop exception = _thread->pending_exception();
    _thread->clear_pending_exception(); // Needed to avoid infinite recursion
    ResourceMark rm;
    exception->print();
    fatal("ExceptionMark constructor expects no pending exceptions");
  }
}


ExceptionMark::~ExceptionMark() {
  if (_thread->has_pending_exception()) {
    Handle exception(_thread, _thread->pending_exception());
    _thread->clear_pending_exception(); // Needed to avoid infinite recursion
    if (is_init_completed()) {
      ResourceMark rm;
      exception->print();
      fatal("ExceptionMark destructor expects no pending exceptions");
    } else {
      vm_exit_during_initialization(exception);
    }
  }
}

// ----------------------------------------------------------------------------------------

// caller frees value_string if necessary
void Exceptions::debug_check_abort(const char *value_string, const char* message) {
  if (AbortVMOnException != nullptr && value_string != nullptr &&
      strstr(value_string, AbortVMOnException)) {
    if (AbortVMOnExceptionMessage == nullptr || (message != nullptr &&
        strstr(message, AbortVMOnExceptionMessage))) {
      if (message == nullptr) {
        fatal("Saw %s, aborting", value_string);
      } else {
        fatal("Saw %s: %s, aborting", value_string, message);
      }
    }
  }
}

void Exceptions::debug_check_abort(Handle exception, const char* message) {
  if (AbortVMOnException != nullptr) {
    debug_check_abort_helper(exception, message);
  }
}

void Exceptions::debug_check_abort_helper(Handle exception, const char* message) {
  ResourceMark rm;
  if (message == nullptr && exception->is_a(vmClasses::Throwable_klass())) {
    oop msg = java_lang_Throwable::message(exception());
    if (msg != nullptr) {
      message = java_lang_String::as_utf8_string(msg);
    }
  }
  debug_check_abort(exception()->klass()->external_name(), message);
}

// for logging exceptions
void Exceptions::log_exception(Handle exception, const char* message) {
  ResourceMark rm;
  const char* detail_message = java_lang_Throwable::message_as_utf8(exception());
  if (detail_message != nullptr) {
    log_info(exceptions)("Exception <%.*s: %.*s>\n thrown in %.*s",
                         MAX_LEN, exception->print_value_string(),
                         MAX_LEN, detail_message,
                         MAX_LEN, message);
  } else {
    log_info(exceptions)("Exception <%.*s>\n thrown in %.*s",
                         MAX_LEN, exception->print_value_string(),
                         MAX_LEN, message);
  }
}

// This is called from InterpreterRuntime::exception_handler_for_exception(), which is the only
// easy way to be notified in the VM that an _athrow bytecode has been executed. (The alternative
// would be to add hooks into the interpreter and compiler, for all platforms ...).
//
// Unfortunately, InterpreterRuntime::exception_handler_for_exception() is called for every level
// of the Java stack when looking for an exception handler. To avoid excessive output,
// we print the stack only when the bci points to an _athrow bytecode.
//
// NOTE: exceptions that are NOT thrown by _athrow are handled by Exceptions::special_exception()
// and Exceptions::_throw()).
void Exceptions::log_exception_stacktrace(Handle exception, methodHandle method, int bci) {
  if (!method->is_native() && (Bytecodes::Code) *method->bcp_from(bci) == Bytecodes::_athrow) {
    // TODO: try to find a way to avoid repeated stacktraces when an exception gets re-thrown
    // by a finally block
    log_exception_stacktrace(exception);
  }
}

// This should be called only from a live Java thread.
void Exceptions::log_exception_stacktrace(Handle exception) {
  LogStreamHandle(Info, exceptions, stacktrace) st;
  ResourceMark rm;
  const char* detail_message = java_lang_Throwable::message_as_utf8(exception());
  if (detail_message != nullptr) {
    st.print_cr("Exception <%.*s: %.*s>",
                MAX_LEN, exception->print_value_string(),
                MAX_LEN, detail_message);
  } else {
    st.print_cr("Exception <%.*s>",
                MAX_LEN, exception->print_value_string());
  }
  JavaThread* t = JavaThread::current();
  if (t->has_last_Java_frame()) {
    t->print_active_stack_on(&st);
  } else {
    st.print_cr("(Cannot print stracktrace)");
  }
}<|MERGE_RESOLUTION|>--- conflicted
+++ resolved
@@ -345,13 +345,8 @@
     assert(klass != nullptr, "klass must exist");
     // We could get here while linking or initializing a klass
     // from a preemptable call. Don't preempt here since before
-<<<<<<< HEAD
-    // the exception is propagated we might make an upcall to
-    // Java to initialize the object with the cause of exception.
-=======
     // the PreemptedException is propagated we might make an upcall
     // to Java to initialize the object with the cause of exception.
->>>>>>> c6a88155
     NoPreemptMark npm(thread);
     h_exception = JavaCalls::construct_new_instance(InstanceKlass::cast(klass),
                                 signature,

/*
 * Copyright (c) 2003, 2019, Oracle and/or its affiliates. All rights reserved.
 * DO NOT ALTER OR REMOVE COPYRIGHT NOTICES OR THIS FILE HEADER.
 *
 * This code is free software; you can redistribute it and/or modify it
 * under the terms of the GNU General Public License version 2 only, as
 * published by the Free Software Foundation.
 *
 * This code is distributed in the hope that it will be useful, but WITHOUT
 * ANY WARRANTY; without even the implied warranty of MERCHANTABILITY or
 * FITNESS FOR A PARTICULAR PURPOSE.  See the GNU General Public License
 * version 2 for more details (a copy is included in the LICENSE file that
 * accompanied this code).
 *
 * You should have received a copy of the GNU General Public License version
 * 2 along with this work; if not, write to the Free Software Foundation,
 * Inc., 51 Franklin St, Fifth Floor, Boston, MA 02110-1301 USA.
 *
 * Please contact Oracle, 500 Oracle Parkway, Redwood Shores, CA 94065 USA
 * or visit www.oracle.com if you need additional information or have any
 * questions.
 *
 */

#ifndef SHARE_SERVICES_THREADSERVICE_HPP
#define SHARE_SERVICES_THREADSERVICE_HPP

#include "classfile/classLoader.hpp"
#include "classfile/javaClasses.hpp"
#include "runtime/handles.hpp"
#include "runtime/init.hpp"
#include "runtime/jniHandles.hpp"
#include "runtime/objectMonitor.hpp"
#include "runtime/perfData.hpp"
#include "runtime/safepoint.hpp"
#include "runtime/thread.hpp"
#include "runtime/threadSMR.hpp"
#include "services/management.hpp"

class OopClosure;
class ThreadDumpResult;
class ThreadStackTrace;
class ThreadSnapshot;
class StackFrameInfo;
class ThreadConcurrentLocks;
class DeadlockCycle;

// VM monitoring and management support for the thread and
// synchronization subsystem
//
// Thread contention monitoring is disabled by default.
// When enabled, the VM will begin measuring the accumulated
// elapsed time a thread blocked on synchronization.
//
class ThreadService : public AllStatic {
private:
  // These counters could be moved to Threads class
  static PerfCounter*  _total_threads_count;
  static PerfVariable* _live_threads_count;
  static PerfVariable* _peak_threads_count;
  static PerfVariable* _daemon_threads_count;

  // These 2 counters are like the above thread counts, but are
  // atomically decremented in ThreadService::current_thread_exiting instead of
  // ThreadService::remove_thread, so that the thread count is updated before
  // Thread.join() returns.
  static volatile int  _atomic_threads_count;
  static volatile int  _atomic_daemon_threads_count;

  static bool          _thread_monitoring_contention_enabled;
  static bool          _thread_cpu_time_enabled;
  static bool          _thread_allocated_memory_enabled;

  // Need to keep the list of thread dump result that
  // keep references to Method* since thread dump can be
  // requested by multiple threads concurrently.
  static ThreadDumpResult* _threaddump_list;

  static void decrement_thread_counts(JavaThread* jt, bool daemon);

public:
  static void init();
  static void add_thread(JavaThread* thread, bool daemon);
  static void remove_thread(JavaThread* thread, bool daemon);
  static void current_thread_exiting(JavaThread* jt, bool daemon);

  static bool set_thread_monitoring_contention(bool flag);
  static bool is_thread_monitoring_contention() { return _thread_monitoring_contention_enabled; }

  static bool set_thread_cpu_time_enabled(bool flag);
  static bool is_thread_cpu_time_enabled()    { return _thread_cpu_time_enabled; }

  static bool set_thread_allocated_memory_enabled(bool flag);
  static bool is_thread_allocated_memory_enabled() { return _thread_allocated_memory_enabled; }

  static jlong get_total_thread_count()       { return _total_threads_count->get_value(); }
  static jlong get_peak_thread_count()        { return _peak_threads_count->get_value(); }
  static jlong get_live_thread_count()        { return _atomic_threads_count; }
  static jlong get_daemon_thread_count()      { return _atomic_daemon_threads_count; }

  // Support for thread dump
  static void   add_thread_dump(ThreadDumpResult* dump);
  static void   remove_thread_dump(ThreadDumpResult* dump);

  static Handle get_current_contended_monitor(JavaThread* thread);

  // This function is called by JVM_DumpThreads.
  static Handle dump_stack_traces(GrowableArray<instanceHandle>* threads,
                                  int num_threads, TRAPS);

  static void   reset_peak_thread_count();
  static void   reset_contention_count_stat(JavaThread* thread);
  static void   reset_contention_time_stat(JavaThread* thread);

  static DeadlockCycle*       find_deadlocks_at_safepoint(ThreadsList * t_list, bool object_monitors_only);

  static void   metadata_do(void f(Metadata*));
};

// Per-thread Statistics for synchronization
class ThreadStatistics : public CHeapObj<mtInternal> {
private:
  // The following contention statistics are only updated by
  // the thread owning these statistics when contention occurs.

  jlong        _contended_enter_count;
  elapsedTimer _contended_enter_timer;
  jlong        _monitor_wait_count;
  elapsedTimer _monitor_wait_timer;
  jlong        _sleep_count;
  elapsedTimer _sleep_timer;


  // These two reset flags are set to true when another thread
  // requests to reset the statistics.  The actual statistics
  // are reset when the thread contention occurs and attempts
  // to update the statistics.
  bool         _count_pending_reset;
  bool         _timer_pending_reset;

  // Keep accurate times for potentially recursive class operations
  int           _perf_recursion_counts[PerfClassTraceTime::EVENT_TYPE_COUNT];
  elapsedTimer  _perf_timers[PerfClassTraceTime::EVENT_TYPE_COUNT];

  // utility functions
  void  check_and_reset_count()            {
                                             if (!_count_pending_reset) return;
                                             _contended_enter_count = 0;
                                             _monitor_wait_count = 0;
                                             _sleep_count = 0;
                                             _count_pending_reset = 0;
                                           }
  void  check_and_reset_timer()            {
                                             if (!_timer_pending_reset) return;
                                             _contended_enter_timer.reset();
                                             _monitor_wait_timer.reset();
                                             _sleep_timer.reset();
                                             _timer_pending_reset = 0;
                                           }

public:
  ThreadStatistics();

  jlong contended_enter_count()            { return (_count_pending_reset ? 0 : _contended_enter_count); }
  jlong contended_enter_ticks()            { return (_timer_pending_reset ? 0 : _contended_enter_timer.active_ticks()); }
  jlong monitor_wait_count()               { return (_count_pending_reset ? 0 : _monitor_wait_count); }
  jlong monitor_wait_ticks()               { return (_timer_pending_reset ? 0 : _monitor_wait_timer.active_ticks()); }
  jlong sleep_count()                      { return (_count_pending_reset ? 0 : _sleep_count); }
  jlong sleep_ticks()                      { return (_timer_pending_reset ? 0 : _sleep_timer.active_ticks()); }

  void monitor_wait()                      { check_and_reset_count(); _monitor_wait_count++; }
  void monitor_wait_begin()                { check_and_reset_timer(); _monitor_wait_timer.start(); }
  void monitor_wait_end()                  { _monitor_wait_timer.stop(); check_and_reset_timer(); }

  void thread_sleep()                      { check_and_reset_count(); _sleep_count++; }
  void thread_sleep_begin()                { check_and_reset_timer(); _sleep_timer.start(); }
  void thread_sleep_end()                  { _sleep_timer.stop(); check_and_reset_timer(); }

  void contended_enter()                   { check_and_reset_count(); _contended_enter_count++; }
  void contended_enter_begin()             { check_and_reset_timer(); _contended_enter_timer.start(); }
  void contended_enter_end()               { _contended_enter_timer.stop(); check_and_reset_timer(); }

  void reset_count_stat()                  { _count_pending_reset = true; }
  void reset_time_stat()                   { _timer_pending_reset = true; }

  int* perf_recursion_counts_addr()        { return _perf_recursion_counts; }
  elapsedTimer* perf_timers_addr()         { return _perf_timers; }
};

// Thread snapshot to represent the thread state and statistics
class ThreadSnapshot : public CHeapObj<mtInternal> {
private:
  // This JavaThread* is protected by being stored in objects that are
  // protected by a ThreadsListSetter (ThreadDumpResult).
  JavaThread* _thread;
  OopHandle   _threadObj;
  java_lang_Thread::ThreadStatus _thread_status;

  bool    _is_ext_suspended;
  bool    _is_in_native;

  jlong   _contended_enter_ticks;
  jlong   _contended_enter_count;
  jlong   _monitor_wait_ticks;
  jlong   _monitor_wait_count;
  jlong   _sleep_ticks;
  jlong   _sleep_count;

  OopHandle     _blocker_object;
  OopHandle     _blocker_object_owner;

  ThreadStackTrace*      _stack_trace;
  ThreadConcurrentLocks* _concurrent_locks;
  ThreadSnapshot*        _next;

  // ThreadSnapshot instances should only be created via
  // ThreadDumpResult::add_thread_snapshot.
  friend class ThreadDumpResult;
  ThreadSnapshot() : _thread(NULL),
                     _stack_trace(NULL), _concurrent_locks(NULL), _next(NULL) {};
  void        initialize(ThreadsList * t_list, JavaThread* thread);

public:
  ~ThreadSnapshot();

  java_lang_Thread::ThreadStatus thread_status() { return _thread_status; }

  oop         threadObj() const;

  void        set_next(ThreadSnapshot* n) { _next = n; }

  bool        is_ext_suspended()          { return _is_ext_suspended; }
  bool        is_in_native()              { return _is_in_native; }

  jlong       contended_enter_count()     { return _contended_enter_count; }
  jlong       contended_enter_ticks()     { return _contended_enter_ticks; }
  jlong       monitor_wait_count()        { return _monitor_wait_count; }
  jlong       monitor_wait_ticks()        { return _monitor_wait_ticks; }
  jlong       sleep_count()               { return _sleep_count; }
  jlong       sleep_ticks()               { return _sleep_ticks; }


  oop         blocker_object() const;
  oop         blocker_object_owner() const;

  ThreadSnapshot*   next() const          { return _next; }
  ThreadStackTrace* get_stack_trace()     { return _stack_trace; }
  ThreadConcurrentLocks* get_concurrent_locks()     { return _concurrent_locks; }

  void        dump_stack_at_safepoint(int max_depth, bool with_locked_monitors);
  void        set_concurrent_locks(ThreadConcurrentLocks* l) { _concurrent_locks = l; }
  void        metadata_do(void f(Metadata*));
};

class ThreadStackTrace : public CHeapObj<mtInternal> {
 private:
  JavaThread*                     _thread;
  int                             _depth;  // number of stack frames added
  bool                            _with_locked_monitors;
  GrowableArray<StackFrameInfo*>* _frames;
  GrowableArray<OopHandle>*       _jni_locked_monitors;

 public:

  ThreadStackTrace(JavaThread* thread, bool with_locked_monitors);
  ~ThreadStackTrace();

  JavaThread*     thread()              { return _thread; }
  StackFrameInfo* stack_frame_at(int i) { return _frames->at(i); }
  int             get_stack_depth()     { return _depth; }

  void            add_stack_frame(javaVFrame* jvf);
  void            dump_stack_at_safepoint(int max_depth);
  Handle          allocate_fill_stack_trace_element_array(TRAPS);
  void            metadata_do(void f(Metadata*));
  GrowableArray<OopHandle>* jni_locked_monitors() { return _jni_locked_monitors; }
  int             num_jni_locked_monitors() { return (_jni_locked_monitors != NULL ? _jni_locked_monitors->length() : 0); }

  bool            is_owned_monitor_on_stack(oop object);
  void            add_jni_locked_monitor(oop object);
};

// StackFrameInfo for keeping Method* and bci during
// stack walking for later construction of StackTraceElement[]
// Java instances
class StackFrameInfo : public CHeapObj<mtInternal> {
 private:
  Method*             _method;
  int                 _bci;
<<<<<<< HEAD
  oop                 _cont_scope_name;
  GrowableArray<oop>* _locked_monitors; // list of object monitors locked by this frame
=======
  GrowableArray<OopHandle>* _locked_monitors; // list of object monitors locked by this frame
>>>>>>> a764279d
  // We need to save the mirrors in the backtrace to keep the class
  // from being unloaded while we still have this stack trace.
  OopHandle           _class_holder;

 public:

  StackFrameInfo(javaVFrame* jvf, bool with_locked_monitors);
<<<<<<< HEAD
  ~StackFrameInfo() {
    if (_locked_monitors != NULL) {
      delete _locked_monitors;
    }
  };
  Method*   method() const          { return _method; }
  int       bci()    const          { return _bci; }
  oop       cont_scope_name() const { return _cont_scope_name; }
  void      oops_do(OopClosure* f);
=======
  ~StackFrameInfo();
  Method*   method() const       { return _method; }
  int       bci()    const       { return _bci; }
>>>>>>> a764279d
  void      metadata_do(void f(Metadata*));

  int       num_locked_monitors()       { return (_locked_monitors != NULL ? _locked_monitors->length() : 0); }
  GrowableArray<OopHandle>* locked_monitors() { return _locked_monitors; }

  void      print_on(outputStream* st) const;
};

class ThreadConcurrentLocks : public CHeapObj<mtInternal> {
private:
  GrowableArray<OopHandle>*   _owned_locks;
  ThreadConcurrentLocks*      _next;
  // This JavaThread* is protected in one of two different ways
  // depending on the usage of the ThreadConcurrentLocks object:
  // 1) by being stored in objects that are only allocated and used at a
  // safepoint (ConcurrentLocksDump), or 2) by being stored in objects
  // that are protected by a ThreadsListSetter (ThreadSnapshot inside
  // ThreadDumpResult).
  JavaThread*                 _thread;
 public:
  ThreadConcurrentLocks(JavaThread* thread);
  ~ThreadConcurrentLocks();

  void                        add_lock(instanceOop o);
  void                        set_next(ThreadConcurrentLocks* n) { _next = n; }
  ThreadConcurrentLocks*      next() { return _next; }
  JavaThread*                 java_thread()                      { return _thread; }
  GrowableArray<OopHandle>*   owned_locks()                      { return _owned_locks; }
};

class ConcurrentLocksDump : public StackObj {
 private:
  ThreadConcurrentLocks* _map;
  ThreadConcurrentLocks* _last;   // Last ThreadConcurrentLocks in the map
  bool                   _retain_map_on_free;

  void build_map(GrowableArray<oop>* aos_objects);
  void add_lock(JavaThread* thread, instanceOop o);

 public:
  ConcurrentLocksDump(bool retain_map_on_free) : _map(NULL), _last(NULL), _retain_map_on_free(retain_map_on_free) {
    assert(SafepointSynchronize::is_at_safepoint(), "Must be constructed at a safepoint.");
  };
  ConcurrentLocksDump() : _map(NULL), _last(NULL), _retain_map_on_free(false) {
    assert(SafepointSynchronize::is_at_safepoint(), "Must be constructed at a safepoint.");
  };
  ~ConcurrentLocksDump();

  void                        dump_at_safepoint();
  ThreadConcurrentLocks*      thread_concurrent_locks(JavaThread* thread);
  void                        print_locks_on(JavaThread* t, outputStream* st);
};

class ThreadDumpResult : public StackObj {
 private:
  int                  _num_threads;
  int                  _num_snapshots;
  ThreadSnapshot*      _snapshots;
  ThreadSnapshot*      _last;
  ThreadDumpResult*    _next;
  ThreadsListSetter    _setter;  // Helper to set hazard ptr in the originating thread
                                 // which protects the JavaThreads in _snapshots.

  void                 link_thread_snapshot(ThreadSnapshot* ts);

 public:
  ThreadDumpResult();
  ThreadDumpResult(int num_threads);
  ~ThreadDumpResult();

  ThreadSnapshot*      add_thread_snapshot();
  ThreadSnapshot*      add_thread_snapshot(JavaThread* thread);

  void                 set_next(ThreadDumpResult* next) { _next = next; }
  ThreadDumpResult*    next()                           { return _next; }
  int                  num_threads()                    { return _num_threads; }
  int                  num_snapshots()                  { return _num_snapshots; }
  ThreadSnapshot*      snapshots()                      { return _snapshots; }
  void                 set_t_list()                     { _setter.set(); }
  ThreadsList*         t_list();
  bool                 t_list_has_been_set()            { return _setter.is_set(); }
  void                 metadata_do(void f(Metadata*));
};

class DeadlockCycle : public CHeapObj<mtInternal> {
 private:
  bool _is_deadlock;
  GrowableArray<JavaThread*>* _threads;
  DeadlockCycle*              _next;
 public:
  DeadlockCycle();
  ~DeadlockCycle();

  DeadlockCycle* next()                     { return _next; }
  void           set_next(DeadlockCycle* d) { _next = d; }
  void           add_thread(JavaThread* t)  { _threads->append(t); }
  void           reset()                    { _is_deadlock = false; _threads->clear(); }
  void           set_deadlock(bool value)   { _is_deadlock = value; }
  bool           is_deadlock()              { return _is_deadlock; }
  int            num_threads()              { return _threads->length(); }
  GrowableArray<JavaThread*>* threads()     { return _threads; }
  void           print_on_with(ThreadsList * t_list, outputStream* st) const;
};

// Utility class to get list of java threads.
class ThreadsListEnumerator : public StackObj {
private:
  GrowableArray<instanceHandle>* _threads_array;
public:
  ThreadsListEnumerator(Thread* cur_thread,
                        bool include_jvmti_agent_threads = false,
                        bool include_jni_attaching_threads = true);
  int            num_threads()            { return _threads_array->length(); }
  instanceHandle get_threadObj(int index) { return _threads_array->at(index); }
};


// abstract utility class to set new thread states, and restore previous after the block exits
class JavaThreadStatusChanger : public StackObj {
 private:
  java_lang_Thread::ThreadStatus _old_state;
  JavaThread*  _java_thread;
  bool _is_alive;

  void save_old_state(JavaThread* java_thread) {
    _java_thread  = java_thread;
    _is_alive = is_alive(java_thread);
    if (is_alive()) {
      _old_state = java_lang_Thread::get_thread_status(_java_thread->threadObj());
    }
  }

 public:
  static void set_thread_status(JavaThread* java_thread,
                                java_lang_Thread::ThreadStatus state) {
    java_lang_Thread::set_thread_status(java_thread->threadObj(), state);
  }

  void set_thread_status(java_lang_Thread::ThreadStatus state) {
    if (is_alive()) {
      set_thread_status(_java_thread, state);
    }
  }

  JavaThreadStatusChanger(JavaThread* java_thread,
                          java_lang_Thread::ThreadStatus state) : _old_state(java_lang_Thread::NEW) {
    save_old_state(java_thread);
    set_thread_status(state);
  }

  JavaThreadStatusChanger(JavaThread* java_thread) : _old_state(java_lang_Thread::NEW) {
    save_old_state(java_thread);
  }

  ~JavaThreadStatusChanger() {
    set_thread_status(_old_state);
  }

  static bool is_alive(JavaThread* java_thread) {
    return java_thread != NULL && java_thread->threadObj() != NULL;
  }

  bool is_alive() {
    return _is_alive;
  }
};

// Change status to waiting on an object  (timed or indefinite)
class JavaThreadInObjectWaitState : public JavaThreadStatusChanger {
 private:
  ThreadStatistics* _stat;
  bool _active;

 public:
  JavaThreadInObjectWaitState(JavaThread *java_thread, bool timed) :
    JavaThreadStatusChanger(java_thread,
                            timed ? java_lang_Thread::IN_OBJECT_WAIT_TIMED : java_lang_Thread::IN_OBJECT_WAIT) {
    if (is_alive()) {
      _stat = java_thread->get_thread_stat();
      _active = ThreadService::is_thread_monitoring_contention();
      _stat->monitor_wait();
      if (_active) {
        _stat->monitor_wait_begin();
      }
    } else {
      _active = false;
    }
  }

  ~JavaThreadInObjectWaitState() {
    if (_active) {
      _stat->monitor_wait_end();
    }
  }
};

// Change status to parked (timed or indefinite)
class JavaThreadParkedState : public JavaThreadStatusChanger {
 private:
  ThreadStatistics* _stat;
  bool _active;

 public:
  JavaThreadParkedState(JavaThread *java_thread, bool timed) :
    JavaThreadStatusChanger(java_thread,
                            timed ? java_lang_Thread::PARKED_TIMED : java_lang_Thread::PARKED) {
    if (is_alive()) {
      _stat = java_thread->get_thread_stat();
      _active = ThreadService::is_thread_monitoring_contention();
      _stat->monitor_wait();
      if (_active) {
        _stat->monitor_wait_begin();
      }
    } else {
      _active = false;
    }
  }

  ~JavaThreadParkedState() {
    if (_active) {
      _stat->monitor_wait_end();
    }
  }
};

// Change status to blocked on (re-)entering a synchronization block
class JavaThreadBlockedOnMonitorEnterState : public JavaThreadStatusChanger {
 private:
  ThreadStatistics* _stat;
  bool _active;

  static bool contended_enter_begin(JavaThread *java_thread) {
    set_thread_status(java_thread, java_lang_Thread::BLOCKED_ON_MONITOR_ENTER);
    ThreadStatistics* stat = java_thread->get_thread_stat();
    stat->contended_enter();
    bool active = ThreadService::is_thread_monitoring_contention();
    if (active) {
      stat->contended_enter_begin();
    }
    return active;
  }

 public:
  // java_thread is waiting thread being blocked on monitor reenter.
  // Current thread is the notifying thread which holds the monitor.
  static bool wait_reenter_begin(JavaThread *java_thread, ObjectMonitor *obj_m) {
    assert((java_thread != NULL), "Java thread should not be null here");
    bool active = false;
    if (is_alive(java_thread)) {
      active = contended_enter_begin(java_thread);
    }
    return active;
  }

  static void wait_reenter_end(JavaThread *java_thread, bool active) {
    if (active) {
      java_thread->get_thread_stat()->contended_enter_end();
    }
    set_thread_status(java_thread, java_lang_Thread::RUNNABLE);
  }

  JavaThreadBlockedOnMonitorEnterState(JavaThread *java_thread, ObjectMonitor *obj_m) :
    JavaThreadStatusChanger(java_thread), _stat(NULL), _active(false) {
    assert((java_thread != NULL), "Java thread should not be null here");
    // Change thread status and collect contended enter stats for monitor contended
    // enter done for external java world objects and it is contended. All other cases
    // like for vm internal objects and for external objects which are not contended
    // thread status is not changed and contended enter stat is not collected.
    _active = false;
    if (is_alive() && obj_m->contentions() > 0) {
      _stat = java_thread->get_thread_stat();
      _active = contended_enter_begin(java_thread);
    }
  }

  ~JavaThreadBlockedOnMonitorEnterState() {
    if (_active) {
      _stat->contended_enter_end();
    }
  }
};

// Change status to sleeping
class JavaThreadSleepState : public JavaThreadStatusChanger {
 private:
  ThreadStatistics* _stat;
  bool _active;
 public:
  JavaThreadSleepState(JavaThread *java_thread) :
    JavaThreadStatusChanger(java_thread, java_lang_Thread::SLEEPING) {
    if (is_alive()) {
      _stat = java_thread->get_thread_stat();
      _active = ThreadService::is_thread_monitoring_contention();
      _stat->thread_sleep();
      if (_active) {
        _stat->thread_sleep_begin();
      }
    } else {
      _active = false;
    }
  }

  ~JavaThreadSleepState() {
    if (_active) {
      _stat->thread_sleep_end();
    }
  }
};

#endif // SHARE_SERVICES_THREADSERVICE_HPP<|MERGE_RESOLUTION|>--- conflicted
+++ resolved
@@ -287,12 +287,8 @@
  private:
   Method*             _method;
   int                 _bci;
-<<<<<<< HEAD
-  oop                 _cont_scope_name;
-  GrowableArray<oop>* _locked_monitors; // list of object monitors locked by this frame
-=======
+  OopHandle           _cont_scope_name;
   GrowableArray<OopHandle>* _locked_monitors; // list of object monitors locked by this frame
->>>>>>> a764279d
   // We need to save the mirrors in the backtrace to keep the class
   // from being unloaded while we still have this stack trace.
   OopHandle           _class_holder;
@@ -300,21 +296,10 @@
  public:
 
   StackFrameInfo(javaVFrame* jvf, bool with_locked_monitors);
-<<<<<<< HEAD
-  ~StackFrameInfo() {
-    if (_locked_monitors != NULL) {
-      delete _locked_monitors;
-    }
-  };
-  Method*   method() const          { return _method; }
-  int       bci()    const          { return _bci; }
-  oop       cont_scope_name() const { return _cont_scope_name; }
-  void      oops_do(OopClosure* f);
-=======
   ~StackFrameInfo();
   Method*   method() const       { return _method; }
   int       bci()    const       { return _bci; }
->>>>>>> a764279d
+  OopHandle cont_scope_name() const { return _cont_scope_name; }
   void      metadata_do(void f(Metadata*));
 
   int       num_locked_monitors()       { return (_locked_monitors != NULL ? _locked_monitors->length() : 0); }

/*
 * Copyright (c) 2011, 2025, Oracle and/or its affiliates. All rights reserved.
 * DO NOT ALTER OR REMOVE COPYRIGHT NOTICES OR THIS FILE HEADER.
 *
 * This code is free software; you can redistribute it and/or modify it
 * under the terms of the GNU General Public License version 2 only, as
 * published by the Free Software Foundation.
 *
 * This code is distributed in the hope that it will be useful, but WITHOUT
 * ANY WARRANTY; without even the implied warranty of MERCHANTABILITY or
 * FITNESS FOR A PARTICULAR PURPOSE.  See the GNU General Public License
 * version 2 for more details (a copy is included in the LICENSE file that
 * accompanied this code).
 *
 * You should have received a copy of the GNU General Public License version
 * 2 along with this work; if not, write to the Free Software Foundation,
 * Inc., 51 Franklin St, Fifth Floor, Boston, MA 02110-1301 USA.
 *
 * Please contact Oracle, 500 Oracle Parkway, Redwood Shores, CA 94065 USA
 * or visit www.oracle.com if you need additional information or have any
 * questions.
 *
 */

#ifndef SHARE_SERVICES_DIAGNOSTICCOMMAND_HPP
#define SHARE_SERVICES_DIAGNOSTICCOMMAND_HPP

#include "classfile/stringTable.hpp"
#include "classfile/symbolTable.hpp"
#include "classfile/systemDictionary.hpp"
#include "classfile/vmSymbols.hpp"
#include "oops/method.hpp"
#include "runtime/arguments.hpp"
#include "runtime/os.hpp"
#include "runtime/vmThread.hpp"
#include "services/diagnosticArgument.hpp"
#include "services/diagnosticCommand.hpp"
#include "services/diagnosticFramework.hpp"
#include "utilities/macros.hpp"
#include "utilities/ostream.hpp"

class HelpDCmd : public DCmdWithParser {
protected:
  DCmdArgument<bool> _all;
  DCmdArgument<char*> _cmd;
public:
  static int num_arguments() { return 2; }
  HelpDCmd(outputStream* output, bool heap);
  static const char* name() { return "help"; }
  static const char* description() {
    return "For more information about a specific command use 'help <command>'. "
           "With no argument this will show a list of available commands. "
           "'help all' will show help for all commands.";
  }
  static const char* impact() { return "Low"; }
  virtual void execute(DCmdSource source, TRAPS);
};

class VersionDCmd : public DCmd {
public:
  VersionDCmd(outputStream* output, bool heap) : DCmd(output,heap) { }
  static const char* name() { return "VM.version"; }
  static const char* description() {
    return "Print JVM version information.";
  }
  static const char* impact() { return "Low"; }
  virtual void execute(DCmdSource source, TRAPS);
};

class CommandLineDCmd : public DCmd {
public:
  CommandLineDCmd(outputStream* output, bool heap) : DCmd(output, heap) { }
  static const char* name() { return "VM.command_line"; }
  static const char* description() {
    return "Print the command line used to start this VM instance.";
  }
  static const char* impact() { return "Low"; }
  virtual void execute(DCmdSource source, TRAPS) {
    Arguments::print_on(_output);
  }
};

// See also: get_system_properties in attachListener.cpp
class PrintSystemPropertiesDCmd : public DCmd {
public:
  PrintSystemPropertiesDCmd(outputStream* output, bool heap) : DCmd(output, heap) { }
    static const char* name() { return "VM.system_properties"; }
    static const char* description() {
      return "Print system properties.";
    }
    static const char* impact() {
      return "Low";
    }
    virtual void execute(DCmdSource source, TRAPS);
};

// See also: print_flag in attachListener.cpp
class PrintVMFlagsDCmd : public DCmdWithParser {
protected:
  DCmdArgument<bool> _all;
public:
  static int num_arguments() { return 1; }
  PrintVMFlagsDCmd(outputStream* output, bool heap);
  static const char* name() { return "VM.flags"; }
  static const char* description() {
    return "Print VM flag options and their current values.";
  }
  static const char* impact() {
    return "Low";
  }
  virtual void execute(DCmdSource source, TRAPS);
};

class SetVMFlagDCmd : public DCmdWithParser {
protected:
  DCmdArgument<char*> _flag;
  DCmdArgument<char*> _value;

public:
  static int num_arguments() { return 2; }
  SetVMFlagDCmd(outputStream* output, bool heap);
  static const char* name() { return "VM.set_flag"; }
  static const char* description() {
    return "Sets VM flag option using the provided value.";
  }
  static const char* impact() {
    return "Low";
  }
  virtual void execute(DCmdSource source, TRAPS);
};

class JVMTIDataDumpDCmd : public DCmd {
public:
  JVMTIDataDumpDCmd(outputStream* output, bool heap) : DCmd(output, heap) { }
  static const char* name() { return "JVMTI.data_dump"; }
  static const char* description() {
    return "Signal the JVM to do a data-dump request for JVMTI.";
  }
  static const char* impact() {
    return "High";
  }
  virtual void execute(DCmdSource source, TRAPS);
};

#if INCLUDE_SERVICES
#if INCLUDE_JVMTI
class JVMTIAgentLoadDCmd : public DCmdWithParser {
protected:
  DCmdArgument<char*> _libpath;
  DCmdArgument<char*> _option;
public:
  static int num_arguments() { return 2; }
  JVMTIAgentLoadDCmd(outputStream* output, bool heap);
  static const char* name() { return "JVMTI.agent_load"; }
  static const char* description() {
    return "Load JVMTI native agent.";
  }
  static const char* impact() { return "Low"; }
  virtual void execute(DCmdSource source, TRAPS);
};
#endif // INCLUDE_JVMTI
#endif // INCLUDE_SERVICES

class VMDynamicLibrariesDCmd : public DCmd {
public:
  VMDynamicLibrariesDCmd(outputStream* output, bool heap);
  static const char* name() {
    return "VM.dynlibs";
  }
  static const char* description() {
    return "Print loaded dynamic libraries.";
  }
  static const char* impact() {
    return "Low";
  }
  virtual void execute(DCmdSource source, TRAPS);
};

class VMUptimeDCmd : public DCmdWithParser {
protected:
  DCmdArgument<bool> _date;
public:
  static int num_arguments() { return 1; }
  VMUptimeDCmd(outputStream* output, bool heap);
  static const char* name() { return "VM.uptime"; }
  static const char* description() {
    return "Print VM uptime.";
  }
  static const char* impact() {
    return "Low";
  }
  virtual void execute(DCmdSource source, TRAPS);
};

class VMInfoDCmd : public DCmd {
public:
  VMInfoDCmd(outputStream* output, bool heap) : DCmd(output, heap) { }
  static const char* name() { return "VM.info"; }
  static const char* description() {
    return "Print information about JVM environment and status.";
  }
  static const char* impact() { return "Low"; }
  virtual void execute(DCmdSource source, TRAPS);
};

class SystemGCDCmd : public DCmd {
public:
  SystemGCDCmd(outputStream* output, bool heap) : DCmd(output, heap) { }
    static const char* name() { return "GC.run"; }
    static const char* description() {
      return "Call java.lang.System.gc().";
    }
    static const char* impact() {
      return "Medium: Depends on Java heap size and content.";
    }
    virtual void execute(DCmdSource source, TRAPS);
};

class RunFinalizationDCmd : public DCmd {
public:
  RunFinalizationDCmd(outputStream* output, bool heap) : DCmd(output, heap) { }
    static const char* name() { return "GC.run_finalization"; }
    static const char* description() {
      return "Call java.lang.System.runFinalization().";
    }
    static const char* impact() {
      return "Medium: Depends on Java content.";
    }
    virtual void execute(DCmdSource source, TRAPS);
};

class HeapInfoDCmd : public DCmd {
public:
  HeapInfoDCmd(outputStream* output, bool heap) : DCmd(output, heap) { }
  static const char* name() { return "GC.heap_info"; }
  static const char* description() {
    return "Provide generic Java heap information.";
  }
  static const char* impact() {
    return "Medium";
  }

  virtual void execute(DCmdSource source, TRAPS);
};

class FinalizerInfoDCmd : public DCmd {
public:
  FinalizerInfoDCmd(outputStream* output, bool heap) : DCmd(output, heap) { }
  static const char* name() { return "GC.finalizer_info"; }
  static const char* description() {
    return "Provide information about Java finalization queue.";
  }
  static const char* impact() {
    return "Medium";
  }

  virtual void execute(DCmdSource source, TRAPS);
};

#if INCLUDE_SERVICES   // Heap dumping supported
// See also: dump_heap in attachListener.cpp
class HeapDumpDCmd : public DCmdWithParser {
protected:
  DCmdArgument<char*> _filename;
  DCmdArgument<bool>  _all;
  DCmdArgument<jlong> _gzip;
  DCmdArgument<bool> _overwrite;
  DCmdArgument<jlong> _parallel;
public:
  static int num_arguments() { return 5; }
  HeapDumpDCmd(outputStream* output, bool heap);
  static const char* name() {
    return "GC.heap_dump";
  }
  static const char* description() {
    return "Generate a HPROF format dump of the Java heap.";
  }
  static const char* impact() {
    return "High: Depends on Java heap size and content. "
           "Request a full GC unless the '-all' option is specified.";
  }
  virtual void execute(DCmdSource source, TRAPS);
};
#endif // INCLUDE_SERVICES

// See also: inspectheap in attachListener.cpp
class ClassHistogramDCmd : public DCmdWithParser {
protected:
  DCmdArgument<bool> _all;
  DCmdArgument<jlong> _parallel_thread_num;
public:
  static int num_arguments() { return 2; }
  ClassHistogramDCmd(outputStream* output, bool heap);
  static const char* name() {
    return "GC.class_histogram";
  }
  static const char* description() {
    return "Provide statistics about the Java heap usage.";
  }
  static const char* impact() {
    return "High: Depends on Java heap size and content.";
  }
  virtual void execute(DCmdSource source, TRAPS);
};

class ClassHierarchyDCmd : public DCmdWithParser {
protected:
  DCmdArgument<bool> _print_interfaces; // true if inherited interfaces should be printed.
  DCmdArgument<bool> _print_subclasses; // true if subclasses of the specified classname should be printed.
  DCmdArgument<char*> _classname; // Optional single class name whose hierarchy should be printed.
public:
  static int num_arguments() { return 3; }
  ClassHierarchyDCmd(outputStream* output, bool heap);
  static const char* name() {
    return "VM.class_hierarchy";
  }
  static const char* description() {
    return "Print a list of all loaded classes, indented to show the class hierarchy. "
           "The name of each class is followed by the ClassLoaderData* of its ClassLoader, "
           "or \"null\" if loaded by the bootstrap class loader.";
  }
  static const char* impact() {
      return "Medium: Depends on number of loaded classes.";
  }
  virtual void execute(DCmdSource source, TRAPS);
};

#if INCLUDE_CDS
class DumpSharedArchiveDCmd: public DCmdWithParser {
protected:
  DCmdArgument<char*> _suboption;   // option of VM.cds
  DCmdArgument<char*> _filename;    // file name, optional
public:
  static int num_arguments() { return 2; }
  DumpSharedArchiveDCmd(outputStream* output, bool heap);
  static const char* name() {
    return "VM.cds";
  }
  static const char* description() {
    return "Dump a static or dynamic shared archive including all shareable classes";
  }
  static const char* impact() {
    return "Medium: Pause time depends on number of loaded classes";
  }
  virtual void execute(DCmdSource source, TRAPS);
};
#endif // INCLUDE_CDS

// See also: thread_dump in attachListener.cpp
class ThreadDumpDCmd : public DCmdWithParser {
protected:
  DCmdArgument<bool> _locks;
  DCmdArgument<bool> _extended;
public:
  static int num_arguments() { return 2; }
  ThreadDumpDCmd(outputStream* output, bool heap);
  static const char* name() { return "Thread.print"; }
  static const char* description() {
<<<<<<< HEAD
    return "Print all platform threads with stacktraces.";
=======
    return "Print all platform threads, and mounted virtual threads, "
           "with stack traces. The Thread.dump_to_file command will "
           "print all threads to a file.";
>>>>>>> 430041d3
  }
  static const char* impact() {
    return "Medium: Depends on the number of threads.";
  }
  virtual void execute(DCmdSource source, TRAPS);
};

// Enhanced JMX Agent support

class JMXStartRemoteDCmd : public DCmdWithParser {

  // Explicitly list all properties that could be
  // passed to Agent.startRemoteManagementAgent()
  // com.sun.management is omitted

  DCmdArgument<char *> _config_file;
  DCmdArgument<char *> _jmxremote_host;
  DCmdArgument<char *> _jmxremote_port;
  DCmdArgument<char *> _jmxremote_rmi_port;
  DCmdArgument<char *> _jmxremote_ssl;
  DCmdArgument<char *> _jmxremote_registry_ssl;
  DCmdArgument<char *> _jmxremote_authenticate;
  DCmdArgument<char *> _jmxremote_password_file;
  DCmdArgument<char *> _jmxremote_access_file;
  DCmdArgument<char *> _jmxremote_login_config;
  DCmdArgument<char *> _jmxremote_ssl_enabled_cipher_suites;
  DCmdArgument<char *> _jmxremote_ssl_enabled_protocols;
  DCmdArgument<char *> _jmxremote_ssl_need_client_auth;
  DCmdArgument<char *> _jmxremote_ssl_config_file;

  // JDP support
  // Keep autodiscovery char* not bool to pass true/false
  // as property value to java level.
  DCmdArgument<char *> _jmxremote_autodiscovery;
  DCmdArgument<jlong>  _jdp_port;
  DCmdArgument<char *> _jdp_address;
  DCmdArgument<char *> _jdp_source_addr;
  DCmdArgument<jlong>  _jdp_ttl;
  DCmdArgument<jlong>  _jdp_pause;
  DCmdArgument<char *> _jdp_name;

public:
  static int num_arguments() { return 21; }

  JMXStartRemoteDCmd(outputStream *output, bool heap_allocated);

  static const char *name() {
    return "ManagementAgent.start";
  }

  static const char *description() {
    return "Start remote management agent.";
  }

  virtual void execute(DCmdSource source, TRAPS);
};

class JMXStartLocalDCmd : public DCmd {

  // Explicitly request start of local agent,
  // it will not be started by start dcmd


public:
  JMXStartLocalDCmd(outputStream *output, bool heap_allocated);

  static const char *name() {
    return "ManagementAgent.start_local";
  }

  static const char *description() {
    return "Start local management agent.";
  }

  virtual void execute(DCmdSource source, TRAPS);

};

class JMXStopRemoteDCmd : public DCmd {
public:
  JMXStopRemoteDCmd(outputStream *output, bool heap_allocated) :
  DCmd(output, heap_allocated) {
    // Do Nothing
  }

  static const char *name() {
    return "ManagementAgent.stop";
  }

  static const char *description() {
    return "Stop remote management agent.";
  }

  virtual void execute(DCmdSource source, TRAPS);
};

// Print the JMX system status
class JMXStatusDCmd : public DCmd {
public:
  JMXStatusDCmd(outputStream *output, bool heap_allocated);

  static const char *name() {
    return "ManagementAgent.status";
  }

  static const char *description() {
    return "Print the management agent status.";
  }

  virtual void execute(DCmdSource source, TRAPS);

};

class CompileQueueDCmd : public DCmd {
public:
  CompileQueueDCmd(outputStream* output, bool heap) : DCmd(output, heap) {}
  static const char* name() {
    return "Compiler.queue";
  }
  static const char* description() {
    return "Print methods queued for compilation.";
  }
  static const char* impact() {
    return "Low";
  }
  virtual void execute(DCmdSource source, TRAPS);
};

#ifdef LINUX
class PerfMapDCmd : public DCmdWithParser {
protected:
  DCmdArgument<char*> _filename;
public:
  static int num_arguments() { return 1; }
  PerfMapDCmd(outputStream* output, bool heap);
  static const char* name() {
    return "Compiler.perfmap";
  }
  static const char* description() {
    return "Write map file for Linux perf tool.";
  }
  static const char* impact() {
    return "Low";
  }
  virtual void execute(DCmdSource source, TRAPS);
};
#endif // LINUX

class CodeListDCmd : public DCmd {
public:
  CodeListDCmd(outputStream* output, bool heap) : DCmd(output, heap) {}
  static const char* name() {
    return "Compiler.codelist";
  }
  static const char* description() {
    return "Print all compiled methods in code cache that are alive";
  }
  static const char* impact() {
    return "Medium";
  }
  virtual void execute(DCmdSource source, TRAPS);
};

class CodeCacheDCmd : public DCmd {
public:
  CodeCacheDCmd(outputStream* output, bool heap) : DCmd(output, heap) {}
  static const char* name() {
    return "Compiler.codecache";
  }
  static const char* description() {
    return "Print code cache layout and bounds.";
  }
  static const char* impact() {
    return "Low";
  }
  virtual void execute(DCmdSource source, TRAPS);
};

//---<  BEGIN  >--- CodeHeap State Analytics.
class CodeHeapAnalyticsDCmd : public DCmdWithParser {
protected:
  DCmdArgument<char*> _function;
  DCmdArgument<jlong> _granularity;
public:
  static int num_arguments() { return 2; }
  CodeHeapAnalyticsDCmd(outputStream* output, bool heap);
  static const char* name() {
    return "Compiler.CodeHeap_Analytics";
  }
  static const char* description() {
    return "Print CodeHeap analytics";
  }
  static const char* impact() {
    return "Low: Depends on code heap size and content. "
           "Holds CodeCache_lock during analysis step, usually sub-second duration.";
  }
  virtual void execute(DCmdSource source, TRAPS);
};
//---<  END  >--- CodeHeap State Analytics.

class CompilerDirectivesPrintDCmd : public DCmd {
public:
  CompilerDirectivesPrintDCmd(outputStream* output, bool heap) : DCmd(output, heap) {}
  static const char* name() {
    return "Compiler.directives_print";
  }
  static const char* description() {
    return "Print all active compiler directives.";
  }
  static const char* impact() {
    return "Low";
  }
  virtual void execute(DCmdSource source, TRAPS);
};

class CompilerDirectivesRemoveDCmd : public DCmd {
public:
  CompilerDirectivesRemoveDCmd(outputStream* output, bool heap) : DCmd(output, heap) {}
  static const char* name() {
    return "Compiler.directives_remove";
  }
  static const char* description() {
    return "Remove latest added compiler directive.";
  }
  static const char* impact() {
    return "Low";
  }
  virtual void execute(DCmdSource source, TRAPS);
};

class CompilerDirectivesAddDCmd : public DCmdWithParser {
protected:
  DCmdArgument<char*> _filename;
public:
  static int num_arguments() { return 1; }
  CompilerDirectivesAddDCmd(outputStream* output, bool heap);
  static const char* name() {
    return "Compiler.directives_add";
  }
  static const char* description() {
    return "Add compiler directives from file.";
  }
  static const char* impact() {
    return "Low";
  }
  virtual void execute(DCmdSource source, TRAPS);
};

class CompilerDirectivesClearDCmd : public DCmd {
public:
  CompilerDirectivesClearDCmd(outputStream* output, bool heap) : DCmd(output, heap) {}
  static const char* name() {
    return "Compiler.directives_clear";
  }
  static const char* description() {
    return "Remove all compiler directives.";
  }
  static const char* impact() {
    return "Low";
  }
  virtual void execute(DCmdSource source, TRAPS);
};

///////////////////////////////////////////////////////////////////////
//
// jcmd command support for symbol table, string table and system dictionary dumping:
//   VM.symboltable -verbose: for dumping the symbol table
//   VM.stringtable -verbose: for dumping the string table
//   VM.systemdictionary -verbose: for dumping the system dictionary table
//
class VM_DumpHashtable : public VM_Operation {
private:
  outputStream* _out;
  int _which;
  bool _verbose;
public:
  enum {
    DumpSymbols = 1 << 0,
    DumpStrings = 1 << 1,
    DumpSysDict = 1 << 2  // not implemented yet
  };
  VM_DumpHashtable(outputStream* out, int which, bool verbose) {
    _out = out;
    _which = which;
    _verbose = verbose;
  }

  virtual VMOp_Type type() const { return VMOp_DumpHashtable; }

  virtual void doit() {
    switch (_which) {
    case DumpSymbols:
      SymbolTable::dump(_out, _verbose);
      break;
    case DumpStrings:
      StringTable::dump(_out, _verbose);
      break;
    case DumpSysDict:
      SystemDictionary::dump(_out, _verbose);
      break;
    default:
      ShouldNotReachHere();
    }
  }
};

class SymboltableDCmd : public DCmdWithParser {
protected:
  DCmdArgument<bool> _verbose;
public:
  static int num_arguments() { return 1; }
  SymboltableDCmd(outputStream* output, bool heap);
  static const char* name() {
    return "VM.symboltable";
  }
  static const char* description() {
    return "Dump symbol table.";
  }
  static const char* impact() {
    return "Medium: Depends on Java content.";
  }
  virtual void execute(DCmdSource source, TRAPS);
};

class StringtableDCmd : public DCmdWithParser {
protected:
  DCmdArgument<bool> _verbose;
public:
  static int num_arguments() { return 1; }
  StringtableDCmd(outputStream* output, bool heap);
  static const char* name() {
    return "VM.stringtable";
  }
  static const char* description() {
    return "Dump string table.";
  }
  static const char* impact() {
    return "Medium: Depends on Java content.";
  }
  virtual void execute(DCmdSource source, TRAPS);
};

class SystemDictionaryDCmd : public DCmdWithParser {
protected:
  DCmdArgument<bool> _verbose;
public:
  static int num_arguments() { return 1; }
  SystemDictionaryDCmd(outputStream* output, bool heap);
  static const char* name() {
    return "VM.systemdictionary";
  }
  static const char* description() {
    return "Prints the statistics for dictionary hashtable sizes and bucket length";
  }
  static const char* impact() {
      return "Medium: Depends on Java content.";
  }
  virtual void execute(DCmdSource source, TRAPS);
};

class ClassesDCmd : public DCmdWithParser {
protected:
  DCmdArgument<bool> _verbose;
public:
  static int num_arguments() { return 1; }
  ClassesDCmd(outputStream* output, bool heap);
  static const char* name() {
    return "VM.classes";
  }
  static const char* description() {
    return "Print all loaded classes";
  }
  static const char* impact() {
      return "Medium: Depends on number of loaded classes.";
  }
  virtual void execute(DCmdSource source, TRAPS);
};

class EventLogDCmd : public DCmdWithParser {
protected:
  DCmdArgument<char*> _log;
  DCmdArgument<jlong> _max;
public:
  static int num_arguments() { return 2; }
  EventLogDCmd(outputStream* output, bool heap);
  static const char* name() {
    return "VM.events";
  }
  static const char* description() {
    return "Print VM event logs";
  }
  static const char* impact() {
    return "Low: Depends on event log size. ";
  }
  virtual void execute(DCmdSource source, TRAPS);
};

class ThreadDumpToFileDCmd : public DCmdWithParser {
private:
  void dumpToFile(Symbol* name, Symbol* signature, const char* path, bool overwrite, TRAPS);
protected:
  DCmdArgument<bool> _overwrite;
  DCmdArgument<char*> _format;
  DCmdArgument<char*> _filepath;
public:
  static int num_arguments() { return 3; }
  ThreadDumpToFileDCmd(outputStream *output, bool heap);
  static const char *name() {
    return "Thread.dump_to_file";
  }
  static const char *description() {
    return "Dump all threads, with stack traces, "
           "to a file in plain text or JSON format.";
  }
  static const char* impact() {
    return "Medium: Depends on the number of threads.";
  }
  virtual void execute(DCmdSource source, TRAPS);
};

class VThreadSchedulerDCmd : public DCmd {
public:
  VThreadSchedulerDCmd(outputStream* output, bool heap) : DCmd(output, heap) { }
  static const char* name() {
    return "Thread.vthread_scheduler";
  }
  static const char* description() {
    return "Print the virtual thread scheduler, and the delayed task schedulers that support "
           "virtual threads doing timed operations.";
  }
  static const char* impact() { return "Low"; }
  virtual void execute(DCmdSource source, TRAPS);
};

class VThreadPollersDCmd : public DCmd {
public:
  VThreadPollersDCmd(outputStream* output, bool heap) : DCmd(output, heap) { }
  static const char* name() {
    return "Thread.vthread_pollers";
  }
  static const char* description() {
    return "Print the I/O pollers that support virtual threads doing blocking network I/O operations.";
  }
  static const char* impact() { return "Low"; }
  virtual void execute(DCmdSource source, TRAPS);
};

class CompilationMemoryStatisticDCmd: public DCmdWithParser {
protected:
  DCmdArgument<bool> _verbose;
  DCmdArgument<bool> _legend;
  DCmdArgument<MemorySizeArgument> _minsize;
public:
  static int num_arguments() { return 3; }
  CompilationMemoryStatisticDCmd(outputStream* output, bool heap);
  static const char* name() {
    return "Compiler.memory";
  }
  static const char* description() {
    return "Print compilation footprint";
  }
  static const char* impact() {
    return "Medium: Pause time depends on number of compiled methods";
  }
  virtual void execute(DCmdSource source, TRAPS);
};

#if defined(LINUX) || defined(_WIN64) || defined(__APPLE__)

class SystemMapDCmd : public DCmd {
public:
  SystemMapDCmd(outputStream* output, bool heap);
  static const char* name() { return "System.map"; }
  static const char* description() {
    return "Prints an annotated process memory map of the VM process (linux, Windows and MacOS only).";
  }
  static const char* impact() { return "Medium; can be high for very large java heaps."; }
  virtual void execute(DCmdSource source, TRAPS);
};

class SystemDumpMapDCmd : public DCmdWithParser {
  DCmdArgument<char*> _filename;
public:
  static int num_arguments() { return 1; }
  SystemDumpMapDCmd(outputStream* output, bool heap);
  static const char* name() { return "System.dump_map"; }
  static const char* description() {
    return "Dumps an annotated process memory map to an output file (linux, Windows and MacOS only).";
  }
  static const char* impact() { return "Medium; can be high for very large java heaps."; }
  virtual void execute(DCmdSource source, TRAPS);
};

#endif // LINUX, WINDOWS or MACOS

#endif // SHARE_SERVICES_DIAGNOSTICCOMMAND_HPP<|MERGE_RESOLUTION|>--- conflicted
+++ resolved
@@ -356,13 +356,9 @@
   ThreadDumpDCmd(outputStream* output, bool heap);
   static const char* name() { return "Thread.print"; }
   static const char* description() {
-<<<<<<< HEAD
-    return "Print all platform threads with stacktraces.";
-=======
     return "Print all platform threads, and mounted virtual threads, "
            "with stack traces. The Thread.dump_to_file command will "
            "print all threads to a file.";
->>>>>>> 430041d3
   }
   static const char* impact() {
     return "Medium: Depends on the number of threads.";

/*
 * Copyright (c) 2022, 2025, Oracle and/or its affiliates. All rights reserved.
 * DO NOT ALTER OR REMOVE COPYRIGHT NOTICES OR THIS FILE HEADER.
 *
 * This code is free software; you can redistribute it and/or modify it
 * under the terms of the GNU General Public License version 2 only, as
 * published by the Free Software Foundation.
 *
 * This code is distributed in the hope that it will be useful, but WITHOUT
 * ANY WARRANTY; without even the implied warranty of MERCHANTABILITY or
 * FITNESS FOR A PARTICULAR PURPOSE.  See the GNU General Public License
 * version 2 for more details (a copy is included in the LICENSE file that
 * accompanied this code).
 *
 * You should have received a copy of the GNU General Public License version
 * 2 along with this work; if not, write to the Free Software Foundation,
 * Inc., 51 Franklin St, Fifth Floor, Boston, MA 02110-1301 USA.
 *
 * Please contact Oracle, 500 Oracle Parkway, Redwood Shores, CA 94065 USA
 * or visit www.oracle.com if you need additional information or have any
 * questions.
 *
 */

#include "cds/aotClassLinker.hpp"
#include "cds/aotConstantPoolResolver.hpp"
#include "cds/archiveBuilder.hpp"
#include "cds/cdsConfig.hpp"
#include "classfile/systemDictionary.hpp"
#include "classfile/systemDictionaryShared.hpp"
#include "classfile/vmClasses.hpp"
#include "interpreter/bytecodeStream.hpp"
#include "interpreter/interpreterRuntime.hpp"
#include "memory/resourceArea.hpp"
#include "oops/constantPool.inline.hpp"
#include "oops/instanceKlass.hpp"
#include "oops/klass.inline.hpp"
#include "runtime/handles.inline.hpp"

// Returns true if we CAN PROVE that cp_index will always resolve to
// the same information at both dump time and run time. This is a
// necessary (but not sufficient) condition for pre-resolving cp_index
// during CDS archive assembly.
bool AOTConstantPoolResolver::is_resolution_deterministic(ConstantPool* cp, int cp_index) {
  assert(!is_in_archivebuilder_buffer(cp), "sanity");

  if (cp->tag_at(cp_index).is_klass()) {
    // We require cp_index to be already resolved. This is fine for now, are we
    // currently archive only CP entries that are already resolved.
    Klass* resolved_klass = cp->resolved_klass_at(cp_index);
    return resolved_klass != nullptr && is_class_resolution_deterministic(cp->pool_holder(), resolved_klass);
  } else if (cp->tag_at(cp_index).is_invoke_dynamic()) {
    return is_indy_resolution_deterministic(cp, cp_index);
  } else if (cp->tag_at(cp_index).is_field() ||
             cp->tag_at(cp_index).is_method() ||
             cp->tag_at(cp_index).is_interface_method()) {
    int klass_cp_index = cp->uncached_klass_ref_index_at(cp_index);
    if (!cp->tag_at(klass_cp_index).is_klass()) {
      // Not yet resolved
      return false;
    }
    Klass* k = cp->resolved_klass_at(klass_cp_index);
    if (!is_class_resolution_deterministic(cp->pool_holder(), k)) {
      return false;
    }

    if (!k->is_instance_klass()) {
      // TODO: support non instance klasses as well.
      return false;
    }

    // Here, We don't check if this entry can actually be resolved to a valid Field/Method.
    // This method should be called by the ConstantPool to check Fields/Methods that
    // have already been successfully resolved.
    return true;
  } else {
    return false;
  }
}

bool AOTConstantPoolResolver::is_class_resolution_deterministic(InstanceKlass* cp_holder, Klass* resolved_class) {
  assert(!is_in_archivebuilder_buffer(cp_holder), "sanity");
  assert(!is_in_archivebuilder_buffer(resolved_class), "sanity");

  if (resolved_class->is_instance_klass()) {
    InstanceKlass* ik = InstanceKlass::cast(resolved_class);

    if (!ik->in_aot_cache() && SystemDictionaryShared::is_excluded_class(ik)) {
      return false;
    }

    if (cp_holder->is_subtype_of(ik)) {
      // All super types of ik will be resolved in ik->class_loader() before
      // ik is defined in this loader, so it's safe to archive the resolved klass reference.
      return true;
    }

    if (CDSConfig::is_dumping_aot_linked_classes()) {
      // Need to call try_add_candidate instead of is_candidate, as this may be called
      // before AOTClassLinker::add_candidates().
      if (AOTClassLinker::try_add_candidate(ik)) {
        return true;
      } else {
        return false;
      }
    } else if (AOTClassLinker::is_vm_class(ik)) {
      if (ik->class_loader() != cp_holder->class_loader()) {
        // At runtime, cp_holder() may not be able to resolve to the same
        // ik. For example, a different version of ik may be defined in
        // cp->pool_holder()'s loader using MethodHandles.Lookup.defineClass().
        return false;
      } else {
        return true;
      }
    } else {
      return false;
    }
  } else if (resolved_class->is_objArray_klass()) {
    Klass* elem = ObjArrayKlass::cast(resolved_class)->bottom_klass();
    if (elem->is_instance_klass()) {
      return is_class_resolution_deterministic(cp_holder, InstanceKlass::cast(elem));
    } else if (elem->is_typeArray_klass()) {
      return true;
    } else {
      return false;
    }
  } else if (resolved_class->is_typeArray_klass()) {
    return true;
  } else {
    return false;
  }
}

void AOTConstantPoolResolver::preresolve_string_cp_entries(InstanceKlass* ik, TRAPS) {
  if (!ik->is_linked()) {
    // The cp->resolved_referenced() array is not ready yet, so we can't call resolve_string().
    return;
  }
  constantPoolHandle cp(THREAD, ik->constants());
  for (int cp_index = 1; cp_index < cp->length(); cp_index++) { // Index 0 is unused
    switch (cp->tag_at(cp_index).value()) {
    case JVM_CONSTANT_String:
      resolve_string(cp, cp_index, CHECK); // may throw OOM when interning strings.
      break;
    }
  }
}

// This works only for the boot/platform/app loaders
Klass* AOTConstantPoolResolver::find_loaded_class(Thread* current, oop class_loader, Symbol* name) {
  HandleMark hm(current);
  Handle h_loader(current, class_loader);
  Klass* k = SystemDictionary::find_instance_or_array_klass(current, name, h_loader);
  if (k != nullptr) {
    return k;
  }
  if (h_loader() == SystemDictionary::java_system_loader()) {
    return find_loaded_class(current, SystemDictionary::java_platform_loader(), name);
  } else if (h_loader() == SystemDictionary::java_platform_loader()) {
    return find_loaded_class(current, nullptr, name);
  } else {
    assert(h_loader() == nullptr, "This function only works for boot/platform/app loaders %p %p %p",
           cast_from_oop<address>(h_loader()),
           cast_from_oop<address>(SystemDictionary::java_system_loader()),
           cast_from_oop<address>(SystemDictionary::java_platform_loader()));
  }

  return nullptr;
}

Klass* AOTConstantPoolResolver::find_loaded_class(Thread* current, ConstantPool* cp, int class_cp_index) {
  Symbol* name = cp->klass_name_at(class_cp_index);
  return find_loaded_class(current, cp->pool_holder()->class_loader(), name);
}

#if INCLUDE_CDS_JAVA_HEAP
void AOTConstantPoolResolver::resolve_string(constantPoolHandle cp, int cp_index, TRAPS) {
  if (CDSConfig::is_dumping_heap()) {
    int cache_index = cp->cp_to_object_index(cp_index);
    ConstantPool::string_at_impl(cp, cp_index, cache_index, CHECK);
  }
}
#endif

void AOTConstantPoolResolver::preresolve_class_cp_entries(JavaThread* current, InstanceKlass* ik, GrowableArray<bool>* preresolve_list) {
  if (!SystemDictionaryShared::is_builtin_loader(ik->class_loader_data())) {
    return;
  }

  JavaThread* THREAD = current;
  constantPoolHandle cp(THREAD, ik->constants());
  for (int cp_index = 1; cp_index < cp->length(); cp_index++) {
    if (cp->tag_at(cp_index).value() == JVM_CONSTANT_UnresolvedClass) {
      if (preresolve_list != nullptr && preresolve_list->at(cp_index) == false) {
        // This class was not resolved during trial run. Don't attempt to resolve it. Otherwise
        // the compiler may generate less efficient code.
        continue;
      }
      if (find_loaded_class(current, cp(), cp_index) == nullptr) {
        // Do not resolve any class that has not been loaded yet
        continue;
      }
      Klass* resolved_klass = cp->klass_at(cp_index, THREAD);
      if (HAS_PENDING_EXCEPTION) {
        CLEAR_PENDING_EXCEPTION; // just ignore
      } else {
        log_trace(aot, resolve)("Resolved class  [%3d] %s -> %s", cp_index, ik->external_name(),
                                resolved_klass->external_name());
      }
    }
  }
}

void AOTConstantPoolResolver::preresolve_field_and_method_cp_entries(JavaThread* current, InstanceKlass* ik, GrowableArray<bool>* preresolve_list) {
  JavaThread* THREAD = current;
  constantPoolHandle cp(THREAD, ik->constants());
  if (cp->cache() == nullptr) {
    return;
  }
  for (int i = 0; i < ik->methods()->length(); i++) {
    Method* m = ik->methods()->at(i);
    BytecodeStream bcs(methodHandle(THREAD, m));
    while (!bcs.is_last_bytecode()) {
      bcs.next();
      Bytecodes::Code raw_bc = bcs.raw_code();
      switch (raw_bc) {
      case Bytecodes::_getstatic:
      case Bytecodes::_putstatic:
        maybe_resolve_fmi_ref(ik, m, raw_bc, bcs.get_index_u2(), preresolve_list, THREAD);
        if (HAS_PENDING_EXCEPTION) {
          CLEAR_PENDING_EXCEPTION; // just ignore
        }
        break;
      case Bytecodes::_getfield:
      // no-fast bytecode
      case Bytecodes::_nofast_getfield:
      // fast bytecodes
      case Bytecodes::_fast_agetfield:
      case Bytecodes::_fast_bgetfield:
      case Bytecodes::_fast_cgetfield:
      case Bytecodes::_fast_dgetfield:
      case Bytecodes::_fast_fgetfield:
      case Bytecodes::_fast_igetfield:
      case Bytecodes::_fast_lgetfield:
      case Bytecodes::_fast_sgetfield:
        raw_bc = Bytecodes::_getfield;
        maybe_resolve_fmi_ref(ik, m, raw_bc, bcs.get_index_u2(), preresolve_list, THREAD);
        if (HAS_PENDING_EXCEPTION) {
          CLEAR_PENDING_EXCEPTION; // just ignore
        }
        break;

      case Bytecodes::_putfield:
      // no-fast bytecode
      case Bytecodes::_nofast_putfield:
      // fast bytecodes
      case Bytecodes::_fast_aputfield:
      case Bytecodes::_fast_bputfield:
      case Bytecodes::_fast_zputfield:
      case Bytecodes::_fast_cputfield:
      case Bytecodes::_fast_dputfield:
      case Bytecodes::_fast_fputfield:
      case Bytecodes::_fast_iputfield:
      case Bytecodes::_fast_lputfield:
      case Bytecodes::_fast_sputfield:
        raw_bc = Bytecodes::_putfield;
        maybe_resolve_fmi_ref(ik, m, raw_bc, bcs.get_index_u2(), preresolve_list, THREAD);
        if (HAS_PENDING_EXCEPTION) {
          CLEAR_PENDING_EXCEPTION; // just ignore
        }
        break;
      case Bytecodes::_invokehandle:
      case Bytecodes::_invokespecial:
      case Bytecodes::_invokevirtual:
      case Bytecodes::_invokeinterface:
      case Bytecodes::_invokestatic:
        maybe_resolve_fmi_ref(ik, m, raw_bc, bcs.get_index_u2(), preresolve_list, THREAD);
        if (HAS_PENDING_EXCEPTION) {
          CLEAR_PENDING_EXCEPTION; // just ignore
        }
        break;
      default:
        break;
      }
    }
  }
}

void AOTConstantPoolResolver::maybe_resolve_fmi_ref(InstanceKlass* ik, Method* m, Bytecodes::Code bc, int raw_index,
                                           GrowableArray<bool>* preresolve_list, TRAPS) {
  methodHandle mh(THREAD, m);
  constantPoolHandle cp(THREAD, ik->constants());
  HandleMark hm(THREAD);
  int cp_index = cp->to_cp_index(raw_index, bc);

  if (cp->is_resolved(raw_index, bc)) {
    return;
  }

  if (preresolve_list != nullptr && preresolve_list->at(cp_index) == false) {
    // This field wasn't resolved during the trial run. Don't attempt to resolve it. Otherwise
    // the compiler may generate less efficient code.
    return;
  }

  int klass_cp_index = cp->uncached_klass_ref_index_at(cp_index);
  if (find_loaded_class(THREAD, cp(), klass_cp_index) == nullptr) {
    // Do not resolve any field/methods from a class that has not been loaded yet.
    return;
  }

  Klass* resolved_klass = cp->klass_ref_at(raw_index, bc, CHECK);
  const char* is_static = "";

  switch (bc) {
  case Bytecodes::_getstatic:
  case Bytecodes::_putstatic:
    if (!VM_Version::supports_fast_class_init_checks()) {
      return; // Do not resolve since interpreter lacks fast clinit barriers support
    }
<<<<<<< HEAD
    InterpreterRuntime::resolve_get_put(bc, raw_index, mh, cp, StaticMode::dont_initialize_klass, CHECK);
=======
    InterpreterRuntime::resolve_get_put(bc, raw_index, mh, cp, ClassInitMode::dont_init, CHECK);
>>>>>>> c6a88155
    is_static = " *** static";
    break;

  case Bytecodes::_getfield:
  case Bytecodes::_putfield:
<<<<<<< HEAD
    InterpreterRuntime::resolve_get_put(bc, raw_index, mh, cp, StaticMode::dont_initialize_klass, CHECK);
=======
    InterpreterRuntime::resolve_get_put(bc, raw_index, mh, cp, ClassInitMode::dont_init, CHECK);
>>>>>>> c6a88155
    break;

  case Bytecodes::_invokestatic:
    if (!VM_Version::supports_fast_class_init_checks()) {
      return; // Do not resolve since interpreter lacks fast clinit barriers support
    }
    InterpreterRuntime::cds_resolve_invoke(bc, raw_index, cp, CHECK);
    is_static = " *** static";
    break;

  case Bytecodes::_invokevirtual:
  case Bytecodes::_invokespecial:
  case Bytecodes::_invokeinterface:
    InterpreterRuntime::cds_resolve_invoke(bc, raw_index, cp, CHECK);
    break;

  case Bytecodes::_invokehandle:
    InterpreterRuntime::cds_resolve_invokehandle(raw_index, cp, CHECK);
    break;

  default:
    ShouldNotReachHere();
  }

  if (log_is_enabled(Trace, aot, resolve)) {
    ResourceMark rm(THREAD);
    bool resolved = cp->is_resolved(raw_index, bc);
    Symbol* name = cp->name_ref_at(raw_index, bc);
    Symbol* signature = cp->signature_ref_at(raw_index, bc);
    log_trace(aot, resolve)("%s %s [%3d] %s -> %s.%s:%s%s",
                            (resolved ? "Resolved" : "Failed to resolve"),
                            Bytecodes::name(bc), cp_index, ik->external_name(),
                            resolved_klass->external_name(),
                            name->as_C_string(), signature->as_C_string(), is_static);
  }
}

void AOTConstantPoolResolver::preresolve_indy_cp_entries(JavaThread* current, InstanceKlass* ik, GrowableArray<bool>* preresolve_list) {
  JavaThread* THREAD = current;
  constantPoolHandle cp(THREAD, ik->constants());
  if (!CDSConfig::is_dumping_invokedynamic() || cp->cache() == nullptr) {
    return;
  }

  assert(preresolve_list != nullptr, "preresolve_indy_cp_entries() should not be called for "
         "regenerated LambdaForm Invoker classes, which should not have indys anyway.");

  Array<ResolvedIndyEntry>* indy_entries = cp->cache()->resolved_indy_entries();
  for (int i = 0; i < indy_entries->length(); i++) {
    ResolvedIndyEntry* rie = indy_entries->adr_at(i);
    int cp_index = rie->constant_pool_index();
    if (preresolve_list->at(cp_index) == true) {
      if (!rie->is_resolved() && is_indy_resolution_deterministic(cp(), cp_index)) {
        InterpreterRuntime::cds_resolve_invokedynamic(i, cp, THREAD);
        if (HAS_PENDING_EXCEPTION) {
          CLEAR_PENDING_EXCEPTION; // just ignore
        }
      }
      if (log_is_enabled(Trace, aot, resolve)) {
        ResourceMark rm(THREAD);
        log_trace(aot, resolve)("%s indy   [%3d] %s",
                                rie->is_resolved() ? "Resolved" : "Failed to resolve",
                                cp_index, ik->external_name());
      }
    }
  }
}

// Check the MethodType signatures used by parameters to the indy BSMs. Make sure we don't
// use types that have been excluded, or else we might end up creating MethodTypes that cannot be stored
// in the AOT cache.
bool AOTConstantPoolResolver::check_methodtype_signature(ConstantPool* cp, Symbol* sig, Klass** return_type_ret) {
  ResourceMark rm;
  for (SignatureStream ss(sig); !ss.is_done(); ss.next()) {
    if (ss.is_reference()) {
      Symbol* type = ss.as_symbol();
      Klass* k = find_loaded_class(Thread::current(), cp->pool_holder()->class_loader(), type);
      if (k == nullptr) {
        return false;
      }

      if (SystemDictionaryShared::should_be_excluded(k)) {
        if (log_is_enabled(Warning, aot, resolve)) {
          ResourceMark rm;
          log_warning(aot, resolve)("Cannot aot-resolve Lambda proxy because %s is excluded", k->external_name());
        }
        return false;
      }

      if (ss.at_return_type() && return_type_ret != nullptr) {
        *return_type_ret = k;
      }
    }
  }
  return true;
}

bool AOTConstantPoolResolver::check_lambda_metafactory_signature(ConstantPool* cp, Symbol* sig) {
  Klass* k;
  if (!check_methodtype_signature(cp, sig, &k)) {
    return false;
  }

  // <k> is the interface type implemented by the lambda proxy
  if (!k->is_interface()) {
    // cp->pool_holder() doesn't look like a valid class generated by javac
    return false;
  }


  // The linked lambda callsite has an instance of the interface implemented by this lambda. If this
  // interface requires its <clinit> to be executed, then we must delay the execution to the production run
  // as <clinit> can have side effects ==> exclude such cases.
  InstanceKlass* intf = InstanceKlass::cast(k);
  bool exclude = intf->interface_needs_clinit_execution_as_super();
  if (log_is_enabled(Debug, aot, resolve)) {
    ResourceMark rm;
    log_debug(aot, resolve)("%s aot-resolve Lambda proxy of interface type %s",
                            exclude ? "Cannot" : "Can", k->external_name());
  }
  return !exclude;
}

bool AOTConstantPoolResolver::check_lambda_metafactory_methodtype_arg(ConstantPool* cp, int bsms_attribute_index, int arg_i) {
  int mt_index = cp->bsm_attribute_entry(bsms_attribute_index)->argument_index(arg_i);
  if (!cp->tag_at(mt_index).is_method_type()) {
    // malformed class?
    return false;
  }

  Symbol* sig = cp->method_type_signature_at(mt_index);
  if (log_is_enabled(Debug, aot, resolve)) {
    ResourceMark rm;
    log_debug(aot, resolve)("Checking MethodType for LambdaMetafactory BSM arg %d: %s", arg_i, sig->as_C_string());
  }

  return check_methodtype_signature(cp, sig);
}

bool AOTConstantPoolResolver::check_lambda_metafactory_methodhandle_arg(ConstantPool* cp, int bsms_attribute_index, int arg_i) {
  int mh_index = cp->bsm_attribute_entry(bsms_attribute_index)->argument_index(arg_i);
  if (!cp->tag_at(mh_index).is_method_handle()) {
    // malformed class?
    return false;
  }

  Symbol* sig = cp->method_handle_signature_ref_at(mh_index);
  if (log_is_enabled(Debug, aot, resolve)) {
    ResourceMark rm;
    log_debug(aot, resolve)("Checking MethodType of MethodHandle for LambdaMetafactory BSM arg %d: %s", arg_i, sig->as_C_string());
  }
  return check_methodtype_signature(cp, sig);
}

bool AOTConstantPoolResolver::is_indy_resolution_deterministic(ConstantPool* cp, int cp_index) {
  assert(cp->tag_at(cp_index).is_invoke_dynamic(), "sanity");
  if (!CDSConfig::is_dumping_invokedynamic()) {
    return false;
  }

  InstanceKlass* pool_holder = cp->pool_holder();
  if (!SystemDictionaryShared::is_builtin(pool_holder)) {
    return false;
  }

  int bsm = cp->bootstrap_method_ref_index_at(cp_index);
  int bsm_ref = cp->method_handle_index_at(bsm);
  Symbol* bsm_name = cp->uncached_name_ref_at(bsm_ref);
  Symbol* bsm_signature = cp->uncached_signature_ref_at(bsm_ref);
  Symbol* bsm_klass = cp->klass_name_at(cp->uncached_klass_ref_index_at(bsm_ref));

  // We currently support only StringConcatFactory::makeConcatWithConstants() and LambdaMetafactory::metafactory()
  // We should mark the allowed BSMs in the JDK code using a private annotation.
  // See notes on RFE JDK-8342481.

  if (bsm_klass->equals("java/lang/invoke/StringConcatFactory") &&
      bsm_name->equals("makeConcatWithConstants") &&
      bsm_signature->equals("(Ljava/lang/invoke/MethodHandles$Lookup;"
                             "Ljava/lang/String;"
                             "Ljava/lang/invoke/MethodType;"
                             "Ljava/lang/String;"
                             "[Ljava/lang/Object;"
                            ")Ljava/lang/invoke/CallSite;")) {
    Symbol* factory_type_sig = cp->uncached_signature_ref_at(cp_index);
    if (log_is_enabled(Debug, aot, resolve)) {
      ResourceMark rm;
      log_debug(aot, resolve)("Checking StringConcatFactory callsite signature [%d]: %s", cp_index, factory_type_sig->as_C_string());
    }

    Klass* k;
    if (!check_methodtype_signature(cp, factory_type_sig, &k)) {
      return false;
    }
    if (k != vmClasses::String_klass()) {
      // bad class file?
      return false;
    }

    return true;
  }

  if (bsm_klass->equals("java/lang/invoke/LambdaMetafactory") &&
      bsm_name->equals("metafactory") &&
      bsm_signature->equals("(Ljava/lang/invoke/MethodHandles$Lookup;"
                             "Ljava/lang/String;"
                             "Ljava/lang/invoke/MethodType;"
                             "Ljava/lang/invoke/MethodType;"
                             "Ljava/lang/invoke/MethodHandle;"
                             "Ljava/lang/invoke/MethodType;"
                            ")Ljava/lang/invoke/CallSite;")) {
    /*
     * An indy callsite is associated with the following MethodType and MethodHandles:
     *
     * https://github.com/openjdk/jdk/blob/580eb62dc097efeb51c76b095c1404106859b673/src/java.base/share/classes/java/lang/invoke/LambdaMetafactory.java#L293-L309
     *
     * MethodType factoryType         The expected signature of the {@code CallSite}.  The
     *                                parameter types represent the types of capture variables;
     *                                the return type is the interface to implement.   When
     *                                used with {@code invokedynamic}, this is provided by
     *                                the {@code NameAndType} of the {@code InvokeDynamic}
     *
     * MethodType interfaceMethodType Signature and return type of method to be
     *                                implemented by the function object.
     *
     * MethodHandle implementation    A direct method handle describing the implementation
     *                                method which should be called (with suitable adaptation
     *                                of argument types and return types, and with captured
     *                                arguments prepended to the invocation arguments) at
     *                                invocation time.
     *
     * MethodType dynamicMethodType   The signature and return type that should
     *                                be enforced dynamically at invocation time.
     *                                In simple use cases this is the same as
     *                                {@code interfaceMethodType}.
     */
    Symbol* factory_type_sig = cp->uncached_signature_ref_at(cp_index);
    if (log_is_enabled(Debug, aot, resolve)) {
      ResourceMark rm;
      log_debug(aot, resolve)("Checking lambda callsite signature [%d]: %s", cp_index, factory_type_sig->as_C_string());
    }

    if (!check_lambda_metafactory_signature(cp, factory_type_sig)) {
      return false;
    }

    int bsms_attribute_index = cp->bootstrap_methods_attribute_index(cp_index);
    int arg_count = cp->bsm_attribute_entry(bsms_attribute_index)->argument_count();
    if (arg_count != 3) {
      // Malformed class?
      return false;
    }

    // interfaceMethodType
    if (!check_lambda_metafactory_methodtype_arg(cp, bsms_attribute_index, 0)) {
      return false;
    }

    // implementation
    if (!check_lambda_metafactory_methodhandle_arg(cp, bsms_attribute_index, 1)) {
      return false;
    }

    // dynamicMethodType
    if (!check_lambda_metafactory_methodtype_arg(cp, bsms_attribute_index, 2)) {
      return false;
    }

    return true;
  }

  return false;
}
#ifdef ASSERT
bool AOTConstantPoolResolver::is_in_archivebuilder_buffer(address p) {
  if (!Thread::current()->is_VM_thread() || ArchiveBuilder::current() == nullptr) {
    return false;
  } else {
    return ArchiveBuilder::current()->is_in_buffer_space(p);
  }
}
#endif<|MERGE_RESOLUTION|>--- conflicted
+++ resolved
@@ -318,21 +318,13 @@
     if (!VM_Version::supports_fast_class_init_checks()) {
       return; // Do not resolve since interpreter lacks fast clinit barriers support
     }
-<<<<<<< HEAD
-    InterpreterRuntime::resolve_get_put(bc, raw_index, mh, cp, StaticMode::dont_initialize_klass, CHECK);
-=======
     InterpreterRuntime::resolve_get_put(bc, raw_index, mh, cp, ClassInitMode::dont_init, CHECK);
->>>>>>> c6a88155
     is_static = " *** static";
     break;
 
   case Bytecodes::_getfield:
   case Bytecodes::_putfield:
-<<<<<<< HEAD
-    InterpreterRuntime::resolve_get_put(bc, raw_index, mh, cp, StaticMode::dont_initialize_klass, CHECK);
-=======
     InterpreterRuntime::resolve_get_put(bc, raw_index, mh, cp, ClassInitMode::dont_init, CHECK);
->>>>>>> c6a88155
     break;
 
   case Bytecodes::_invokestatic:

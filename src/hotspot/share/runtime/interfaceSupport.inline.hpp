/*
 * Copyright (c) 1997, 2019, Oracle and/or its affiliates. All rights reserved.
 * DO NOT ALTER OR REMOVE COPYRIGHT NOTICES OR THIS FILE HEADER.
 *
 * This code is free software; you can redistribute it and/or modify it
 * under the terms of the GNU General Public License version 2 only, as
 * published by the Free Software Foundation.
 *
 * This code is distributed in the hope that it will be useful, but WITHOUT
 * ANY WARRANTY; without even the implied warranty of MERCHANTABILITY or
 * FITNESS FOR A PARTICULAR PURPOSE.  See the GNU General Public License
 * version 2 for more details (a copy is included in the LICENSE file that
 * accompanied this code).
 *
 * You should have received a copy of the GNU General Public License version
 * 2 along with this work; if not, write to the Free Software Foundation,
 * Inc., 51 Franklin St, Fifth Floor, Boston, MA 02110-1301 USA.
 *
 * Please contact Oracle, 500 Oracle Parkway, Redwood Shores, CA 94065 USA
 * or visit www.oracle.com if you need additional information or have any
 * questions.
 *
 */

#ifndef SHARE_RUNTIME_INTERFACESUPPORT_INLINE_HPP
#define SHARE_RUNTIME_INTERFACESUPPORT_INLINE_HPP

#include "runtime/handles.inline.hpp"
#include "runtime/mutexLocker.hpp"
#include "runtime/orderAccess.hpp"
#include "runtime/os.hpp"
#include "runtime/safepointMechanism.inline.hpp"
#include "runtime/safepointVerifiers.hpp"
#include "runtime/thread.hpp"
#include "runtime/vmOperations.hpp"
#include "utilities/globalDefinitions.hpp"
#include "utilities/histogram.hpp"
#include "utilities/macros.hpp"
#include "utilities/preserveException.hpp"

// Wrapper for all entry points to the virtual machine.

// InterfaceSupport provides functionality used by the VM_LEAF_BASE and
// VM_ENTRY_BASE macros. These macros are used to guard entry points into
// the VM and perform checks upon leave of the VM.


class InterfaceSupport: AllStatic {
# ifdef ASSERT
 public:
  static long _scavenge_alot_counter;
  static long _fullgc_alot_counter;
  static long _number_of_calls;
  static long _fullgc_alot_invocation;

  // Helper methods used to implement +ScavengeALot and +FullGCALot
  static void check_gc_alot() { if (ScavengeALot || FullGCALot) gc_alot(); }
  static void gc_alot();

  static void walk_stack_from(vframe* start_vf);
  static void walk_stack();

  static void zombieAll();
  static void deoptimizeAll();
  static void stress_derived_pointers();
  static void verify_stack();
  static void verify_last_frame();
# endif
};


// Basic class for all thread transition classes.

class ThreadStateTransition : public StackObj {
 protected:
  JavaThread* _thread;
 public:
  ThreadStateTransition(JavaThread *thread) {
    _thread = thread;
    assert(thread != NULL && thread->is_Java_thread(), "must be Java thread");
  }

  // Change threadstate in a manner, so safepoint can detect changes.
  // Time-critical: called on exit from every runtime routine
  static inline void transition(JavaThread *thread, JavaThreadState from, JavaThreadState to) {
    assert(from != _thread_in_Java, "use transition_from_java");
    assert(from != _thread_in_native, "use transition_from_native");
    assert((from & 1) == 0 && (to & 1) == 0, "odd numbers are transitions states");
    assert(thread->thread_state() == from, "coming from wrong thread state");
    // Change to transition state and ensure it is seen by the VM thread.
    thread->set_thread_state_fence((JavaThreadState)(from + 1));

    SafepointMechanism::block_if_requested(thread);
    thread->set_thread_state(to);

    CHECK_UNHANDLED_OOPS_ONLY(thread->clear_unhandled_oops();)
  }

  // Same as above, but assumes from = _thread_in_Java. This is simpler, since we
  // never block on entry to the VM. This will break the code, since e.g. preserve arguments
  // have not been setup.
  static inline void transition_from_java(JavaThread *thread, JavaThreadState to) {
    assert(thread->thread_state() == _thread_in_Java, "coming from wrong thread state: %s", thread->thread_state_name());
    thread->set_thread_state(to);
  }

  static inline void transition_from_native(JavaThread *thread, JavaThreadState to) {
    assert((to & 1) == 0, "odd numbers are transitions states");
<<<<<<< HEAD
    assert(thread->thread_state() == _thread_in_native, "coming from wrong thread state: %s", thread->thread_state_name());
    // Change to transition state
    thread->set_thread_state(_thread_in_native_trans);

    InterfaceSupport::serialize_thread_state_with_handler(thread);
=======
    assert(thread->thread_state() == _thread_in_native, "coming from wrong thread state");
    // Change to transition state and ensure it is seen by the VM thread.
    thread->set_thread_state_fence(_thread_in_native_trans);
>>>>>>> f2766535

    // We never install asynchronous exceptions when coming (back) in
    // to the runtime from native code because the runtime is not set
    // up to handle exceptions floating around at arbitrary points.
    if (SafepointMechanism::should_block(thread) || thread->is_suspend_after_native()) {
      JavaThread::check_safepoint_and_suspend_for_native_trans(thread);
    }

    thread->set_thread_state(to);
  }
 protected:
   void trans(JavaThreadState from, JavaThreadState to)  { transition(_thread, from, to); }
   void trans_from_java(JavaThreadState to)              { transition_from_java(_thread, to); }
   void trans_from_native(JavaThreadState to)            { transition_from_native(_thread, to); }
};

class ThreadInVMForHandshake : public ThreadStateTransition {
  const JavaThreadState _original_state;

  void transition_back() {
    // This can be invoked from transition states and must return to the original state properly
    assert(_thread->thread_state() == _thread_in_vm, "should only call when leaving VM after handshake");
    // Change to transition state and ensure it is seen by the VM thread.
    _thread->set_thread_state_fence(_thread_in_vm_trans);

    SafepointMechanism::block_if_requested(_thread);

    _thread->set_thread_state(_original_state);
  }

 public:

  ThreadInVMForHandshake(JavaThread* thread) : ThreadStateTransition(thread),
      _original_state(thread->thread_state()) {

    if (thread->has_last_Java_frame()) {
      thread->frame_anchor()->make_walkable(thread);
    }

    thread->set_thread_state(_thread_in_vm);
  }

  ~ThreadInVMForHandshake() {
    transition_back();
  }

};

class ThreadInVMfromJava : public ThreadStateTransition {
 public:
  ThreadInVMfromJava(JavaThread* thread) : ThreadStateTransition(thread) {
    trans_from_java(_thread_in_vm);
  }
  ~ThreadInVMfromJava()  {
    if (_thread->stack_yellow_reserved_zone_disabled()) {
      _thread->enable_stack_yellow_reserved_zone();
    }
    trans(_thread_in_vm, _thread_in_Java);
    // Check for pending. async. exceptions or suspends.
    if (_thread->has_special_runtime_exit_condition()) _thread->handle_special_runtime_exit_condition();
  }
};


class ThreadInVMfromUnknown {
  JavaThread* _thread;
 public:
  ThreadInVMfromUnknown() : _thread(NULL) {
    Thread* t = Thread::current();
    if (t->is_Java_thread()) {
      JavaThread* t2 = (JavaThread*) t;
      if (t2->thread_state() == _thread_in_native) {
        _thread = t2;
        ThreadStateTransition::transition_from_native(t2, _thread_in_vm);
        // Used to have a HandleMarkCleaner but that is dangerous as
        // it could free a handle in our (indirect, nested) caller.
        // We expect any handles will be short lived and figure we
        // don't need an actual HandleMark.
      }
    }
  }
  ~ThreadInVMfromUnknown()  {
    if (_thread) {
      ThreadStateTransition::transition(_thread, _thread_in_vm, _thread_in_native);
    }
  }
};


class ThreadInVMfromNative : public ThreadStateTransition {
 public:
  ThreadInVMfromNative(JavaThread* thread) : ThreadStateTransition(thread) {
    trans_from_native(_thread_in_vm);
  }
  ~ThreadInVMfromNative() {
    trans(_thread_in_vm, _thread_in_native);
  }
};


class ThreadToNativeFromVM : public ThreadStateTransition {
 public:
  ThreadToNativeFromVM(JavaThread *thread) : ThreadStateTransition(thread) {
    // We are leaving the VM at this point and going directly to native code.
    // Block, if we are in the middle of a safepoint synchronization.
    assert(!thread->owns_locks(), "must release all locks when leaving VM");
    thread->frame_anchor()->make_walkable(thread);
    trans(_thread_in_vm, _thread_in_native);
    // Check for pending. async. exceptions or suspends.
    if (_thread->has_special_runtime_exit_condition()) _thread->handle_special_runtime_exit_condition(false);
  }

  ~ThreadToNativeFromVM() {
    trans_from_native(_thread_in_vm);
    assert(!_thread->is_pending_jni_exception_check(), "Pending JNI Exception Check");
    // We don't need to clear_walkable because it will happen automagically when we return to java
  }
};


class ThreadBlockInVM : public ThreadStateTransition {
 public:
  ThreadBlockInVM(JavaThread *thread)
  : ThreadStateTransition(thread) {
    // Once we are blocked vm expects stack to be walkable
    thread->frame_anchor()->make_walkable(thread);
    trans(_thread_in_vm, _thread_blocked);
  }
  ~ThreadBlockInVM() {
    trans(_thread_blocked, _thread_in_vm);
    OrderAccess::cross_modify_fence();
    // We don't need to clear_walkable because it will happen automagically when we return to java
  }
};

// Unlike ThreadBlockInVM, this class is designed to avoid certain deadlock scenarios while making
// transitions inside class Monitor in cases where we need to block for a safepoint or handshake. It
// receives an extra argument compared to ThreadBlockInVM, the address of a pointer to the monitor we
// are trying to acquire. This will be used to access and release the monitor if needed to avoid
// said deadlocks.
// It works like ThreadBlockInVM but differs from it in two ways:
// - When transitioning in (constructor), it checks for safepoints without blocking, i.e., calls
//   back if needed to allow a pending safepoint to continue but does not block in it.
// - When transitioning back (destructor), if there is a pending safepoint or handshake it releases
//   the monitor that is only partially acquired.
class ThreadBlockInVMWithDeadlockCheck : public ThreadStateTransition {
 private:
  Monitor** _in_flight_monitor_adr;

  void release_monitor() {
    assert(_in_flight_monitor_adr != NULL, "_in_flight_monitor_adr should have been set on constructor");
    Monitor* in_flight_monitor = *_in_flight_monitor_adr;
    if (in_flight_monitor != NULL) {
      in_flight_monitor->release_for_safepoint();
      *_in_flight_monitor_adr = NULL;
    }
  }
 public:
  ThreadBlockInVMWithDeadlockCheck(JavaThread* thread, Monitor** in_flight_monitor_adr)
  : ThreadStateTransition(thread), _in_flight_monitor_adr(in_flight_monitor_adr) {
    // Once we are blocked vm expects stack to be walkable
    thread->frame_anchor()->make_walkable(thread);

    // All unsafe states are treated the same by the VMThread
    // so we can skip the _thread_in_vm_trans state here. Since
    // we don't read poll, it's enough to order the stores.
    OrderAccess::storestore();

    thread->set_thread_state(_thread_blocked);
  }
  ~ThreadBlockInVMWithDeadlockCheck() {
    // Change to transition state and ensure it is seen by the VM thread.
    _thread->set_thread_state_fence((JavaThreadState)(_thread_blocked_trans));

    if (SafepointMechanism::should_block(_thread)) {
      release_monitor();
      SafepointMechanism::block_if_requested(_thread);
    }

    _thread->set_thread_state(_thread_in_vm);
    OrderAccess::cross_modify_fence();
  }
};


// This special transition class is only used to prevent asynchronous exceptions
// from being installed on vm exit in situations where we can't tolerate them.
// See bugs: 4324348, 4854693, 4998314, 5040492, 5050705.
class ThreadInVMfromJavaNoAsyncException : public ThreadStateTransition {
 public:
  ThreadInVMfromJavaNoAsyncException(JavaThread* thread) : ThreadStateTransition(thread) {
    trans_from_java(_thread_in_vm);
  }
  ~ThreadInVMfromJavaNoAsyncException()  {
    if (_thread->stack_yellow_reserved_zone_disabled()) {
      _thread->enable_stack_yellow_reserved_zone();
    }
    trans(_thread_in_vm, _thread_in_Java);
    // NOTE: We do not check for pending. async. exceptions.
    // If we did and moved the pending async exception over into the
    // pending exception field, we would need to deopt (currently C2
    // only). However, to do so would require that we transition back
    // to the _thread_in_vm state. Instead we postpone the handling of
    // the async exception.


    // Check for pending. suspends only.
    if (_thread->has_special_runtime_exit_condition())
      _thread->handle_special_runtime_exit_condition(false);
  }
};

// Debug class instantiated in JRT_ENTRY and ITR_ENTRY macro.
// Can be used to verify properties on enter/exit of the VM.

#ifdef ASSERT
class VMEntryWrapper {
 public:
  VMEntryWrapper();
  ~VMEntryWrapper();
};


class VMNativeEntryWrapper {
 public:
  VMNativeEntryWrapper() {
    if (GCALotAtAllSafepoints) InterfaceSupport::check_gc_alot();
  }

  ~VMNativeEntryWrapper() {
    if (GCALotAtAllSafepoints) InterfaceSupport::check_gc_alot();
  }
};

#endif


// VM-internal runtime interface support

// Definitions for JRT (Java (Compiler/Shared) Runtime)

// JRT_LEAF currently can be called from either _thread_in_Java or
// _thread_in_native mode. In _thread_in_native, it is ok
// for another thread to trigger GC. The rest of the JRT_LEAF
// rules apply.
class JRTLeafVerifier : public NoSafepointVerifier {
  static bool should_verify_GC();
 public:
#ifdef ASSERT
  JRTLeafVerifier();
  ~JRTLeafVerifier();
#else
  JRTLeafVerifier() {}
  ~JRTLeafVerifier() {}
#endif
};

#ifdef ASSERT

class RuntimeHistogramElement : public HistogramElement {
  public:
   RuntimeHistogramElement(const char* name);
};

#define TRACE_CALL(result_type, header)                            \
  InterfaceSupport::_number_of_calls++;                            \
  if (CountRuntimeCalls) {                                         \
    static RuntimeHistogramElement* e = new RuntimeHistogramElement(#header); \
    if (e != NULL) e->increment_count();                           \
  }
#else
#define TRACE_CALL(result_type, header)                            \
  /* do nothing */
#endif


// LEAF routines do not lock, GC or throw exceptions

#define VM_LEAF_BASE(result_type, header)                            \
  TRACE_CALL(result_type, header)                                    \
  debug_only(NoHandleMark __hm;)                                     \
  os::verify_stack_alignment();                                      \
  /* begin of body */

#define VM_ENTRY_BASE_FROM_LEAF(result_type, header, thread)         \
  TRACE_CALL(result_type, header)                                    \
  debug_only(ResetNoHandleMark __rnhm;)                              \
  HandleMarkCleaner __hm(thread);                                    \
  Thread* THREAD = thread;                                           \
  os::verify_stack_alignment();                                      \
  /* begin of body */


// ENTRY routines may lock, GC and throw exceptions

#define VM_ENTRY_BASE(result_type, header, thread)                   \
  TRACE_CALL(result_type, header)                                    \
  HandleMarkCleaner __hm(thread);                                    \
  Thread* THREAD = thread;                                           \
  os::verify_stack_alignment();                                      \
  /* begin of body */


// QUICK_ENTRY routines behave like ENTRY but without a handle mark

#define VM_QUICK_ENTRY_BASE(result_type, header, thread)             \
  TRACE_CALL(result_type, header)                                    \
  debug_only(NoHandleMark __hm;)                                     \
  Thread* THREAD = thread;                                           \
  os::verify_stack_alignment();                                      \
  /* begin of body */


#define JRT_ENTRY(result_type, header)                               \
  result_type header {                                               \
    ThreadInVMfromJava __tiv(thread);                                \
    VM_ENTRY_BASE(result_type, header, thread)                       \
    debug_only(VMEntryWrapper __vew;)


#define JRT_LEAF(result_type, header)                                \
  result_type header {                                               \
  VM_LEAF_BASE(result_type, header)                                  \
  debug_only(JRTLeafVerifier __jlv;)


#define JRT_ENTRY_NO_ASYNC(result_type, header)                      \
  result_type header {                                               \
    ThreadInVMfromJavaNoAsyncException __tiv(thread);                \
    VM_ENTRY_BASE(result_type, header, thread)                       \
    debug_only(VMEntryWrapper __vew;)

// Same as JRT Entry but allows for return value after the safepoint
// to get back into Java from the VM
#define JRT_BLOCK_ENTRY(result_type, header)                         \
  result_type header {                                               \
    TRACE_CALL(result_type, header)                                  \
    HandleMarkCleaner __hm(thread);

#define JRT_BLOCK                                                    \
    {                                                                \
    ThreadInVMfromJava __tiv(thread);                                \
    Thread* THREAD = thread;                                         \
    debug_only(VMEntryWrapper __vew;)

#define JRT_BLOCK_NO_ASYNC                                           \
    {                                                                \
    ThreadInVMfromJavaNoAsyncException __tiv(thread);                \
    Thread* THREAD = thread;                                         \
    debug_only(VMEntryWrapper __vew;)

#define JRT_BLOCK_END }

#define JRT_END }

// Definitions for JNI

#define JNI_ENTRY(result_type, header)                               \
    JNI_ENTRY_NO_PRESERVE(result_type, header)                       \
    WeakPreserveExceptionMark __wem(thread);

#define JNI_ENTRY_NO_PRESERVE(result_type, header)                   \
extern "C" {                                                         \
  result_type JNICALL header {                                       \
    JavaThread* thread=JavaThread::thread_from_jni_environment(env); \
    assert( !VerifyJNIEnvThread || (thread == Thread::current()), "JNIEnv is only valid in same thread"); \
    ThreadInVMfromNative __tiv(thread);                              \
    debug_only(VMNativeEntryWrapper __vew;)                          \
    VM_ENTRY_BASE(result_type, header, thread)


// Ensure that the VMNativeEntryWrapper constructor, which can cause
// a GC, is called outside the NoHandleMark (set via VM_QUICK_ENTRY_BASE).
#define JNI_QUICK_ENTRY(result_type, header)                         \
extern "C" {                                                         \
  result_type JNICALL header {                                       \
    JavaThread* thread=JavaThread::thread_from_jni_environment(env); \
    assert( !VerifyJNIEnvThread || (thread == Thread::current()), "JNIEnv is only valid in same thread"); \
    ThreadInVMfromNative __tiv(thread);                              \
    debug_only(VMNativeEntryWrapper __vew;)                          \
    VM_QUICK_ENTRY_BASE(result_type, header, thread)


#define JNI_LEAF(result_type, header)                                \
extern "C" {                                                         \
  result_type JNICALL header {                                       \
    JavaThread* thread=JavaThread::thread_from_jni_environment(env); \
    assert( !VerifyJNIEnvThread || (thread == Thread::current()), "JNIEnv is only valid in same thread"); \
    VM_LEAF_BASE(result_type, header)


// Close the routine and the extern "C"
#define JNI_END } }



// Definitions for JVM

#define JVM_ENTRY(result_type, header)                               \
extern "C" {                                                         \
  result_type JNICALL header {                                       \
    JavaThread* thread=JavaThread::thread_from_jni_environment(env); \
    ThreadInVMfromNative __tiv(thread);                              \
    debug_only(VMNativeEntryWrapper __vew;)                          \
    VM_ENTRY_BASE(result_type, header, thread)


#define JVM_ENTRY_NO_ENV(result_type, header)                        \
extern "C" {                                                         \
  result_type JNICALL header {                                       \
    JavaThread* thread = JavaThread::current();                      \
    ThreadInVMfromNative __tiv(thread);                              \
    debug_only(VMNativeEntryWrapper __vew;)                          \
    VM_ENTRY_BASE(result_type, header, thread)


#define JVM_QUICK_ENTRY(result_type, header)                         \
extern "C" {                                                         \
  result_type JNICALL header {                                       \
    JavaThread* thread=JavaThread::thread_from_jni_environment(env); \
    ThreadInVMfromNative __tiv(thread);                              \
    debug_only(VMNativeEntryWrapper __vew;)                          \
    VM_QUICK_ENTRY_BASE(result_type, header, thread)


#define JVM_LEAF(result_type, header)                                \
extern "C" {                                                         \
  result_type JNICALL header {                                       \
    VM_Exit::block_if_vm_exited();                                   \
    VM_LEAF_BASE(result_type, header)


#define JVM_ENTRY_FROM_LEAF(env, result_type, header)                \
  { {                                                                \
    JavaThread* thread=JavaThread::thread_from_jni_environment(env); \
    ThreadInVMfromNative __tiv(thread);                              \
    debug_only(VMNativeEntryWrapper __vew;)                          \
    VM_ENTRY_BASE_FROM_LEAF(result_type, header, thread)


#define JVM_END } }

#endif // SHARE_RUNTIME_INTERFACESUPPORT_INLINE_HPP<|MERGE_RESOLUTION|>--- conflicted
+++ resolved
@@ -106,17 +106,9 @@
 
   static inline void transition_from_native(JavaThread *thread, JavaThreadState to) {
     assert((to & 1) == 0, "odd numbers are transitions states");
-<<<<<<< HEAD
     assert(thread->thread_state() == _thread_in_native, "coming from wrong thread state: %s", thread->thread_state_name());
-    // Change to transition state
-    thread->set_thread_state(_thread_in_native_trans);
-
-    InterfaceSupport::serialize_thread_state_with_handler(thread);
-=======
-    assert(thread->thread_state() == _thread_in_native, "coming from wrong thread state");
     // Change to transition state and ensure it is seen by the VM thread.
     thread->set_thread_state_fence(_thread_in_native_trans);
->>>>>>> f2766535
 
     // We never install asynchronous exceptions when coming (back) in
     // to the runtime from native code because the runtime is not set

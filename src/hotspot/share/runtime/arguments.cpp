--- conflicted
+++ resolved
@@ -3005,18 +3005,9 @@
       vm_exit_during_initialization("ObjectSynchronizerMode is not compatible with use of LockingMode");
     }
     //  TieredStopAtLevel=1;
-<<<<<<< HEAD
     // set_mode_flags(_int);
-    log_info(monitor)("Using new monitors with policy %s", ObjectMonitorMode::as_string());
-=======
-#ifndef C2_PATCH
-    set_mode_flags(_int);
-#else
-    //set_mode_flags(_int);
-#endif
     log_info(monitor)("Using Java object monitors with policy %s",
                       ObjectMonitorMode::as_string());
->>>>>>> fd7bd90b
   }
 
   // CompileThresholdScaling == 0.0 is same as -Xint: Disable compilation (enable interpreter-only mode),

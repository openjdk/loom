/*
 * Copyright (c) 1997, 2021, Oracle and/or its affiliates. All rights reserved.
 * Copyright (c) 2021, Azul Systems, Inc. All rights reserved.
 * DO NOT ALTER OR REMOVE COPYRIGHT NOTICES OR THIS FILE HEADER.
 *
 * This code is free software; you can redistribute it and/or modify it
 * under the terms of the GNU General Public License version 2 only, as
 * published by the Free Software Foundation.
 *
 * This code is distributed in the hope that it will be useful, but WITHOUT
 * ANY WARRANTY; without even the implied warranty of MERCHANTABILITY or
 * FITNESS FOR A PARTICULAR PURPOSE.  See the GNU General Public License
 * version 2 for more details (a copy is included in the LICENSE file that
 * accompanied this code).
 *
 * You should have received a copy of the GNU General Public License version
 * 2 along with this work; if not, write to the Free Software Foundation,
 * Inc., 51 Franklin St, Fifth Floor, Boston, MA 02110-1301 USA.
 *
 * Please contact Oracle, 500 Oracle Parkway, Redwood Shores, CA 94065 USA
 * or visit www.oracle.com if you need additional information or have any
 * questions.
 *
 */

#ifndef SHARE_RUNTIME_THREAD_HPP
#define SHARE_RUNTIME_THREAD_HPP

#include "jni.h"
#include "gc/shared/gcThreadLocalData.hpp"
#include "gc/shared/threadLocalAllocBuffer.hpp"
#include "memory/allocation.hpp"
#include "oops/oop.hpp"
#include "oops/oopHandle.hpp"
#include "oops/weakHandle.hpp"
#include "runtime/continuation.hpp"
#include "runtime/frame.hpp"
#include "runtime/globals.hpp"
#include "runtime/handshake.hpp"
#include "runtime/javaFrameAnchor.hpp"
#include "runtime/mutexLocker.hpp"
#include "runtime/os.hpp"
#include "runtime/park.hpp"
#include "runtime/safepointMechanism.hpp"
#include "runtime/stackWatermarkSet.hpp"
#include "runtime/stackOverflow.hpp"
#include "runtime/threadHeapSampler.hpp"
#include "runtime/threadLocalStorage.hpp"
#include "runtime/threadStatisticalInfo.hpp"
#include "runtime/unhandledOops.hpp"
#include "utilities/align.hpp"
#include "utilities/exceptions.hpp"
#include "utilities/globalDefinitions.hpp"
#include "utilities/macros.hpp"
#if INCLUDE_JFR
#include "jfr/support/jfrThreadExtension.hpp"
#endif


class SafeThreadsListPtr;
class ThreadSafepointState;
class ThreadsList;
class ThreadsSMRSupport;

class JNIHandleBlock;
class JvmtiRawMonitor;
class JvmtiSampledObjectAllocEventCollector;
class JvmtiThreadState;
class JvmtiVMObjectAllocEventCollector;
class OSThread;
class ThreadStatistics;
class ConcurrentLocksDump;
class MonitorInfo;

class vframeArray;
class vframe;
class javaVFrame;

class DeoptResourceMark;
class JvmtiDeferredUpdates;

class ThreadClosure;
class ICRefillVerifier;

class Metadata;
class ResourceArea;

class OopStorage;

DEBUG_ONLY(class ResourceMark;)

class WorkerThread;

class JavaThread;

// Class hierarchy
// - Thread
//   - JavaThread
//     - various subclasses eg CompilerThread, ServiceThread
//   - NonJavaThread
//     - NamedThread
//       - VMThread
//       - ConcurrentGCThread
//       - WorkerThread
//         - GangWorker
//     - WatcherThread
//     - JfrThreadSampler
//
// All Thread subclasses must be either JavaThread or NonJavaThread.
// This means !t->is_Java_thread() iff t is a NonJavaThread, or t is
// a partially constructed/destroyed Thread.

// Thread execution sequence and actions:
// All threads:
//  - thread_native_entry  // per-OS native entry point
//    - stack initialization
//    - other OS-level initialization (signal masks etc)
//    - handshake with creating thread (if not started suspended)
//    - this->call_run()  // common shared entry point
//      - shared common initialization
//      - this->pre_run()  // virtual per-thread-type initialization
//      - this->run()      // virtual per-thread-type "main" logic
//      - shared common tear-down
//      - this->post_run()  // virtual per-thread-type tear-down
//      - // 'this' no longer referenceable
//    - OS-level tear-down (minimal)
//    - final logging
//
// For JavaThread:
//   - this->run()  // virtual but not normally overridden
//     - this->thread_main_inner()  // extra call level to ensure correct stack calculations
//       - this->entry_point()  // set differently for each kind of JavaThread

class Thread: public ThreadShadow {
  friend class VMStructs;
  friend class JVMCIVMStructs;
 private:

#ifndef USE_LIBRARY_BASED_TLS_ONLY
  // Current thread is maintained as a thread-local variable
  static THREAD_LOCAL Thread* _thr_current;
#endif

  int _nmethod_disarm_value;

 public:
  int nmethod_disarm_value() {
    return _nmethod_disarm_value;
  }

  void set_nmethod_disarm_value(int value) {
    _nmethod_disarm_value = value;
  }

  static ByteSize nmethod_disarmed_offset() {
    return byte_offset_of(Thread, _nmethod_disarm_value);
  }

 private:
  // Thread local data area available to the GC. The internal
  // structure and contents of this data area is GC-specific.
  // Only GC and GC barrier code should access this data area.
  GCThreadLocalData _gc_data;

 public:
  static ByteSize gc_data_offset() {
    return byte_offset_of(Thread, _gc_data);
  }

  template <typename T> T* gc_data() {
    STATIC_ASSERT(sizeof(T) <= sizeof(_gc_data));
    return reinterpret_cast<T*>(&_gc_data);
  }

  // Exception handling
  // (Note: _pending_exception and friends are in ThreadShadow)
  //oop       _pending_exception;                // pending exception for current thread
  // const char* _exception_file;                   // file information for exception (debugging only)
  // int         _exception_line;                   // line information for exception (debugging only)
 protected:

  DEBUG_ONLY(static Thread* _starting_thread;)

  // Support for forcing alignment of thread objects for biased locking
  void*       _real_malloc_address;

  // JavaThread lifecycle support:
  friend class SafeThreadsListPtr;  // for _threads_list_ptr, cmpxchg_threads_hazard_ptr(), {dec_,inc_,}nested_threads_hazard_ptr_cnt(), {g,s}et_threads_hazard_ptr(), inc_nested_handle_cnt(), tag_hazard_ptr() access
  friend class ScanHazardPtrGatherProtectedThreadsClosure;  // for cmpxchg_threads_hazard_ptr(), get_threads_hazard_ptr(), is_hazard_ptr_tagged() access
  friend class ScanHazardPtrGatherThreadsListClosure;  // for get_threads_hazard_ptr(), untag_hazard_ptr() access
  friend class ScanHazardPtrPrintMatchingThreadsClosure;  // for get_threads_hazard_ptr(), is_hazard_ptr_tagged() access
  friend class ThreadsSMRSupport;  // for _nested_threads_hazard_ptr_cnt, _threads_hazard_ptr, _threads_list_ptr access
  friend class ThreadsListHandleTest;  // for _nested_threads_hazard_ptr_cnt, _threads_hazard_ptr, _threads_list_ptr access
  friend class ValidateHazardPtrsClosure;  // for get_threads_hazard_ptr(), untag_hazard_ptr() access

  ThreadsList* volatile _threads_hazard_ptr;
  SafeThreadsListPtr*   _threads_list_ptr;
  ThreadsList*          cmpxchg_threads_hazard_ptr(ThreadsList* exchange_value, ThreadsList* compare_value);
  ThreadsList*          get_threads_hazard_ptr() const;
  void                  set_threads_hazard_ptr(ThreadsList* new_list);
  static bool           is_hazard_ptr_tagged(ThreadsList* list) {
    return (intptr_t(list) & intptr_t(1)) == intptr_t(1);
  }
  static ThreadsList*   tag_hazard_ptr(ThreadsList* list) {
    return (ThreadsList*)(intptr_t(list) | intptr_t(1));
  }
  static ThreadsList*   untag_hazard_ptr(ThreadsList* list) {
    return (ThreadsList*)(intptr_t(list) & ~intptr_t(1));
  }
  // This field is enabled via -XX:+EnableThreadSMRStatistics:
  uint _nested_threads_hazard_ptr_cnt;
  void dec_nested_threads_hazard_ptr_cnt() {
    assert(_nested_threads_hazard_ptr_cnt != 0, "mismatched {dec,inc}_nested_threads_hazard_ptr_cnt()");
    _nested_threads_hazard_ptr_cnt--;
  }
  void inc_nested_threads_hazard_ptr_cnt() {
    _nested_threads_hazard_ptr_cnt++;
  }
  uint nested_threads_hazard_ptr_cnt() {
    return _nested_threads_hazard_ptr_cnt;
  }

 public:
  // Is the target JavaThread protected by the calling Thread
  // or by some other mechanism:
  static bool is_JavaThread_protected(const JavaThread* p);

  void* operator new(size_t size) throw() { return allocate(size, true); }
  void* operator new(size_t size, const std::nothrow_t& nothrow_constant) throw() {
    return allocate(size, false); }
  void  operator delete(void* p);

 protected:
  static void* allocate(size_t size, bool throw_excpt, MEMFLAGS flags = mtThread);

<<<<<<< HEAD
  enum SuspendFlags {
    // NOTE: avoid using the sign-bit as cc generates different test code
    //       when the sign-bit is used, and sometimes incorrectly - see CR 6398077

    _has_async_exception    = 0x00000001U, // there is a pending async exception

    _trace_flag             = 0x00000004U, // call tracing backend
    _obj_deopt              = 0x00000008U,  // suspend for object reallocation and relocking for JVMTI agent
    _cthread_pending_suspend = 0x00000010U // carrier thread is suspended while vthread is mounted
  };

  // various suspension related flags - atomically updated
  // overloaded for async exception checking in check_special_condition_for_native_trans.
  volatile uint32_t _suspend_flags;

=======
>>>>>>> fdd03528
 private:
  DEBUG_ONLY(bool _suspendible_thread;)

 public:
  // Determines if a heap allocation failure will be retried
  // (e.g., by deoptimizing and re-executing in the interpreter).
  // In this case, the failed allocation must raise
  // Universe::out_of_memory_error_retry() and omit side effects
  // such as JVMTI events and handling -XX:+HeapDumpOnOutOfMemoryError
  // and -XX:OnOutOfMemoryError.
  virtual bool in_retryable_allocation() const { return false; }

#ifdef ASSERT
  void set_suspendible_thread() {
    _suspendible_thread = true;
  }

  void clear_suspendible_thread() {
    _suspendible_thread = false;
  }

  bool is_suspendible_thread() { return _suspendible_thread; }
#endif

 private:
  // Active_handles points to a block of handles
  JNIHandleBlock* _active_handles;

  // One-element thread local free list
  JNIHandleBlock* _free_handle_block;

  // Point to the last handle mark
  HandleMark* _last_handle_mark;

  // Claim value for parallel iteration over threads.
  uintx _threads_do_token;

  // Support for GlobalCounter
 private:
  volatile uintx _rcu_counter;
 public:
  volatile uintx* get_rcu_counter() {
    return &_rcu_counter;
  }

 public:
  void set_last_handle_mark(HandleMark* mark)   { _last_handle_mark = mark; }
  HandleMark* last_handle_mark() const          { return _last_handle_mark; }
 private:

#ifdef ASSERT
  ICRefillVerifier* _missed_ic_stub_refill_verifier;

 public:
  ICRefillVerifier* missed_ic_stub_refill_verifier() {
    return _missed_ic_stub_refill_verifier;
  }

  void set_missed_ic_stub_refill_verifier(ICRefillVerifier* verifier) {
    _missed_ic_stub_refill_verifier = verifier;
  }
#endif // ASSERT

 private:
  // Used by SkipGCALot class.
  NOT_PRODUCT(bool _skip_gcalot;)               // Should we elide gc-a-lot?

  friend class GCLocker;

 private:
  ThreadLocalAllocBuffer _tlab;                 // Thread-local eden
  jlong _allocated_bytes;                       // Cumulative number of bytes allocated on
                                                // the Java heap
  ThreadHeapSampler _heap_sampler;              // For use when sampling the memory.

  ThreadStatisticalInfo _statistical_info;      // Statistics about the thread

  JFR_ONLY(DEFINE_THREAD_LOCAL_FIELD_JFR;)      // Thread-local data for jfr

  JvmtiRawMonitor* _current_pending_raw_monitor; // JvmtiRawMonitor this thread
                                                 // is waiting to lock
 public:
  // Constructor
  Thread();
  virtual ~Thread() = 0;        // Thread is abstract.

  // Manage Thread::current()
  void initialize_thread_current();
  static void clear_thread_current(); // TLS cleanup needed before threads terminate

 protected:
  // To be implemented by children.
  virtual void run() = 0;
  virtual void pre_run() = 0;
  virtual void post_run() = 0;  // Note: Thread must not be deleted prior to calling this!

#ifdef ASSERT
  enum RunState {
    PRE_CALL_RUN,
    CALL_RUN,
    PRE_RUN,
    RUN,
    POST_RUN
    // POST_CALL_RUN - can't define this one as 'this' may be deleted when we want to set it
  };
  RunState _run_state;  // for lifecycle checks
#endif


 public:
  // invokes <ChildThreadClass>::run(), with common preparations and cleanups.
  void call_run();

  // Testers
  virtual bool is_VM_thread()       const            { return false; }
  virtual bool is_Java_thread()     const            { return false; }
  virtual bool is_Compiler_thread() const            { return false; }
  virtual bool is_Code_cache_sweeper_thread() const  { return false; }
  virtual bool is_service_thread() const             { return false; }
  virtual bool is_monitor_deflation_thread() const   { return false; }
  virtual bool is_hidden_from_external_view() const  { return false; }
  virtual bool is_jvmti_agent_thread() const         { return false; }
  // True iff the thread can perform GC operations at a safepoint.
  // Generally will be true only of VM thread and parallel GC WorkGang
  // threads.
  virtual bool is_GC_task_thread() const             { return false; }
  virtual bool is_Watcher_thread() const             { return false; }
  virtual bool is_ConcurrentGC_thread() const        { return false; }
  virtual bool is_Named_thread() const               { return false; }
  virtual bool is_Worker_thread() const              { return false; }
  virtual bool is_JfrSampler_thread() const          { return false; }

  // Can this thread make Java upcalls
  virtual bool can_call_java() const                 { return false; }

  // Is this a JavaThread that is on the VM's current ThreadsList?
  // If so it must participate in the safepoint protocol.
  virtual bool is_active_Java_thread() const         { return false; }

  // Casts
  virtual WorkerThread* as_Worker_thread() const     { return NULL; }
  inline JavaThread* as_Java_thread();
  inline const JavaThread* as_Java_thread() const;

  virtual char* name() const { return (char*)"Unknown thread"; }

  // Returns the current thread (ASSERTS if NULL)
  static inline Thread* current();
  // Returns the current thread, or NULL if not attached
  static inline Thread* current_or_null();
  // Returns the current thread, or NULL if not attached, and is
  // safe for use from signal-handlers
  static inline Thread* current_or_null_safe();

  // Common thread operations
#ifdef ASSERT
  static void check_for_dangling_thread_pointer(Thread *thread);
#endif
  static void set_priority(Thread* thread, ThreadPriority priority);
  static ThreadPriority get_priority(const Thread* const thread);
  static void start(Thread* thread);

  void set_native_thread_name(const char *name) {
    assert(Thread::current() == this, "set_native_thread_name can only be called on the current thread");
    os::set_native_thread_name(name);
  }

  // Support for Unhandled Oop detection
  // Add the field for both, fastdebug and debug, builds to keep
  // Thread's fields layout the same.
  // Note: CHECK_UNHANDLED_OOPS is defined only for fastdebug build.
#ifdef CHECK_UNHANDLED_OOPS
 private:
  UnhandledOops* _unhandled_oops;
#elif defined(ASSERT)
 private:
  void* _unhandled_oops;
#endif
#ifdef CHECK_UNHANDLED_OOPS
 public:
  UnhandledOops* unhandled_oops() { return _unhandled_oops; }
  // Mark oop safe for gc.  It may be stack allocated but won't move.
  void allow_unhandled_oop(oop *op) {
    if (CheckUnhandledOops) unhandled_oops()->allow_unhandled_oop(op);
  }
  // Clear oops at safepoint so crashes point to unhandled oop violator
  void clear_unhandled_oops() {
    if (CheckUnhandledOops) unhandled_oops()->clear_unhandled_oops();
  }
#endif // CHECK_UNHANDLED_OOPS

 public:
#ifndef PRODUCT
  bool skip_gcalot()           { return _skip_gcalot; }
  void set_skip_gcalot(bool v) { _skip_gcalot = v;    }
#endif

  // Resource area
  ResourceArea* resource_area() const            { return _resource_area; }
  void set_resource_area(ResourceArea* area)     { _resource_area = area; }

  OSThread* osthread() const                     { return _osthread;   }
  void set_osthread(OSThread* thread)            { _osthread = thread; }

  // JNI handle support
  JNIHandleBlock* active_handles() const         { return _active_handles; }
  void set_active_handles(JNIHandleBlock* block) { _active_handles = block; }
  JNIHandleBlock* free_handle_block() const      { return _free_handle_block; }
  void set_free_handle_block(JNIHandleBlock* block) { _free_handle_block = block; }

  // Internal handle support
  HandleArea* handle_area() const                { return _handle_area; }
  void set_handle_area(HandleArea* area)         { _handle_area = area; }

  GrowableArray<Metadata*>* metadata_handles() const          { return _metadata_handles; }
  void set_metadata_handles(GrowableArray<Metadata*>* handles){ _metadata_handles = handles; }

  // Thread-Local Allocation Buffer (TLAB) support
  ThreadLocalAllocBuffer& tlab()                 { return _tlab; }
  void initialize_tlab();

  jlong allocated_bytes()               { return _allocated_bytes; }
  void set_allocated_bytes(jlong value) { _allocated_bytes = value; }
  void incr_allocated_bytes(jlong size) { _allocated_bytes += size; }
  inline jlong cooked_allocated_bytes();

  ThreadHeapSampler& heap_sampler()     { return _heap_sampler; }

  ThreadStatisticalInfo& statistical_info() { return _statistical_info; }

  JFR_ONLY(DEFINE_THREAD_LOCAL_ACCESSOR_JFR;)

  // For tracking the Jvmti raw monitor the thread is pending on.
  JvmtiRawMonitor* current_pending_raw_monitor() {
    return _current_pending_raw_monitor;
  }
  void set_current_pending_raw_monitor(JvmtiRawMonitor* monitor) {
    _current_pending_raw_monitor = monitor;
  }

  // GC support
  // Apply "f->do_oop" to all root oops in "this".
  //   Used by JavaThread::oops_do.
  // Apply "cf->do_code_blob" (if !NULL) to all code blobs active in frames
  virtual void oops_do_no_frames(OopClosure* f, CodeBlobClosure* cf);
  virtual void oops_do_frames(OopClosure* f, CodeBlobClosure* cf) {}
  void oops_do(OopClosure* f, CodeBlobClosure* cf);

  // Handles the parallel case for claim_threads_do.
 private:
  bool claim_par_threads_do(uintx claim_token);
 public:
  // Requires that "claim_token" is that of the current iteration.
  // If "is_par" is false, sets the token of "this" to
  // "claim_token", and returns "true".  If "is_par" is true,
  // uses an atomic instruction to set the current thread's token to
  // "claim_token", if it is not already.  Returns "true" iff the
  // calling thread does the update, this indicates that the calling thread
  // has claimed the thread in the current iteration.
  bool claim_threads_do(bool is_par, uintx claim_token) {
    if (!is_par) {
      _threads_do_token = claim_token;
      return true;
    } else {
      return claim_par_threads_do(claim_token);
    }
  }

  uintx threads_do_token() const { return _threads_do_token; }

  // jvmtiRedefineClasses support
  void metadata_handles_do(void f(Metadata*));

 private:
  // Check if address is within the given range of this thread's
  // stack:  stack_base() > adr >/>= limit
  // The check is inclusive of limit if passed true, else exclusive.
  bool is_in_stack_range(address adr, address limit, bool inclusive) const {
    assert(stack_base() > limit && limit >= stack_end(), "limit is outside of stack");
    return stack_base() > adr && (inclusive ? adr >= limit : adr > limit);
  }

 public:
  // Used by fast lock support
  virtual bool is_lock_owned(address adr) const;

  // Check if address is within the given range of this thread's
  // stack:  stack_base() > adr >= limit
  bool is_in_stack_range_incl(address adr, address limit) const {
    return is_in_stack_range(adr, limit, true);
  }

  // Check if address is within the given range of this thread's
  // stack:  stack_base() > adr > limit
  bool is_in_stack_range_excl(address adr, address limit) const {
    return is_in_stack_range(adr, limit, false);
  }

  // Check if address is in the stack mapped to this thread. Used mainly in
  // error reporting (so has to include guard zone) and frame printing.
  // Expects _stack_base to be initialized - checked with assert.
  bool is_in_full_stack_checked(address adr) const {
    return is_in_stack_range_incl(adr, stack_end());
  }

  // Like is_in_full_stack_checked but without the assertions as this
  // may be called in a thread before _stack_base is initialized.
  bool is_in_full_stack(address adr) const {
    address stack_end = _stack_base - _stack_size;
    return _stack_base > adr && adr >= stack_end;
  }

  // Check if address is in the live stack of this thread (not just for locks).
  // Warning: can only be called by the current thread on itself.
  bool is_in_live_stack(address adr) const {
    assert(Thread::current() == this, "is_in_live_stack can only be called from current thread");
    return is_in_stack_range_incl(adr, os::current_stack_pointer());
  }

  // Sets this thread as starting thread. Returns failure if thread
  // creation fails due to lack of memory, too many threads etc.
  bool set_as_starting_thread();

protected:
  // OS data associated with the thread
  OSThread* _osthread;  // Platform-specific thread information

  // Thread local resource area for temporary allocation within the VM
  ResourceArea* _resource_area;

  DEBUG_ONLY(ResourceMark* _current_resource_mark;)

  // Thread local handle area for allocation of handles within the VM
  HandleArea* _handle_area;
  GrowableArray<Metadata*>* _metadata_handles;

  // Support for stack overflow handling, get_thread, etc.
  address          _stack_base;
  size_t           _stack_size;
  int              _lgrp_id;

 public:
  // Stack overflow support
  address stack_base() const           { assert(_stack_base != NULL,"Sanity check"); return _stack_base; }
  void    set_stack_base(address base) { _stack_base = base; }
  size_t  stack_size() const           { return _stack_size; }
  void    set_stack_size(size_t size)  { _stack_size = size; }
  address stack_end()  const           { return stack_base() - stack_size(); }
  void    record_stack_base_and_size();
  void    register_thread_stack_with_NMT() NOT_NMT_RETURN;
  void    unregister_thread_stack_with_NMT() NOT_NMT_RETURN;

  int     lgrp_id() const        { return _lgrp_id; }
  void    set_lgrp_id(int value) { _lgrp_id = value; }

  // Printing
  void print_on(outputStream* st, bool print_extended_info) const;
  virtual void print_on(outputStream* st) const { print_on(st, false); }
  void print() const;
  virtual void print_on_error(outputStream* st, char* buf, int buflen) const;
  void print_value_on(outputStream* st) const;

  // Debug-only code
#ifdef ASSERT
 private:
  // Deadlock detection support for Mutex locks. List of locks own by thread.
  Mutex* _owned_locks;
  // Mutex::set_owner_implementation is the only place where _owned_locks is modified,
  // thus the friendship
  friend class Mutex;
  friend class Monitor;

 public:
  void print_owned_locks_on(outputStream* st) const;
  void print_owned_locks() const                 { print_owned_locks_on(tty);    }
  Mutex* owned_locks() const                     { return _owned_locks;          }
  bool owns_locks() const                        { return owned_locks() != NULL; }

  // Deadlock detection
  ResourceMark* current_resource_mark()          { return _current_resource_mark; }
  void set_current_resource_mark(ResourceMark* rm) { _current_resource_mark = rm; }
#endif // ASSERT

 private:
  volatile int _jvmti_env_iteration_count;

 public:
  void entering_jvmti_env_iteration()            { ++_jvmti_env_iteration_count; }
  void leaving_jvmti_env_iteration()             { --_jvmti_env_iteration_count; }
  bool is_inside_jvmti_env_iteration()           { return _jvmti_env_iteration_count > 0; }

  // Code generation
  static ByteSize exception_file_offset()        { return byte_offset_of(Thread, _exception_file); }
  static ByteSize exception_line_offset()        { return byte_offset_of(Thread, _exception_line); }
  static ByteSize active_handles_offset()        { return byte_offset_of(Thread, _active_handles); }

  static ByteSize stack_base_offset()            { return byte_offset_of(Thread, _stack_base); }
  static ByteSize stack_size_offset()            { return byte_offset_of(Thread, _stack_size); }

  static ByteSize tlab_start_offset()            { return byte_offset_of(Thread, _tlab) + ThreadLocalAllocBuffer::start_offset(); }
  static ByteSize tlab_end_offset()              { return byte_offset_of(Thread, _tlab) + ThreadLocalAllocBuffer::end_offset(); }
  static ByteSize tlab_top_offset()              { return byte_offset_of(Thread, _tlab) + ThreadLocalAllocBuffer::top_offset(); }
  static ByteSize tlab_pf_top_offset()           { return byte_offset_of(Thread, _tlab) + ThreadLocalAllocBuffer::pf_top_offset(); }

  static ByteSize allocated_bytes_offset()       { return byte_offset_of(Thread, _allocated_bytes); }

  JFR_ONLY(DEFINE_THREAD_LOCAL_OFFSET_JFR;)

 public:
  ParkEvent * volatile _ParkEvent;            // for Object monitors, JVMTI raw monitors,
                                              // and ObjectSynchronizer::read_stable_mark

  // Termination indicator used by the signal handler.
  // _ParkEvent is just a convenient field we can NULL out after setting the JavaThread termination state
  // (which can't itself be read from the signal handler if a signal hits during the Thread destructor).
  bool has_terminated()                       { return Atomic::load(&_ParkEvent) == NULL; };

  jint _hashStateW;                           // Marsaglia Shift-XOR thread-local RNG
  jint _hashStateX;                           // thread-specific hashCode generator state
  jint _hashStateY;
  jint _hashStateZ;

  // Low-level leaf-lock primitives used to implement synchronization.
  // Not for general synchronization use.
  static void SpinAcquire(volatile int * Lock, const char * Name);
  static void SpinRelease(volatile int * Lock);

#if defined(__APPLE__) && defined(AARCH64)
 private:
  DEBUG_ONLY(bool _wx_init);
  WXMode _wx_state;
 public:
  void init_wx();
  WXMode enable_wx(WXMode new_state);

  void assert_wx_state(WXMode expected) {
    assert(_wx_state == expected, "wrong state");
  }
#endif // __APPLE__ && AARCH64
};

// Inline implementation of Thread::current()
inline Thread* Thread::current() {
  Thread* current = current_or_null();
  assert(current != NULL, "Thread::current() called on detached thread");
  return current;
}

inline Thread* Thread::current_or_null() {
#ifndef USE_LIBRARY_BASED_TLS_ONLY
  return _thr_current;
#else
  if (ThreadLocalStorage::is_initialized()) {
    return ThreadLocalStorage::thread();
  }
  return NULL;
#endif
}

inline Thread* Thread::current_or_null_safe() {
  if (ThreadLocalStorage::is_initialized()) {
    return ThreadLocalStorage::thread();
  }
  return NULL;
}

class CompilerThread;

typedef void (*ThreadFunction)(JavaThread*, TRAPS);

class JavaThread: public Thread {
  friend class VMStructs;
  friend class JVMCIVMStructs;
  friend class WhiteBox;
  friend class ThreadsSMRSupport; // to access _threadObj for exiting_threads_oops_do
  friend class HandshakeState;
  friend class Continuation;
 private:
  bool           _on_thread_list;                // Is set when this JavaThread is added to the Threads list
  OopHandle      _threadObj;                     // The Java level thread object
  OopHandle      _vthread;
  OopHandle      _scopeLocalCache;

#ifdef ASSERT
 private:
  int _java_call_counter;

 public:
  int  java_call_counter()                       { return _java_call_counter; }
  void inc_java_call_counter()                   { _java_call_counter++; }
  void dec_java_call_counter() {
    assert(_java_call_counter > 0, "Invalid nesting of JavaCallWrapper");
    _java_call_counter--;
  }
 private:  // restore original namespace restriction
#endif  // ifdef ASSERT

  JavaFrameAnchor _anchor;                       // Encapsulation of current java frame and it state

  ThreadFunction _entry_point;

  JNIEnv        _jni_environment;

  // Deopt support
  DeoptResourceMark*  _deopt_mark;               // Holds special ResourceMark for deoptimization

  CompiledMethod*       _deopt_nmethod;         // CompiledMethod that is currently being deoptimized
  vframeArray*  _vframe_array_head;              // Holds the heap of the active vframeArrays
  vframeArray*  _vframe_array_last;              // Holds last vFrameArray we popped
  // Holds updates by JVMTI agents for compiled frames that cannot be performed immediately. They
  // will be carried out as soon as possible which, in most cases, is just before deoptimization of
  // the frame, when control returns to it.
  JvmtiDeferredUpdates* _jvmti_deferred_updates;
  GrowableArray<WeakHandle>* _keepalive_cleanup;

  // Handshake value for fixing 6243940. We need a place for the i2c
  // adapter to store the callee Method*. This value is NEVER live
  // across a gc point so it does NOT have to be gc'd
  // The handshake is open ended since we can't be certain that it will
  // be NULLed. This is because we rarely ever see the race and end up
  // in handle_wrong_method which is the backend of the handshake. See
  // code in i2c adapters and handle_wrong_method.

  Method*       _callee_target;

  // Used to pass back results to the interpreter or generated code running Java code.
  oop           _vm_result;    // oop result is GC-preserved
  Metadata*     _vm_result_2;  // non-oop result

  // See ReduceInitialCardMarks: this holds the precise space interval of
  // the most recent slow path allocation for which compiled code has
  // elided card-marks for performance along the fast-path.
  MemRegion     _deferred_card_mark;

  ObjectMonitor* _current_pending_monitor;              // ObjectMonitor this thread is waiting to lock
  bool           _current_pending_monitor_is_from_java; // locking is from Java code
  ObjectMonitor* _current_waiting_monitor;              // ObjectMonitor on which this thread called Object.wait()
 public:
  volatile intptr_t _Stalled;

  // For tracking the heavyweight monitor the thread is pending on.
  ObjectMonitor* current_pending_monitor() {
    return _current_pending_monitor;
  }
  void set_current_pending_monitor(ObjectMonitor* monitor) {
    _current_pending_monitor = monitor;
  }
  void set_current_pending_monitor_is_from_java(bool from_java) {
    _current_pending_monitor_is_from_java = from_java;
  }
  bool current_pending_monitor_is_from_java() {
    return _current_pending_monitor_is_from_java;
  }
  ObjectMonitor* current_waiting_monitor() {
    return _current_waiting_monitor;
  }
  void set_current_waiting_monitor(ObjectMonitor* monitor) {
    _current_waiting_monitor = monitor;
  }

 private:
  MonitorChunk* _monitor_chunks;              // Contains the off stack monitors
                                              // allocated during deoptimization
                                              // and by JNI_MonitorEnter/Exit

  enum SuspendFlags {
    // NOTE: avoid using the sign-bit as cc generates different test code
    //       when the sign-bit is used, and sometimes incorrectly - see CR 6398077
    _has_async_exception    = 0x00000001U, // there is a pending async exception
    _trace_flag             = 0x00000004U, // call tracing backend
    _obj_deopt              = 0x00000008U  // suspend for object reallocation and relocking for JVMTI agent
  };

  // various suspension related flags - atomically updated
  // overloaded with async exceptions so that we do a single check when transitioning from native->Java
  volatile uint32_t _suspend_flags;

  inline void set_suspend_flag(SuspendFlags f);
  inline void clear_suspend_flag(SuspendFlags f);

 public:
  inline void set_trace_flag();
  inline void clear_trace_flag();
  inline void set_obj_deopt_flag();
  inline void clear_obj_deopt_flag();
  bool is_trace_suspend()      { return (_suspend_flags & _trace_flag) != 0; }
  bool is_obj_deopt_suspend()  { return (_suspend_flags & _obj_deopt) != 0; }

  // Asynchronous exceptions support
 private:
  enum AsyncExceptionCondition {
    _no_async_condition = 0,
    _async_exception,
    _async_unsafe_access_error
  };
  AsyncExceptionCondition _async_exception_condition;
  oop                     _pending_async_exception;

  void set_async_exception_condition(AsyncExceptionCondition aec) { _async_exception_condition = aec; }
  AsyncExceptionCondition clear_async_exception_condition() {
    AsyncExceptionCondition x = _async_exception_condition;
    _async_exception_condition = _no_async_condition;
    return x;
  }

 public:
  bool has_async_exception_condition(bool check_unsafe_access_error = true) {
    return check_unsafe_access_error ? _async_exception_condition != _no_async_condition
                                     : _async_exception_condition == _async_exception;
  }
  inline void set_pending_async_exception(oop e);
  void set_pending_unsafe_access_error()  {
    // Don't overwrite an asynchronous exception sent by another thread
    if (_async_exception_condition == _no_async_condition) {
      set_async_exception_condition(_async_unsafe_access_error);
    }
  }
  void check_and_handle_async_exceptions();
  // Installs a pending exception to be inserted later
  static void send_async_exception(oop thread_oop, oop java_throwable);
  void send_thread_stop(oop throwable);

  // Safepoint support
 public:                                                        // Expose _thread_state for SafeFetchInt()
  volatile JavaThreadState _thread_state;
 private:
  SafepointMechanism::ThreadData _poll_data;
  ThreadSafepointState*          _safepoint_state;              // Holds information about a thread during a safepoint
  address                        _saved_exception_pc;           // Saved pc of instruction where last implicit exception happened
  NOT_PRODUCT(bool               _requires_cross_modify_fence;) // State used by VerifyCrossModifyFence
#ifdef ASSERT
  // Debug support for checking if code allows safepoints or not.
  // Safepoints in the VM can happen because of allocation, invoking a VM operation, or blocking on
  // mutex, or blocking on an object synchronizer (Java locking).
  // If _no_safepoint_count is non-zero, then an assertion failure will happen in any of
  // the above cases. The class NoSafepointVerifier is used to set this counter.
  int _no_safepoint_count;                             // If 0, thread allow a safepoint to happen

 public:
  void inc_no_safepoint_count() { _no_safepoint_count++; }
  void dec_no_safepoint_count() { _no_safepoint_count--; }
#endif // ASSERT
 public:
  // These functions check conditions before possibly going to a safepoint.
  // including NoSafepointVerifier.
  void check_for_valid_safepoint_state() NOT_DEBUG_RETURN;
  void check_possible_safepoint()        NOT_DEBUG_RETURN;

#ifdef ASSERT
 private:
  volatile uint64_t _visited_for_critical_count;

 public:
  void set_visited_for_critical_count(uint64_t safepoint_id) {
    assert(_visited_for_critical_count == 0, "Must be reset before set");
    assert((safepoint_id & 0x1) == 1, "Must be odd");
    _visited_for_critical_count = safepoint_id;
  }
  void reset_visited_for_critical_count(uint64_t safepoint_id) {
    assert(_visited_for_critical_count == safepoint_id, "Was not visited");
    _visited_for_critical_count = 0;
  }
  bool was_visited_for_critical_count(uint64_t safepoint_id) const {
    return _visited_for_critical_count == safepoint_id;
  }
#endif // ASSERT

  // JavaThread termination support
 public:
  enum TerminatedTypes {
    _not_terminated = 0xDEAD - 2,
    _thread_exiting,                             // JavaThread::exit() has been called for this thread
    _thread_terminated,                          // JavaThread is removed from thread list
    _vm_exited                                   // JavaThread is still executing native code, but VM is terminated
                                                 // only VM_Exit can set _vm_exited
  };

 private:
  // In general a JavaThread's _terminated field transitions as follows:
  //
  //   _not_terminated => _thread_exiting => _thread_terminated
  //
  // _vm_exited is a special value to cover the case of a JavaThread
  // executing native code after the VM itself is terminated.
  volatile TerminatedTypes _terminated;

  jint                  _in_deopt_handler;       // count of deoptimization
                                                 // handlers thread is in
  volatile bool         _doing_unsafe_access;    // Thread may fault due to unsafe access
  bool                  _do_not_unlock_if_synchronized;  // Do not unlock the receiver of a synchronized method (since it was
                                                         // never locked) when throwing an exception. Used by interpreter only.
  bool                  _is_in_VTMT;             // thread is in virtual thread mount transition
  bool                  _is_VTMT_disabler;       // thread currently disabled VTMT

  // JNI attach states:
  enum JNIAttachStates {
    _not_attaching_via_jni = 1,  // thread is not attaching via JNI
    _attaching_via_jni,          // thread is attaching via JNI
    _attached_via_jni            // thread has attached via JNI
  };

  // A regular JavaThread's _jni_attach_state is _not_attaching_via_jni.
  // A native thread that is attaching via JNI starts with a value
  // of _attaching_via_jni and transitions to _attached_via_jni.
  volatile JNIAttachStates _jni_attach_state;


#if INCLUDE_JVMCI
  // The _pending_* fields below are used to communicate extra information
  // from an uncommon trap in JVMCI compiled code to the uncommon trap handler.

  // Communicates the DeoptReason and DeoptAction of the uncommon trap
  int       _pending_deoptimization;

  // Specifies whether the uncommon trap is to bci 0 of a synchronized method
  // before the monitor has been acquired.
  bool      _pending_monitorenter;

  // Specifies if the DeoptReason for the last uncommon trap was Reason_transfer_to_interpreter
  bool      _pending_transfer_to_interpreter;

  // True if in a runtime call from compiled code that will deoptimize
  // and re-execute a failed heap allocation in the interpreter.
  bool      _in_retryable_allocation;

  // An id of a speculation that JVMCI compiled code can use to further describe and
  // uniquely identify the speculative optimization guarded by an uncommon trap.
  // See JVMCINMethodData::SPECULATION_LENGTH_BITS for further details.
  jlong     _pending_failed_speculation;

  // These fields are mutually exclusive in terms of live ranges.
  union {
    // Communicates the pc at which the most recent implicit exception occurred
    // from the signal handler to a deoptimization stub.
    address   _implicit_exception_pc;

    // Communicates an alternative call target to an i2c stub from a JavaCall .
    address   _alternate_call_target;
  } _jvmci;

  // Support for high precision, thread sensitive counters in JVMCI compiled code.
  jlong*    _jvmci_counters;

  // Fast thread locals for use by JVMCI
  intptr_t*  _jvmci_reserved0;
  intptr_t*  _jvmci_reserved1;
  oop        _jvmci_reserved_oop0;

 public:
  static jlong* _jvmci_old_thread_counters;
  static void collect_counters(jlong* array, int length);

  bool resize_counters(int current_size, int new_size);

  static bool resize_all_jvmci_counters(int new_size);

 private:
#endif // INCLUDE_JVMCI

  StackOverflow    _stack_overflow_state;

  // Compiler exception handling (NOTE: The _exception_oop is *NOT* the same as _pending_exception. It is
  // used to temp. parsing values into and out of the runtime system during exception handling for compiled
  // code)
  volatile oop     _exception_oop;               // Exception thrown in compiled code
  volatile address _exception_pc;                // PC where exception happened
  volatile address _exception_handler_pc;        // PC for handler of exception
  volatile int     _is_method_handle_return;     // true (== 1) if the current exception PC is a MethodHandle call site.

 private:
  // support for JNI critical regions
  jint    _jni_active_critical;                  // count of entries into JNI critical region

  // Checked JNI: function name requires exception check
  char* _pending_jni_exception_check_fn;

  // For deadlock detection.
  int _depth_first_number;

  // JVMTI PopFrame support
  // This is set to popframe_pending to signal that top Java frame should be popped immediately
  int _popframe_condition;

  // If reallocation of scalar replaced objects fails, we throw OOM
  // and during exception propagation, pop the top
  // _frames_to_pop_failed_realloc frames, the ones that reference
  // failed reallocations.
  int _frames_to_pop_failed_realloc;

  ContinuationEntry* _cont_entry;
  bool _cont_yield; // a continuation yield is in progress
  bool _cont_preempt;
  int _cont_fastpath_thread_state; // whether global thread state allows continuation fastpath (JVMTI)
  intptr_t* _cont_fastpath; // the sp of the oldest known interpreted/call_stub frame inside the continuation that we know about
  int _held_monitor_count; // used by continuations for fast lock detection
private:

  friend class VMThread;
  friend class ThreadWaitTransition;
  friend class VM_Exit;

  // Stack watermark barriers.
  StackWatermarks _stack_watermarks;

 public:
  inline StackWatermarks* stack_watermarks() { return &_stack_watermarks; }

 public:
  oop _mounted_vthread;
  jlong _scopeLocal_hash_table_shift;
    
  void allocate_scopeLocal_hash_table(int count);
    
 public:
  // Constructor
  JavaThread();                            // delegating constructor
  JavaThread(bool is_attaching_via_jni);   // for main thread and JNI attached threads
  JavaThread(ThreadFunction entry_point, size_t stack_size = 0);
  ~JavaThread();

#ifdef ASSERT
  // verify this JavaThread hasn't be published in the Threads::list yet
  void verify_not_published();
#endif // ASSERT

  StackOverflow* stack_overflow_state() { return &_stack_overflow_state; }

  //JNI functiontable getter/setter for JVMTI jni function table interception API.
  void set_jni_functions(struct JNINativeInterface_* functionTable) {
    _jni_environment.functions = functionTable;
  }
  struct JNINativeInterface_* get_jni_functions() {
    return (struct JNINativeInterface_ *)_jni_environment.functions;
  }

  // This function is called at thread creation to allow
  // platform specific thread variables to be initialized.
  void cache_global_variables();

  // Executes Shutdown.shutdown()
  void invoke_shutdown_hooks();

  // Cleanup on thread exit
  enum ExitType {
    normal_exit,
    jni_detach
  };
  void exit(bool destroy_vm, ExitType exit_type = normal_exit);

  void cleanup_failed_attach_current_thread(bool is_daemon);

  // Testers
  virtual bool is_Java_thread() const            { return true;  }
  virtual bool can_call_java() const             { return true; }

  virtual bool is_active_Java_thread() const {
    return on_thread_list() && !is_terminated();
  }

  // Thread oop. threadObj() can be NULL for initial JavaThread
  // (or for threads attached via JNI)
  oop threadObj() const;
  void set_threadOopHandles(oop p);
  oop vthread() const;
  void set_vthread(oop p);
  oop scopeLocalCache() const;
  void set_scopeLocalCache(oop p);
  oop mounted_vthread() const                    { return _mounted_vthread; }
  void set_mounted_vthread(oop p)                { _mounted_vthread = p; }

  // Prepare thread and add to priority queue.  If a priority is
  // not specified, use the priority of the thread object. Threads_lock
  // must be held while this function is called.
  void prepare(jobject jni_thread, ThreadPriority prio=NoPriority);

  void set_saved_exception_pc(address pc)        { _saved_exception_pc = pc; }
  address saved_exception_pc()                   { return _saved_exception_pc; }

  ThreadFunction entry_point() const             { return _entry_point; }

  // Allocates a new Java level thread object for this thread. thread_name may be NULL.
  void allocate_threadObj(Handle thread_group, const char* thread_name, bool daemon, TRAPS);

  // Last frame anchor routines

  JavaFrameAnchor* frame_anchor(void)            { return &_anchor; }

  // last_Java_sp
  bool has_last_Java_frame() const               { return _anchor.has_last_Java_frame(); }
  intptr_t* last_Java_sp() const                 { return _anchor.last_Java_sp(); }

  // last_Java_pc

  address last_Java_pc(void)                     { return _anchor.last_Java_pc(); }

  // Safepoint support
  inline JavaThreadState thread_state() const;
  inline void set_thread_state(JavaThreadState s);
  inline void set_thread_state_fence(JavaThreadState s);  // fence after setting thread state
  inline ThreadSafepointState* safepoint_state() const;
  inline void set_safepoint_state(ThreadSafepointState* state);
  inline bool is_at_poll_safepoint();

  // JavaThread termination and lifecycle support:
  void smr_delete();
  bool on_thread_list() const { return _on_thread_list; }
  void set_on_thread_list() { _on_thread_list = true; }

  // thread has called JavaThread::exit() or is terminated
  bool is_exiting() const;
  // thread is terminated (no longer on the threads list); we compare
  // against the two non-terminated values so that a freed JavaThread
  // will also be considered terminated.
  bool check_is_terminated(TerminatedTypes l_terminated) const {
    return l_terminated != _not_terminated && l_terminated != _thread_exiting;
  }
  bool is_terminated() const;
  void set_terminated(TerminatedTypes t);

  void block_if_vm_exited();

  bool doing_unsafe_access()                     { return _doing_unsafe_access; }
  void set_doing_unsafe_access(bool val)         { _doing_unsafe_access = val; }

  bool do_not_unlock_if_synchronized()             { return _do_not_unlock_if_synchronized; }
  void set_do_not_unlock_if_synchronized(bool val) { _do_not_unlock_if_synchronized = val; }

  SafepointMechanism::ThreadData* poll_data() { return &_poll_data; }
    
  void set_requires_cross_modify_fence(bool val) PRODUCT_RETURN NOT_PRODUCT({ _requires_cross_modify_fence = val; })

  // Continuation support
  ContinuationEntry* last_continuation() const { return _cont_entry; }
  ContinuationEntry* last_continuation(oop cont_scope) const { return Continuation::last_continuation(this, cont_scope); }
  bool cont_yield() { return _cont_yield; }
  void set_cont_yield(bool x) { _cont_yield = x; }
  void set_cont_fastpath(intptr_t* x) { _cont_fastpath = x; }
  void push_cont_fastpath(intptr_t* sp) { if (sp > _cont_fastpath) _cont_fastpath = sp; }
  void set_cont_fastpath_thread_state(bool x) { _cont_fastpath_thread_state = (int)x; }
  intptr_t* raw_cont_fastpath() { return _cont_fastpath; }
  bool cont_fastpath() { return ((_cont_fastpath == NULL) & _cont_fastpath_thread_state) != 0; }
  bool cont_fastpath_thread_state() { return _cont_fastpath_thread_state != 0; }
  bool cont_preempt() { return _cont_preempt; }
  void set_cont_preempt(bool x) { _cont_preempt = x; }
  int held_monitor_count() { return _held_monitor_count; }
  void reset_held_monitor_count() { _held_monitor_count = 0; }
  void inc_held_monitor_count() { _held_monitor_count++; }
  void dec_held_monitor_count() { /* assert (_held_monitor_count > 0, ""); -- TODO LOOM: currently this does not hold because we don't handle nesting well */
                                  _held_monitor_count--; }

 private:
  // Support for thread handshake operations
  HandshakeState _handshake;
 public:
  HandshakeState* handshake_state() { return &_handshake; }

  // A JavaThread can always safely operate on it self and other threads
  // can do it safely if they are the active handshaker.
  bool is_handshake_safe_for(Thread* th) const {
    return _handshake.active_handshaker() == th || this == th;
  }

  // Suspend/resume support for JavaThread
  bool java_suspend(); // higher-level suspension logic called by the public APIs
  bool java_resume();  // higher-level resume logic called by the public APIs
  bool is_suspended()     { return _handshake.is_suspended(); }

  // Check for async exception in addition to safepoint.
  static void check_special_condition_for_native_trans(JavaThread *thread);

  // Synchronize with another thread that is deoptimizing objects of the
  // current thread, i.e. reverts optimizations based on escape analysis.
  void wait_for_object_deoptimization();

<<<<<<< HEAD
  inline void set_cthread_pending_suspend();
  inline void clear_cthread_pending_suspend();

  bool is_cthread_pending_suspend() const {
    return (_suspend_flags & _cthread_pending_suspend) != 0;
  }

  bool is_in_VTMT() const                        { return _is_in_VTMT; }
  void set_is_in_VTMT(bool val)                  { _is_in_VTMT = val; }
  bool is_VTMT_disabler() const                  { return _is_VTMT_disabler; }
  void set_is_VTMT_disabler(bool val)            { _is_VTMT_disabler = val; }

  // Thread.stop support
  void send_thread_stop(oop throwable);
  AsyncRequests clear_special_runtime_exit_condition() {
    AsyncRequests x = _special_runtime_exit_condition;
    _special_runtime_exit_condition = _no_async_condition;
    return x;
  }

  bool is_cont_force_yield() { return cont_preempt(); }
  // Are any async conditions present?
  bool has_async_condition() { return (_special_runtime_exit_condition != _no_async_condition); }

  void check_and_handle_async_exceptions(bool check_unsafe_error = true);

=======
>>>>>>> fdd03528
  // these next two are also used for self-suspension and async exception support
  void handle_special_runtime_exit_condition(bool check_asyncs = true);

  // Return true if JavaThread has an asynchronous condition or
  // if external suspension is requested.
  bool has_special_runtime_exit_condition() {
<<<<<<< HEAD
    return (_special_runtime_exit_condition != _no_async_condition) ||
           (_suspend_flags & (_obj_deopt JFR_ONLY(| _trace_flag))) != 0 || is_cont_force_yield();
=======
    return (_async_exception_condition != _no_async_condition) ||
           (_suspend_flags & (_obj_deopt JFR_ONLY(| _trace_flag))) != 0;
>>>>>>> fdd03528
  }

  // Fast-locking support
  bool is_lock_owned(address adr) const;

  // Accessors for vframe array top
  // The linked list of vframe arrays are sorted on sp. This means when we
  // unpack the head must contain the vframe array to unpack.
  void set_vframe_array_head(vframeArray* value) { _vframe_array_head = value; }
  vframeArray* vframe_array_head() const         { return _vframe_array_head;  }

  // Side structure for deferring update of java frame locals until deopt occurs
  JvmtiDeferredUpdates* deferred_updates() const      { return _jvmti_deferred_updates; }
  void set_deferred_updates(JvmtiDeferredUpdates* du) { _jvmti_deferred_updates = du; }

  void set_keepalive_cleanup(GrowableArray<WeakHandle>* lst) { _keepalive_cleanup = lst; }
  GrowableArray<WeakHandle>* keepalive_cleanup() const { return _keepalive_cleanup; }

  // These only really exist to make debugging deopt problems simpler

  void set_vframe_array_last(vframeArray* value) { _vframe_array_last = value; }
  vframeArray* vframe_array_last() const         { return _vframe_array_last;  }

  // The special resourceMark used during deoptimization

  void set_deopt_mark(DeoptResourceMark* value)  { _deopt_mark = value; }
  DeoptResourceMark* deopt_mark(void)            { return _deopt_mark; }

  void set_deopt_compiled_method(CompiledMethod* nm)  { _deopt_nmethod = nm; }
  CompiledMethod* deopt_compiled_method()        { return _deopt_nmethod; }

  Method*    callee_target() const               { return _callee_target; }
  void set_callee_target  (Method* x)          { _callee_target   = x; }

  // Oop results of vm runtime calls
  oop  vm_result() const                         { return _vm_result; }
  void set_vm_result  (oop x)                    { _vm_result   = x; }

  Metadata*    vm_result_2() const               { return _vm_result_2; }
  void set_vm_result_2  (Metadata* x)          { _vm_result_2   = x; }

  MemRegion deferred_card_mark() const           { return _deferred_card_mark; }
  void set_deferred_card_mark(MemRegion mr)      { _deferred_card_mark = mr;   }

#if INCLUDE_JVMCI
  int  pending_deoptimization() const             { return _pending_deoptimization; }
  jlong pending_failed_speculation() const        { return _pending_failed_speculation; }
  bool has_pending_monitorenter() const           { return _pending_monitorenter; }
  void set_pending_monitorenter(bool b)           { _pending_monitorenter = b; }
  void set_pending_deoptimization(int reason)     { _pending_deoptimization = reason; }
  void set_pending_failed_speculation(jlong failed_speculation) { _pending_failed_speculation = failed_speculation; }
  void set_pending_transfer_to_interpreter(bool b) { _pending_transfer_to_interpreter = b; }
  void set_jvmci_alternate_call_target(address a) { assert(_jvmci._alternate_call_target == NULL, "must be"); _jvmci._alternate_call_target = a; }
  void set_jvmci_implicit_exception_pc(address a) { assert(_jvmci._implicit_exception_pc == NULL, "must be"); _jvmci._implicit_exception_pc = a; }

  virtual bool in_retryable_allocation() const    { return _in_retryable_allocation; }
  void set_in_retryable_allocation(bool b)        { _in_retryable_allocation = b; }
#endif // INCLUDE_JVMCI

  // Exception handling for compiled methods
  oop      exception_oop() const;
  address  exception_pc() const                  { return _exception_pc; }
  address  exception_handler_pc() const          { return _exception_handler_pc; }
  bool     is_method_handle_return() const       { return _is_method_handle_return == 1; }

  void set_exception_oop(oop o);
  void set_exception_pc(address a)               { _exception_pc = a; }
  void set_exception_handler_pc(address a)       { _exception_handler_pc = a; }
  void set_is_method_handle_return(bool value)   { _is_method_handle_return = value ? 1 : 0; }

  void clear_exception_oop_and_pc() {
    set_exception_oop(NULL);
    set_exception_pc(NULL);
  }

  // Check if address is in the usable part of the stack (excludes protected
  // guard pages). Can be applied to any thread and is an approximation for
  // using is_in_live_stack when the query has to happen from another thread.
  bool is_in_usable_stack(address adr) const {
    return is_in_stack_range_incl(adr, _stack_overflow_state.stack_reserved_zone_base());
  }

  // Misc. accessors/mutators
  void set_do_not_unlock(void)                   { _do_not_unlock_if_synchronized = true; }
  void clr_do_not_unlock(void)                   { _do_not_unlock_if_synchronized = false; }
  bool do_not_unlock(void)                       { return _do_not_unlock_if_synchronized; }

  static ByteSize scopeLocalCache_offset()       { return byte_offset_of(JavaThread, _scopeLocalCache); }

  // For assembly stub generation
  static ByteSize threadObj_offset()             { return byte_offset_of(JavaThread, _threadObj); }
  static ByteSize vthread_offset()               { return byte_offset_of(JavaThread, _vthread); }
  static ByteSize jni_environment_offset()       { return byte_offset_of(JavaThread, _jni_environment); }
  static ByteSize pending_jni_exception_check_fn_offset() {
    return byte_offset_of(JavaThread, _pending_jni_exception_check_fn);
  }
  static ByteSize last_Java_sp_offset() {
    return byte_offset_of(JavaThread, _anchor) + JavaFrameAnchor::last_Java_sp_offset();
  }
  static ByteSize last_Java_pc_offset() {
    return byte_offset_of(JavaThread, _anchor) + JavaFrameAnchor::last_Java_pc_offset();
  }
  static ByteSize frame_anchor_offset() {
    return byte_offset_of(JavaThread, _anchor);
  }
  static ByteSize callee_target_offset()         { return byte_offset_of(JavaThread, _callee_target); }
  static ByteSize vm_result_offset()             { return byte_offset_of(JavaThread, _vm_result); }
  static ByteSize vm_result_2_offset()           { return byte_offset_of(JavaThread, _vm_result_2); }
  static ByteSize thread_state_offset()          { return byte_offset_of(JavaThread, _thread_state); }
  static ByteSize polling_word_offset()          { return byte_offset_of(JavaThread, _poll_data) + byte_offset_of(SafepointMechanism::ThreadData, _polling_word);}
  static ByteSize polling_page_offset()          { return byte_offset_of(JavaThread, _poll_data) + byte_offset_of(SafepointMechanism::ThreadData, _polling_page);}
  static ByteSize saved_exception_pc_offset()    { return byte_offset_of(JavaThread, _saved_exception_pc); }
  static ByteSize osthread_offset()              { return byte_offset_of(JavaThread, _osthread); }
#if INCLUDE_JVMCI
  static ByteSize pending_deoptimization_offset() { return byte_offset_of(JavaThread, _pending_deoptimization); }
  static ByteSize pending_monitorenter_offset()  { return byte_offset_of(JavaThread, _pending_monitorenter); }
  static ByteSize pending_failed_speculation_offset() { return byte_offset_of(JavaThread, _pending_failed_speculation); }
  static ByteSize jvmci_alternate_call_target_offset() { return byte_offset_of(JavaThread, _jvmci._alternate_call_target); }
  static ByteSize jvmci_implicit_exception_pc_offset() { return byte_offset_of(JavaThread, _jvmci._implicit_exception_pc); }
  static ByteSize jvmci_counters_offset()        { return byte_offset_of(JavaThread, _jvmci_counters); }
#endif // INCLUDE_JVMCI
  static ByteSize exception_oop_offset()         { return byte_offset_of(JavaThread, _exception_oop); }
  static ByteSize exception_pc_offset()          { return byte_offset_of(JavaThread, _exception_pc); }
  static ByteSize exception_handler_pc_offset()  { return byte_offset_of(JavaThread, _exception_handler_pc); }
  static ByteSize is_method_handle_return_offset() { return byte_offset_of(JavaThread, _is_method_handle_return); }

  // StackOverflow offsets
  static ByteSize stack_overflow_limit_offset()  {
    return byte_offset_of(JavaThread, _stack_overflow_state._stack_overflow_limit);
  }
  static ByteSize stack_guard_state_offset()     {
    return byte_offset_of(JavaThread, _stack_overflow_state._stack_guard_state);
  }
  static ByteSize reserved_stack_activation_offset() {
    return byte_offset_of(JavaThread, _stack_overflow_state._reserved_stack_activation);
  }

  static ByteSize suspend_flags_offset()         { return byte_offset_of(JavaThread, _suspend_flags); }

  static ByteSize do_not_unlock_if_synchronized_offset() { return byte_offset_of(JavaThread, _do_not_unlock_if_synchronized); }
  static ByteSize should_post_on_exceptions_flag_offset() {
    return byte_offset_of(JavaThread, _should_post_on_exceptions_flag);
  }
  static ByteSize doing_unsafe_access_offset() { return byte_offset_of(JavaThread, _doing_unsafe_access); }
  NOT_PRODUCT(static ByteSize requires_cross_modify_fence_offset()  { return byte_offset_of(JavaThread, _requires_cross_modify_fence); })

  static ByteSize cont_entry_offset()         { return byte_offset_of(JavaThread, _cont_entry); }
  static ByteSize cont_fastpath_offset()      { return byte_offset_of(JavaThread, _cont_fastpath); }
  static ByteSize cont_preempt_offset()       { return byte_offset_of(JavaThread, _cont_preempt); }
  static ByteSize held_monitor_count_offset() { return byte_offset_of(JavaThread, _held_monitor_count); }

  // Returns the jni environment for this thread
  JNIEnv* jni_environment()                      { return &_jni_environment; }

  static JavaThread* thread_from_jni_environment(JNIEnv* env) {
    JavaThread *thread_from_jni_env = (JavaThread*)((intptr_t)env - in_bytes(jni_environment_offset()));
    // Only return NULL if thread is off the thread list; starting to
    // exit should not return NULL.
    if (thread_from_jni_env->is_terminated()) {
      thread_from_jni_env->block_if_vm_exited();
      return NULL;
    } else {
      return thread_from_jni_env;
    }
  }

  // JNI critical regions. These can nest.
  bool in_critical()    { return _jni_active_critical > 0; }
  bool in_last_critical()  { return _jni_active_critical == 1; }
  inline void enter_critical();
  void exit_critical() {
    assert(Thread::current() == this, "this must be current thread");
    _jni_active_critical--;
    assert(_jni_active_critical >= 0, "JNI critical nesting problem?");
  }

  // Checked JNI: is the programmer required to check for exceptions, if so specify
  // which function name. Returning to a Java frame should implicitly clear the
  // pending check, this is done for Native->Java transitions (i.e. user JNI code).
  // VM->Java transistions are not cleared, it is expected that JNI code enclosed
  // within ThreadToNativeFromVM makes proper exception checks (i.e. VM internal).
  bool is_pending_jni_exception_check() const { return _pending_jni_exception_check_fn != NULL; }
  void clear_pending_jni_exception_check() { _pending_jni_exception_check_fn = NULL; }
  const char* get_pending_jni_exception_check() const { return _pending_jni_exception_check_fn; }
  void set_pending_jni_exception_check(const char* fn_name) { _pending_jni_exception_check_fn = (char*) fn_name; }

  // For deadlock detection
  int depth_first_number() { return _depth_first_number; }
  void set_depth_first_number(int dfn) { _depth_first_number = dfn; }

 private:
  void set_monitor_chunks(MonitorChunk* monitor_chunks) { _monitor_chunks = monitor_chunks; }

 public:
  MonitorChunk* monitor_chunks() const           { return _monitor_chunks; }
  void add_monitor_chunk(MonitorChunk* chunk);
  void remove_monitor_chunk(MonitorChunk* chunk);
  bool in_deopt_handler() const                  { return _in_deopt_handler > 0; }
  void inc_in_deopt_handler()                    { _in_deopt_handler++; }
  void dec_in_deopt_handler() {
    assert(_in_deopt_handler > 0, "mismatched deopt nesting");
    if (_in_deopt_handler > 0) { // robustness
      _in_deopt_handler--;
    }
  }

 private:
  void set_entry_point(ThreadFunction entry_point) { _entry_point = entry_point; }

 public:

  // Frame iteration; calls the function f for all frames on the stack
  void frames_do(void f(frame*, const RegisterMap*));

  // Memory operations
  void oops_do_frames(OopClosure* f, CodeBlobClosure* cf);
  void oops_do_no_frames(OopClosure* f, CodeBlobClosure* cf);

  // Sweeper operations
  virtual void nmethods_do(CodeBlobClosure* cf);

  // RedefineClasses Support
  void metadata_do(MetadataClosure* f);

  // Debug method asserting thread states are correct during a handshake operation.
  DEBUG_ONLY(void verify_states_for_handshake();)

  // Misc. operations
  char* name() const { return (char*)get_thread_name(); }
  void print_on(outputStream* st, bool print_extended_info) const;
  void print_on(outputStream* st) const { print_on(st, false); }
  void print() const;
  void print_thread_state_on(outputStream*) const      PRODUCT_RETURN;
  DEBUG_ONLY(const char* thread_state_name() const;)
  void print_on_error(outputStream* st, char* buf, int buflen) const;
  void print_name_on_error(outputStream* st, char* buf, int buflen) const;
  void verify();
  const char* get_thread_name() const;
 protected:
  // factor out low-level mechanics for use in both normal and error cases
  virtual const char* get_thread_name_string(char* buf = NULL, int buflen = 0) const;
 public:
  // Accessing frames
  frame last_frame() {
    _anchor.make_walkable(this);
    return pd_last_frame();
  }
  javaVFrame* last_java_vframe(RegisterMap* reg_map) { return last_java_vframe(last_frame(), reg_map); }

  frame vthread_carrier_last_frame(RegisterMap* reg_map);
  javaVFrame* vthread_carrier_last_java_vframe(RegisterMap* reg_map) { return last_java_vframe(vthread_carrier_last_frame(reg_map), reg_map); }

  javaVFrame* last_java_vframe(const frame f, RegisterMap* reg_map);

  // Returns method at 'depth' java or native frames down the stack
  // Used for security checks
  Klass* security_get_caller_class(int depth);

  // Print stack trace in external format
  void print_stack_on(outputStream* st);
  void print_stack() { print_stack_on(tty); }

  // Print stack traces in various internal formats
  void trace_stack()                             PRODUCT_RETURN;
  void trace_stack_from(vframe* start_vf)        PRODUCT_RETURN;
  void trace_frames()                            PRODUCT_RETURN;

  // Print an annotated view of the stack frames
  void print_frame_layout(int depth = 0, bool validate_only = false) NOT_DEBUG_RETURN;
  void validate_frame_layout() {
    print_frame_layout(0, true);
  }

  // Function for testing deoptimization
  void deoptimize();
  void make_zombies();

  void deoptimize_marked_methods();
  void deoptimize_marked_methods_only_anchors();

 public:
  // Returns the running thread as a JavaThread
  static inline JavaThread* current();

  // Returns the active Java thread.  Do not use this if you know you are calling
  // from a JavaThread, as it's slower than JavaThread::current.  If called from
  // the VMThread, it also returns the JavaThread that instigated the VMThread's
  // operation.  You may not want that either.
  static JavaThread* active();

  inline CompilerThread* as_CompilerThread();

 protected:
  virtual void pre_run();
  virtual void run();
  void thread_main_inner();
  virtual void post_run();

 public:
  // Thread local information maintained by JVMTI.
  void set_jvmti_thread_state(JvmtiThreadState *value)                           { _jvmti_thread_state = value; }
  // A JvmtiThreadState is lazily allocated. This jvmti_thread_state()
  // getter is used to get this JavaThread's JvmtiThreadState if it has
  // one which means NULL can be returned. JvmtiThreadState::state_for()
  // is used to get the specified JavaThread's JvmtiThreadState if it has
  // one or it allocates a new JvmtiThreadState for the JavaThread and
  // returns it. JvmtiThreadState::state_for() will return NULL only if
  // the specified JavaThread is exiting.
  JvmtiThreadState *jvmti_thread_state() const                                   { return _jvmti_thread_state; }
  static ByteSize jvmti_thread_state_offset()                                    { return byte_offset_of(JavaThread, _jvmti_thread_state); }

  // Rebind JVMTI thread state from carrier to virtual or from virtual to carrier. 
  JvmtiThreadState *rebind_to_jvmti_thread_state_of(oop thread_oop);

  // JVMTI PopFrame support
  // Setting and clearing popframe_condition
  // All of these enumerated values are bits. popframe_pending
  // indicates that a PopFrame() has been requested and not yet been
  // completed. popframe_processing indicates that that PopFrame() is in
  // the process of being completed. popframe_force_deopt_reexecution_bit
  // indicates that special handling is required when returning to a
  // deoptimized caller.
  enum PopCondition {
    popframe_inactive                      = 0x00,
    popframe_pending_bit                   = 0x01,
    popframe_processing_bit                = 0x02,
    popframe_force_deopt_reexecution_bit   = 0x04
  };
  PopCondition popframe_condition()                   { return (PopCondition) _popframe_condition; }
  void set_popframe_condition(PopCondition c)         { _popframe_condition = c; }
  void set_popframe_condition_bit(PopCondition c)     { _popframe_condition |= c; }
  void clear_popframe_condition()                     { _popframe_condition = popframe_inactive; }
  static ByteSize popframe_condition_offset()         { return byte_offset_of(JavaThread, _popframe_condition); }
  bool has_pending_popframe()                         { return (popframe_condition() & popframe_pending_bit) != 0; }
  bool popframe_forcing_deopt_reexecution()           { return (popframe_condition() & popframe_force_deopt_reexecution_bit) != 0; }
  void clear_popframe_forcing_deopt_reexecution()     { _popframe_condition &= ~popframe_force_deopt_reexecution_bit; }

  bool pop_frame_in_process(void)                     { return ((_popframe_condition & popframe_processing_bit) != 0); }
  void set_pop_frame_in_process(void)                 { _popframe_condition |= popframe_processing_bit; }
  void clr_pop_frame_in_process(void)                 { _popframe_condition &= ~popframe_processing_bit; }

  int frames_to_pop_failed_realloc() const            { return _frames_to_pop_failed_realloc; }
  void set_frames_to_pop_failed_realloc(int nb)       { _frames_to_pop_failed_realloc = nb; }
  void dec_frames_to_pop_failed_realloc()             { _frames_to_pop_failed_realloc--; }

 private:
  // Saved incoming arguments to popped frame.
  // Used only when popped interpreted frame returns to deoptimized frame.
  void*    _popframe_preserved_args;
  int      _popframe_preserved_args_size;

 public:
  void  popframe_preserve_args(ByteSize size_in_bytes, void* start);
  void* popframe_preserved_args();
  ByteSize popframe_preserved_args_size();
  WordSize popframe_preserved_args_size_in_words();
  void  popframe_free_preserved_args();


 private:
  JvmtiThreadState *_jvmti_thread_state;

  // Used by the interpreter in fullspeed mode for frame pop, method
  // entry, method exit and single stepping support. This field is
  // only set to non-zero at a safepoint or using a direct handshake
  // (see EnterInterpOnlyModeClosure).
  // It can be set to zero asynchronously to this threads execution (i.e., without
  // safepoint/handshake or a lock) so we have to be very careful.
  // Accesses by other threads are synchronized using JvmtiThreadState_lock though.
  int               _interp_only_mode;

 public:
  // used by the interpreter for fullspeed debugging support (see above)
  static ByteSize interp_only_mode_offset() { return byte_offset_of(JavaThread, _interp_only_mode); }
  bool is_interp_only_mode()                { return (_interp_only_mode != 0); }
  int get_interp_only_mode()                { return _interp_only_mode; }
  int set_interp_only_mode(int val)         { return _interp_only_mode = val; }
  void increment_interp_only_mode()         { ++_interp_only_mode; }
  void decrement_interp_only_mode()         { --_interp_only_mode; }

  // support for cached flag that indicates whether exceptions need to be posted for this thread
  // if this is false, we can avoid deoptimizing when events are thrown
  // this gets set to reflect whether jvmtiExport::post_exception_throw would actually do anything
 private:
  int    _should_post_on_exceptions_flag;

 public:
  int   should_post_on_exceptions_flag()  { return _should_post_on_exceptions_flag; }
  void  set_should_post_on_exceptions_flag(int val)  { _should_post_on_exceptions_flag = val; }

 private:
  ThreadStatistics *_thread_stat;

 public:
  ThreadStatistics* get_thread_stat() const    { return _thread_stat; }

  // Return a blocker object for which this thread is blocked parking.
  oop current_park_blocker();

 private:
  static size_t _stack_size_at_create;

 public:
  static inline size_t stack_size_at_create(void) {
    return _stack_size_at_create;
  }
  static inline void set_stack_size_at_create(size_t value) {
    _stack_size_at_create = value;
  }

  // Machine dependent stuff
#include OS_CPU_HEADER(thread)

  // JSR166 per-thread parker
 private:
  Parker _parker;
 public:
  Parker* parker() { return &_parker; }

  // Biased locking support
 private:
  GrowableArray<MonitorInfo*>* _cached_monitor_info;
 public:
  GrowableArray<MonitorInfo*>* cached_monitor_info() { return _cached_monitor_info; }
  void set_cached_monitor_info(GrowableArray<MonitorInfo*>* info) { _cached_monitor_info = info; }

  // clearing/querying jni attach status
  bool is_attaching_via_jni() const { return _jni_attach_state == _attaching_via_jni; }
  bool has_attached_via_jni() const { return is_attaching_via_jni() || _jni_attach_state == _attached_via_jni; }
  inline void set_done_attaching_via_jni();

  // Stack dump assistance:
  // Track the class we want to initialize but for which we have to wait
  // on its init_lock() because it is already being initialized.
  void set_class_to_be_initialized(InstanceKlass* k);
  InstanceKlass* class_to_be_initialized() const;

private:
  InstanceKlass* _class_to_be_initialized;

  // java.lang.Thread.sleep support
  ParkEvent * _SleepEvent;
public:
  bool sleep(jlong millis);

  // java.lang.Thread interruption support
  void interrupt();
  bool is_interrupted(bool clear_interrupted);

  static OopStorage* thread_oop_storage();

  static void verify_cross_modify_fence_failure(JavaThread *thread) PRODUCT_RETURN;
};

// Inline implementation of JavaThread::current
inline JavaThread* JavaThread::current() {
  return Thread::current()->as_Java_thread();
}

inline JavaThread* Thread::as_Java_thread() {
  assert(is_Java_thread(), "incorrect cast to JavaThread");
  return static_cast<JavaThread*>(this);
}

inline const JavaThread* Thread::as_Java_thread() const {
  assert(is_Java_thread(), "incorrect cast to const JavaThread");
  return static_cast<const JavaThread*>(this);
}

// The active thread queue. It also keeps track of the current used
// thread priorities.
class Threads: AllStatic {
  friend class VMStructs;
 private:
  static int         _number_of_threads;
  static int         _number_of_non_daemon_threads;
  static int         _return_code;
  static uintx       _thread_claim_token;
#ifdef ASSERT
  static bool        _vm_complete;
#endif

  static void initialize_java_lang_classes(JavaThread* main_thread, TRAPS);
  static void initialize_jsr292_core_classes(TRAPS);

 public:
  // Thread management
  // force_daemon is a concession to JNI, where we may need to add a
  // thread to the thread list before allocating its thread object
  static void add(JavaThread* p, bool force_daemon = false);
  static void remove(JavaThread* p, bool is_daemon);
  static void non_java_threads_do(ThreadClosure* tc);
  static void java_threads_do(ThreadClosure* tc);
  static void java_threads_and_vm_thread_do(ThreadClosure* tc);
  static void threads_do(ThreadClosure* tc);
  static void possibly_parallel_threads_do(bool is_par, ThreadClosure* tc);

  // Initializes the vm and creates the vm thread
  static jint create_vm(JavaVMInitArgs* args, bool* canTryAgain);
  static void convert_vm_init_libraries_to_agents();
  static void create_vm_init_libraries();
  static void create_vm_init_agents();
  static void shutdown_vm_agents();
  static void destroy_vm();
  // Supported VM versions via JNI
  // Includes JNI_VERSION_1_1
  static jboolean is_supported_jni_version_including_1_1(jint version);
  // Does not include JNI_VERSION_1_1
  static jboolean is_supported_jni_version(jint version);

  // The "thread claim token" provides a way for threads to be claimed
  // by parallel worker tasks.
  //
  // Each thread contains a "token" field. A task will claim the
  // thread only if its token is different from the global token,
  // which is updated by calling change_thread_claim_token().  When
  // a thread is claimed, it's token is set to the global token value
  // so other threads in the same iteration pass won't claim it.
  //
  // For this to work change_thread_claim_token() needs to be called
  // exactly once in sequential code before starting parallel tasks
  // that should claim threads.
  //
  // New threads get their token set to 0 and change_thread_claim_token()
  // never sets the global token to 0.
  static uintx thread_claim_token() { return _thread_claim_token; }
  static void change_thread_claim_token();
  static void assert_all_threads_claimed() NOT_DEBUG_RETURN;

  // Apply "f->do_oop" to all root oops in all threads.
  // This version may only be called by sequential code.
  static void oops_do(OopClosure* f, CodeBlobClosure* cf);
  // This version may be called by sequential or parallel code.
  static void possibly_parallel_oops_do(bool is_par, OopClosure* f, CodeBlobClosure* cf);

  // RedefineClasses support
  static void metadata_do(MetadataClosure* f);
  static void metadata_handles_do(void f(Metadata*));

#ifdef ASSERT
  static bool is_vm_complete() { return _vm_complete; }
#endif // ASSERT

  // Verification
  static void verify();
  static void print_on(outputStream* st, bool print_stacks, bool internal_format, bool print_concurrent_locks, bool print_extended_info);
  static void print(bool print_stacks, bool internal_format) {
    // this function is only used by debug.cpp
    print_on(tty, print_stacks, internal_format, false /* no concurrent lock printed */, false /* simple format */);
  }
  static void print_on_error(outputStream* st, Thread* current, char* buf, int buflen);
  static void print_on_error(Thread* this_thread, outputStream* st, Thread* current, char* buf,
                             int buflen, bool* found_current);
  static void print_threads_compiling(outputStream* st, char* buf, int buflen, bool short_form = false);

  // Get Java threads that are waiting to enter a monitor.
  static GrowableArray<JavaThread*>* get_pending_threads(ThreadsList * t_list,
                                                         int count, address monitor);

  // Get owning Java thread from the monitor's owner field.
  static JavaThread *owning_thread_from_monitor_owner(ThreadsList * t_list,
                                                      address owner);

  // Number of threads on the active threads list
  static int number_of_threads()                 { return _number_of_threads; }
  // Number of non-daemon threads on the active threads list
  static int number_of_non_daemon_threads()      { return _number_of_non_daemon_threads; }

  // Deoptimizes all frames tied to marked nmethods
  static void deoptimized_wrt_marked_nmethods();

  struct Test;                  // For private gtest access.
};

class UnlockFlagSaver {
  private:
    JavaThread* _thread;
    bool _do_not_unlock;
  public:
    UnlockFlagSaver(JavaThread* t) {
      _thread = t;
      _do_not_unlock = t->do_not_unlock_if_synchronized();
      t->set_do_not_unlock_if_synchronized(false);
    }
    ~UnlockFlagSaver() {
      _thread->set_do_not_unlock_if_synchronized(_do_not_unlock);
    }
};

#endif // SHARE_RUNTIME_THREAD_HPP<|MERGE_RESOLUTION|>--- conflicted
+++ resolved
@@ -233,24 +233,6 @@
  protected:
   static void* allocate(size_t size, bool throw_excpt, MEMFLAGS flags = mtThread);
 
-<<<<<<< HEAD
-  enum SuspendFlags {
-    // NOTE: avoid using the sign-bit as cc generates different test code
-    //       when the sign-bit is used, and sometimes incorrectly - see CR 6398077
-
-    _has_async_exception    = 0x00000001U, // there is a pending async exception
-
-    _trace_flag             = 0x00000004U, // call tracing backend
-    _obj_deopt              = 0x00000008U,  // suspend for object reallocation and relocking for JVMTI agent
-    _cthread_pending_suspend = 0x00000010U // carrier thread is suspended while vthread is mounted
-  };
-
-  // various suspension related flags - atomically updated
-  // overloaded for async exception checking in check_special_condition_for_native_trans.
-  volatile uint32_t _suspend_flags;
-
-=======
->>>>>>> fdd03528
  private:
   DEBUG_ONLY(bool _suspendible_thread;)
 
@@ -821,7 +803,8 @@
     //       when the sign-bit is used, and sometimes incorrectly - see CR 6398077
     _has_async_exception    = 0x00000001U, // there is a pending async exception
     _trace_flag             = 0x00000004U, // call tracing backend
-    _obj_deopt              = 0x00000008U  // suspend for object reallocation and relocking for JVMTI agent
+    _obj_deopt              = 0x00000008U,  // suspend for object reallocation and relocking for JVMTI agent
+    _cthread_pending_suspend = 0x00000010U // carrier thread is suspended while vthread is mounted
   };
 
   // various suspension related flags - atomically updated
@@ -1225,48 +1208,28 @@
   // current thread, i.e. reverts optimizations based on escape analysis.
   void wait_for_object_deoptimization();
 
-<<<<<<< HEAD
   inline void set_cthread_pending_suspend();
   inline void clear_cthread_pending_suspend();
-
+ 
   bool is_cthread_pending_suspend() const {
     return (_suspend_flags & _cthread_pending_suspend) != 0;
   }
-
+ 
   bool is_in_VTMT() const                        { return _is_in_VTMT; }
   void set_is_in_VTMT(bool val)                  { _is_in_VTMT = val; }
   bool is_VTMT_disabler() const                  { return _is_VTMT_disabler; }
   void set_is_VTMT_disabler(bool val)            { _is_VTMT_disabler = val; }
 
-  // Thread.stop support
-  void send_thread_stop(oop throwable);
-  AsyncRequests clear_special_runtime_exit_condition() {
-    AsyncRequests x = _special_runtime_exit_condition;
-    _special_runtime_exit_condition = _no_async_condition;
-    return x;
-  }
-
   bool is_cont_force_yield() { return cont_preempt(); }
-  // Are any async conditions present?
-  bool has_async_condition() { return (_special_runtime_exit_condition != _no_async_condition); }
-
-  void check_and_handle_async_exceptions(bool check_unsafe_error = true);
-
-=======
->>>>>>> fdd03528
+
   // these next two are also used for self-suspension and async exception support
   void handle_special_runtime_exit_condition(bool check_asyncs = true);
 
   // Return true if JavaThread has an asynchronous condition or
   // if external suspension is requested.
   bool has_special_runtime_exit_condition() {
-<<<<<<< HEAD
-    return (_special_runtime_exit_condition != _no_async_condition) ||
+    return (_async_exception_condition != _no_async_condition) ||
            (_suspend_flags & (_obj_deopt JFR_ONLY(| _trace_flag))) != 0 || is_cont_force_yield();
-=======
-    return (_async_exception_condition != _no_async_condition) ||
-           (_suspend_flags & (_obj_deopt JFR_ONLY(| _trace_flag))) != 0;
->>>>>>> fdd03528
   }
 
   // Fast-locking support

/*
 * Copyright (c) 1997, 2021, Oracle and/or its affiliates. All rights reserved.
 * Copyright (c) 2021, Azul Systems, Inc. All rights reserved.
 * DO NOT ALTER OR REMOVE COPYRIGHT NOTICES OR THIS FILE HEADER.
 *
 * This code is free software; you can redistribute it and/or modify it
 * under the terms of the GNU General Public License version 2 only, as
 * published by the Free Software Foundation.
 *
 * This code is distributed in the hope that it will be useful, but WITHOUT
 * ANY WARRANTY; without even the implied warranty of MERCHANTABILITY or
 * FITNESS FOR A PARTICULAR PURPOSE.  See the GNU General Public License
 * version 2 for more details (a copy is included in the LICENSE file that
 * accompanied this code).
 *
 * You should have received a copy of the GNU General Public License version
 * 2 along with this work; if not, write to the Free Software Foundation,
 * Inc., 51 Franklin St, Fifth Floor, Boston, MA 02110-1301 USA.
 *
 * Please contact Oracle, 500 Oracle Parkway, Redwood Shores, CA 94065 USA
 * or visit www.oracle.com if you need additional information or have any
 * questions.
 *
 */

#ifndef SHARE_RUNTIME_THREAD_HPP
#define SHARE_RUNTIME_THREAD_HPP

#include "jni.h"
#include "gc/shared/gcThreadLocalData.hpp"
#include "gc/shared/threadLocalAllocBuffer.hpp"
#include "memory/allocation.hpp"
#include "oops/oop.hpp"
#include "oops/oopHandle.hpp"
#include "oops/weakHandle.hpp"
#include "runtime/continuation.hpp"
#include "runtime/frame.hpp"
#include "runtime/globals.hpp"
#include "runtime/handshake.hpp"
#include "runtime/javaFrameAnchor.hpp"
#include "runtime/mutexLocker.hpp"
#include "runtime/os.hpp"
#include "runtime/park.hpp"
#include "runtime/safepointMechanism.hpp"
#include "runtime/stackWatermarkSet.hpp"
#include "runtime/stackOverflow.hpp"
#include "runtime/threadHeapSampler.hpp"
#include "runtime/threadLocalStorage.hpp"
#include "runtime/threadStatisticalInfo.hpp"
#include "runtime/unhandledOops.hpp"
#include "utilities/align.hpp"
#include "utilities/exceptions.hpp"
#include "utilities/globalDefinitions.hpp"
#include "utilities/macros.hpp"
#if INCLUDE_JFR
#include "jfr/support/jfrThreadExtension.hpp"
#endif


class SafeThreadsListPtr;
class ThreadSafepointState;
class ThreadsList;
class ThreadsSMRSupport;

class JNIHandleBlock;
class JvmtiRawMonitor;
class JvmtiSampledObjectAllocEventCollector;
class JvmtiThreadState;
class JvmtiVMObjectAllocEventCollector;
class OSThread;
class ThreadStatistics;
class ConcurrentLocksDump;
class MonitorInfo;

class vframeArray;
class vframe;
class javaVFrame;

class DeoptResourceMark;
class JvmtiDeferredUpdates;

class ThreadClosure;
class ICRefillVerifier;

class Metadata;
class ResourceArea;

class OopStorage;

DEBUG_ONLY(class ResourceMark;)

class WorkerThread;

class JavaThread;

// Class hierarchy
// - Thread
//   - JavaThread
//     - various subclasses eg CompilerThread, ServiceThread
//   - NonJavaThread
//     - NamedThread
//       - VMThread
//       - ConcurrentGCThread
//       - WorkerThread
//         - GangWorker
//     - WatcherThread
//     - JfrThreadSampler
//
// All Thread subclasses must be either JavaThread or NonJavaThread.
// This means !t->is_Java_thread() iff t is a NonJavaThread, or t is
// a partially constructed/destroyed Thread.

// Thread execution sequence and actions:
// All threads:
//  - thread_native_entry  // per-OS native entry point
//    - stack initialization
//    - other OS-level initialization (signal masks etc)
//    - handshake with creating thread (if not started suspended)
//    - this->call_run()  // common shared entry point
//      - shared common initialization
//      - this->pre_run()  // virtual per-thread-type initialization
//      - this->run()      // virtual per-thread-type "main" logic
//      - shared common tear-down
//      - this->post_run()  // virtual per-thread-type tear-down
//      - // 'this' no longer referenceable
//    - OS-level tear-down (minimal)
//    - final logging
//
// For JavaThread:
//   - this->run()  // virtual but not normally overridden
//     - this->thread_main_inner()  // extra call level to ensure correct stack calculations
//       - this->entry_point()  // set differently for each kind of JavaThread

class Thread: public ThreadShadow {
  friend class VMStructs;
  friend class JVMCIVMStructs;
 private:

#ifndef USE_LIBRARY_BASED_TLS_ONLY
  // Current thread is maintained as a thread-local variable
  static THREAD_LOCAL Thread* _thr_current;
#endif

  int _nmethod_disarm_value;

 public:
  int nmethod_disarm_value() {
    return _nmethod_disarm_value;
  }

  void set_nmethod_disarm_value(int value) {
    _nmethod_disarm_value = value;
  }

  static ByteSize nmethod_disarmed_offset() {
    return byte_offset_of(Thread, _nmethod_disarm_value);
  }

 private:
  // Thread local data area available to the GC. The internal
  // structure and contents of this data area is GC-specific.
  // Only GC and GC barrier code should access this data area.
  GCThreadLocalData _gc_data;

 public:
  static ByteSize gc_data_offset() {
    return byte_offset_of(Thread, _gc_data);
  }

  template <typename T> T* gc_data() {
    STATIC_ASSERT(sizeof(T) <= sizeof(_gc_data));
    return reinterpret_cast<T*>(&_gc_data);
  }

  // Exception handling
  // (Note: _pending_exception and friends are in ThreadShadow)
  //oop       _pending_exception;                // pending exception for current thread
  // const char* _exception_file;                   // file information for exception (debugging only)
  // int         _exception_line;                   // line information for exception (debugging only)
 protected:

  DEBUG_ONLY(static Thread* _starting_thread;)

  // Support for forcing alignment of thread objects for biased locking
  void*       _real_malloc_address;

  // JavaThread lifecycle support:
  friend class SafeThreadsListPtr;  // for _threads_list_ptr, cmpxchg_threads_hazard_ptr(), {dec_,inc_,}nested_threads_hazard_ptr_cnt(), {g,s}et_threads_hazard_ptr(), inc_nested_handle_cnt(), tag_hazard_ptr() access
  friend class ScanHazardPtrGatherProtectedThreadsClosure;  // for cmpxchg_threads_hazard_ptr(), get_threads_hazard_ptr(), is_hazard_ptr_tagged() access
  friend class ScanHazardPtrGatherThreadsListClosure;  // for get_threads_hazard_ptr(), untag_hazard_ptr() access
  friend class ScanHazardPtrPrintMatchingThreadsClosure;  // for get_threads_hazard_ptr(), is_hazard_ptr_tagged() access
  friend class ThreadsSMRSupport;  // for _nested_threads_hazard_ptr_cnt, _threads_hazard_ptr, _threads_list_ptr access
  friend class ThreadsListHandleTest;  // for _nested_threads_hazard_ptr_cnt, _threads_hazard_ptr, _threads_list_ptr access
  friend class ValidateHazardPtrsClosure;  // for get_threads_hazard_ptr(), untag_hazard_ptr() access

  ThreadsList* volatile _threads_hazard_ptr;
  SafeThreadsListPtr*   _threads_list_ptr;
  ThreadsList*          cmpxchg_threads_hazard_ptr(ThreadsList* exchange_value, ThreadsList* compare_value);
  ThreadsList*          get_threads_hazard_ptr() const;
  void                  set_threads_hazard_ptr(ThreadsList* new_list);
  static bool           is_hazard_ptr_tagged(ThreadsList* list) {
    return (intptr_t(list) & intptr_t(1)) == intptr_t(1);
  }
  static ThreadsList*   tag_hazard_ptr(ThreadsList* list) {
    return (ThreadsList*)(intptr_t(list) | intptr_t(1));
  }
  static ThreadsList*   untag_hazard_ptr(ThreadsList* list) {
    return (ThreadsList*)(intptr_t(list) & ~intptr_t(1));
  }
  // This field is enabled via -XX:+EnableThreadSMRStatistics:
  uint _nested_threads_hazard_ptr_cnt;
  void dec_nested_threads_hazard_ptr_cnt() {
    assert(_nested_threads_hazard_ptr_cnt != 0, "mismatched {dec,inc}_nested_threads_hazard_ptr_cnt()");
    _nested_threads_hazard_ptr_cnt--;
  }
  void inc_nested_threads_hazard_ptr_cnt() {
    _nested_threads_hazard_ptr_cnt++;
  }
  uint nested_threads_hazard_ptr_cnt() {
    return _nested_threads_hazard_ptr_cnt;
  }

 public:
  // Is the target JavaThread protected by the calling Thread
  // or by some other mechanism:
  static bool is_JavaThread_protected(const JavaThread* p);

  void* operator new(size_t size) throw() { return allocate(size, true); }
  void* operator new(size_t size, const std::nothrow_t& nothrow_constant) throw() {
    return allocate(size, false); }
  void  operator delete(void* p);

 protected:
  static void* allocate(size_t size, bool throw_excpt, MEMFLAGS flags = mtThread);

  enum SuspendFlags {
    // NOTE: avoid using the sign-bit as cc generates different test code
    //       when the sign-bit is used, and sometimes incorrectly - see CR 6398077

    _has_async_exception    = 0x00000001U, // there is a pending async exception

    _trace_flag             = 0x00000004U, // call tracing backend
    _obj_deopt              = 0x00000008U,  // suspend for object reallocation and relocking for JVMTI agent
    _cthread_pending_suspend = 0x00000010U // carrier thread is suspended while vthread is mounted
  };

  // various suspension related flags - atomically updated
  // overloaded for async exception checking in check_special_condition_for_native_trans.
  volatile uint32_t _suspend_flags;

 private:
  DEBUG_ONLY(bool _suspendible_thread;)

 public:
  // Determines if a heap allocation failure will be retried
  // (e.g., by deoptimizing and re-executing in the interpreter).
  // In this case, the failed allocation must raise
  // Universe::out_of_memory_error_retry() and omit side effects
  // such as JVMTI events and handling -XX:+HeapDumpOnOutOfMemoryError
  // and -XX:OnOutOfMemoryError.
  virtual bool in_retryable_allocation() const { return false; }

#ifdef ASSERT
  void set_suspendible_thread() {
    _suspendible_thread = true;
  }

  void clear_suspendible_thread() {
    _suspendible_thread = false;
  }

  bool is_suspendible_thread() { return _suspendible_thread; }
#endif

 private:
  // Active_handles points to a block of handles
  JNIHandleBlock* _active_handles;

  // One-element thread local free list
  JNIHandleBlock* _free_handle_block;

  // Point to the last handle mark
  HandleMark* _last_handle_mark;

  // Claim value for parallel iteration over threads.
  uintx _threads_do_token;

  // Support for GlobalCounter
 private:
  volatile uintx _rcu_counter;
 public:
  volatile uintx* get_rcu_counter() {
    return &_rcu_counter;
  }

 public:
  void set_last_handle_mark(HandleMark* mark)   { _last_handle_mark = mark; }
  HandleMark* last_handle_mark() const          { return _last_handle_mark; }
 private:

#ifdef ASSERT
  ICRefillVerifier* _missed_ic_stub_refill_verifier;

 public:
  ICRefillVerifier* missed_ic_stub_refill_verifier() {
    return _missed_ic_stub_refill_verifier;
  }

  void set_missed_ic_stub_refill_verifier(ICRefillVerifier* verifier) {
    _missed_ic_stub_refill_verifier = verifier;
  }
#endif // ASSERT

 private:
  // Used by SkipGCALot class.
  NOT_PRODUCT(bool _skip_gcalot;)               // Should we elide gc-a-lot?

  friend class GCLocker;

 private:
  ThreadLocalAllocBuffer _tlab;                 // Thread-local eden
  jlong _allocated_bytes;                       // Cumulative number of bytes allocated on
                                                // the Java heap
  ThreadHeapSampler _heap_sampler;              // For use when sampling the memory.

  ThreadStatisticalInfo _statistical_info;      // Statistics about the thread

  JFR_ONLY(DEFINE_THREAD_LOCAL_FIELD_JFR;)      // Thread-local data for jfr

  ObjectMonitor* _current_pending_monitor;      // ObjectMonitor this thread
                                                // is waiting to lock
  bool _current_pending_monitor_is_from_java;   // locking is from Java code
  JvmtiRawMonitor* _current_pending_raw_monitor; // JvmtiRawMonitor this thread
                                                 // is waiting to lock


  // ObjectMonitor on which this thread called Object.wait()
  ObjectMonitor* _current_waiting_monitor;

 public:
  enum {
    is_definitely_current_thread = true
  };

  // Constructor
  Thread();
  virtual ~Thread() = 0;        // Thread is abstract.

  // Manage Thread::current()
  void initialize_thread_current();
  static void clear_thread_current(); // TLS cleanup needed before threads terminate

 protected:
  // To be implemented by children.
  virtual void run() = 0;
  virtual void pre_run() = 0;
  virtual void post_run() = 0;  // Note: Thread must not be deleted prior to calling this!

#ifdef ASSERT
  enum RunState {
    PRE_CALL_RUN,
    CALL_RUN,
    PRE_RUN,
    RUN,
    POST_RUN
    // POST_CALL_RUN - can't define this one as 'this' may be deleted when we want to set it
  };
  RunState _run_state;  // for lifecycle checks
#endif


 public:
  // invokes <ChildThreadClass>::run(), with common preparations and cleanups.
  void call_run();

  // Testers
  virtual bool is_VM_thread()       const            { return false; }
  virtual bool is_Java_thread()     const            { return false; }
  virtual bool is_Compiler_thread() const            { return false; }
  virtual bool is_Code_cache_sweeper_thread() const  { return false; }
  virtual bool is_service_thread() const             { return false; }
  virtual bool is_monitor_deflation_thread() const   { return false; }
  virtual bool is_hidden_from_external_view() const  { return false; }
  virtual bool is_jvmti_agent_thread() const         { return false; }
  // True iff the thread can perform GC operations at a safepoint.
  // Generally will be true only of VM thread and parallel GC WorkGang
  // threads.
  virtual bool is_GC_task_thread() const             { return false; }
  virtual bool is_Watcher_thread() const             { return false; }
  virtual bool is_ConcurrentGC_thread() const        { return false; }
  virtual bool is_Named_thread() const               { return false; }
  virtual bool is_Worker_thread() const              { return false; }
  virtual bool is_JfrSampler_thread() const          { return false; }

  // Can this thread make Java upcalls
  virtual bool can_call_java() const                 { return false; }

  // Is this a JavaThread that is on the VM's current ThreadsList?
  // If so it must participate in the safepoint protocol.
  virtual bool is_active_Java_thread() const         { return false; }

  // Casts
  virtual WorkerThread* as_Worker_thread() const     { return NULL; }
  inline JavaThread* as_Java_thread();
  inline const JavaThread* as_Java_thread() const;

  virtual char* name() const { return (char*)"Unknown thread"; }

  // Returns the current thread (ASSERTS if NULL)
  static inline Thread* current();
  // Returns the current thread, or NULL if not attached
  static inline Thread* current_or_null();
  // Returns the current thread, or NULL if not attached, and is
  // safe for use from signal-handlers
  static inline Thread* current_or_null_safe();

  // Common thread operations
#ifdef ASSERT
  static void check_for_dangling_thread_pointer(Thread *thread);
#endif
  static void set_priority(Thread* thread, ThreadPriority priority);
  static ThreadPriority get_priority(const Thread* const thread);
  static void start(Thread* thread);

  void set_native_thread_name(const char *name) {
    assert(Thread::current() == this, "set_native_thread_name can only be called on the current thread");
    os::set_native_thread_name(name);
  }

  bool has_async_exception() const { return (_suspend_flags & _has_async_exception) != 0; }

  inline void set_suspend_flag(SuspendFlags f);
  inline void clear_suspend_flag(SuspendFlags f);

  inline void set_has_async_exception();
  inline void clear_has_async_exception();

  inline void set_trace_flag();
  inline void clear_trace_flag();

  inline void set_obj_deopt_flag();
  inline void clear_obj_deopt_flag();

  // Support for Unhandled Oop detection
  // Add the field for both, fastdebug and debug, builds to keep
  // Thread's fields layout the same.
  // Note: CHECK_UNHANDLED_OOPS is defined only for fastdebug build.
#ifdef CHECK_UNHANDLED_OOPS
 private:
  UnhandledOops* _unhandled_oops;
#elif defined(ASSERT)
 private:
  void* _unhandled_oops;
#endif
#ifdef CHECK_UNHANDLED_OOPS
 public:
  UnhandledOops* unhandled_oops() { return _unhandled_oops; }
  // Mark oop safe for gc.  It may be stack allocated but won't move.
  void allow_unhandled_oop(oop *op) {
    if (CheckUnhandledOops) unhandled_oops()->allow_unhandled_oop(op);
  }
  // Clear oops at safepoint so crashes point to unhandled oop violator
  void clear_unhandled_oops() {
    if (CheckUnhandledOops) unhandled_oops()->clear_unhandled_oops();
  }
#endif // CHECK_UNHANDLED_OOPS

 public:
#ifndef PRODUCT
  bool skip_gcalot()           { return _skip_gcalot; }
  void set_skip_gcalot(bool v) { _skip_gcalot = v;    }
#endif

  // Installs a pending exception to be inserted later
  static void send_async_exception(oop thread_oop, oop java_throwable);

  // Resource area
  ResourceArea* resource_area() const            { return _resource_area; }
  void set_resource_area(ResourceArea* area)     { _resource_area = area; }

  OSThread* osthread() const                     { return _osthread;   }
  void set_osthread(OSThread* thread)            { _osthread = thread; }

  // JNI handle support
  JNIHandleBlock* active_handles() const         { return _active_handles; }
  void set_active_handles(JNIHandleBlock* block) { _active_handles = block; }
  JNIHandleBlock* free_handle_block() const      { return _free_handle_block; }
  void set_free_handle_block(JNIHandleBlock* block) { _free_handle_block = block; }

  // Internal handle support
  HandleArea* handle_area() const                { return _handle_area; }
  void set_handle_area(HandleArea* area)         { _handle_area = area; }

  GrowableArray<Metadata*>* metadata_handles() const          { return _metadata_handles; }
  void set_metadata_handles(GrowableArray<Metadata*>* handles){ _metadata_handles = handles; }

  // Thread-Local Allocation Buffer (TLAB) support
  ThreadLocalAllocBuffer& tlab()                 { return _tlab; }
  void initialize_tlab();

  jlong allocated_bytes()               { return _allocated_bytes; }
  void set_allocated_bytes(jlong value) { _allocated_bytes = value; }
  void incr_allocated_bytes(jlong size) { _allocated_bytes += size; }
  inline jlong cooked_allocated_bytes();

  ThreadHeapSampler& heap_sampler()     { return _heap_sampler; }

  ThreadStatisticalInfo& statistical_info() { return _statistical_info; }

  JFR_ONLY(DEFINE_THREAD_LOCAL_ACCESSOR_JFR;)

  bool is_trace_suspend()               { return (_suspend_flags & _trace_flag) != 0; }

  bool is_obj_deopt_suspend()           { return (_suspend_flags & _obj_deopt) != 0; }

  // For tracking the heavyweight monitor the thread is pending on.
  ObjectMonitor* current_pending_monitor() {
    return _current_pending_monitor;
  }
  void set_current_pending_monitor(ObjectMonitor* monitor) {
    _current_pending_monitor = monitor;
  }
  void set_current_pending_monitor_is_from_java(bool from_java) {
    _current_pending_monitor_is_from_java = from_java;
  }
  bool current_pending_monitor_is_from_java() {
    return _current_pending_monitor_is_from_java;
  }

  // For tracking the ObjectMonitor on which this thread called Object.wait()
  ObjectMonitor* current_waiting_monitor() {
    return _current_waiting_monitor;
  }
  void set_current_waiting_monitor(ObjectMonitor* monitor) {
    _current_waiting_monitor = monitor;
  }

  // For tracking the Jvmti raw monitor the thread is pending on.
  JvmtiRawMonitor* current_pending_raw_monitor() {
    return _current_pending_raw_monitor;
  }
  void set_current_pending_raw_monitor(JvmtiRawMonitor* monitor) {
    _current_pending_raw_monitor = monitor;
  }

  // GC support
  // Apply "f->do_oop" to all root oops in "this".
  //   Used by JavaThread::oops_do.
  // Apply "cf->do_code_blob" (if !NULL) to all code blobs active in frames
  virtual void oops_do_no_frames(OopClosure* f, CodeBlobClosure* cf);
  virtual void oops_do_frames(OopClosure* f, CodeBlobClosure* cf) {}
  void oops_do(OopClosure* f, CodeBlobClosure* cf);

  // Handles the parallel case for claim_threads_do.
 private:
  bool claim_par_threads_do(uintx claim_token);
 public:
  // Requires that "claim_token" is that of the current iteration.
  // If "is_par" is false, sets the token of "this" to
  // "claim_token", and returns "true".  If "is_par" is true,
  // uses an atomic instruction to set the current thread's token to
  // "claim_token", if it is not already.  Returns "true" iff the
  // calling thread does the update, this indicates that the calling thread
  // has claimed the thread in the current iteration.
  bool claim_threads_do(bool is_par, uintx claim_token) {
    if (!is_par) {
      _threads_do_token = claim_token;
      return true;
    } else {
      return claim_par_threads_do(claim_token);
    }
  }

  uintx threads_do_token() const { return _threads_do_token; }

  // jvmtiRedefineClasses support
  void metadata_handles_do(void f(Metadata*));

 private:
  // Check if address is within the given range of this thread's
  // stack:  stack_base() > adr >/>= limit
  // The check is inclusive of limit if passed true, else exclusive.
  bool is_in_stack_range(address adr, address limit, bool inclusive) const {
    assert(stack_base() > limit && limit >= stack_end(), "limit is outside of stack");
    return stack_base() > adr && (inclusive ? adr >= limit : adr > limit);
  }

 public:
  // Used by fast lock support
  virtual bool is_lock_owned(address adr) const;

  // Check if address is within the given range of this thread's
  // stack:  stack_base() > adr >= limit
  bool is_in_stack_range_incl(address adr, address limit) const {
    return is_in_stack_range(adr, limit, true);
  }

  // Check if address is within the given range of this thread's
  // stack:  stack_base() > adr > limit
  bool is_in_stack_range_excl(address adr, address limit) const {
    return is_in_stack_range(adr, limit, false);
  }

  // Check if address is in the stack mapped to this thread. Used mainly in
  // error reporting (so has to include guard zone) and frame printing.
  // Expects _stack_base to be initialized - checked with assert.
  bool is_in_full_stack_checked(address adr) const {
    return is_in_stack_range_incl(adr, stack_end());
  }

  // Like is_in_full_stack_checked but without the assertions as this
  // may be called in a thread before _stack_base is initialized.
  bool is_in_full_stack(address adr) const {
    address stack_end = _stack_base - _stack_size;
    return _stack_base > adr && adr >= stack_end;
  }

  // Check if address is in the live stack of this thread (not just for locks).
  // Warning: can only be called by the current thread on itself.
  bool is_in_live_stack(address adr) const {
    assert(Thread::current() == this, "is_in_live_stack can only be called from current thread");
    return is_in_stack_range_incl(adr, os::current_stack_pointer());
  }

  // Sets this thread as starting thread. Returns failure if thread
  // creation fails due to lack of memory, too many threads etc.
  bool set_as_starting_thread();

protected:
  // OS data associated with the thread
  OSThread* _osthread;  // Platform-specific thread information

  // Thread local resource area for temporary allocation within the VM
  ResourceArea* _resource_area;

  DEBUG_ONLY(ResourceMark* _current_resource_mark;)

  // Thread local handle area for allocation of handles within the VM
  HandleArea* _handle_area;
  GrowableArray<Metadata*>* _metadata_handles;

  // Support for stack overflow handling, get_thread, etc.
  address          _stack_base;
  size_t           _stack_size;
  int              _lgrp_id;

 public:
  // Stack overflow support
  address stack_base() const           { assert(_stack_base != NULL,"Sanity check"); return _stack_base; }
  void    set_stack_base(address base) { _stack_base = base; }
  size_t  stack_size() const           { return _stack_size; }
  void    set_stack_size(size_t size)  { _stack_size = size; }
  address stack_end()  const           { return stack_base() - stack_size(); }
  void    record_stack_base_and_size();
  void    register_thread_stack_with_NMT() NOT_NMT_RETURN;
  void    unregister_thread_stack_with_NMT() NOT_NMT_RETURN;

  int     lgrp_id() const        { return _lgrp_id; }
  void    set_lgrp_id(int value) { _lgrp_id = value; }

  // Printing
  void print_on(outputStream* st, bool print_extended_info) const;
  virtual void print_on(outputStream* st) const { print_on(st, false); }
  void print() const;
  virtual void print_on_error(outputStream* st, char* buf, int buflen) const;
  void print_value_on(outputStream* st) const;

  // Debug-only code
#ifdef ASSERT
 private:
  // Deadlock detection support for Mutex locks. List of locks own by thread.
  Mutex* _owned_locks;
  // Mutex::set_owner_implementation is the only place where _owned_locks is modified,
  // thus the friendship
  friend class Mutex;
  friend class Monitor;

 public:
  void print_owned_locks_on(outputStream* st) const;
  void print_owned_locks() const                 { print_owned_locks_on(tty);    }
  Mutex* owned_locks() const                     { return _owned_locks;          }
  bool owns_locks() const                        { return owned_locks() != NULL; }

  // Deadlock detection
  ResourceMark* current_resource_mark()          { return _current_resource_mark; }
  void set_current_resource_mark(ResourceMark* rm) { _current_resource_mark = rm; }
#endif // ASSERT

 private:
  volatile int _jvmti_env_iteration_count;

 public:
  void entering_jvmti_env_iteration()            { ++_jvmti_env_iteration_count; }
  void leaving_jvmti_env_iteration()             { --_jvmti_env_iteration_count; }
  bool is_inside_jvmti_env_iteration()           { return _jvmti_env_iteration_count > 0; }

  // Code generation
  static ByteSize exception_file_offset()        { return byte_offset_of(Thread, _exception_file); }
  static ByteSize exception_line_offset()        { return byte_offset_of(Thread, _exception_line); }
  static ByteSize active_handles_offset()        { return byte_offset_of(Thread, _active_handles); }

  static ByteSize stack_base_offset()            { return byte_offset_of(Thread, _stack_base); }
  static ByteSize stack_size_offset()            { return byte_offset_of(Thread, _stack_size); }

  static ByteSize tlab_start_offset()            { return byte_offset_of(Thread, _tlab) + ThreadLocalAllocBuffer::start_offset(); }
  static ByteSize tlab_end_offset()              { return byte_offset_of(Thread, _tlab) + ThreadLocalAllocBuffer::end_offset(); }
  static ByteSize tlab_top_offset()              { return byte_offset_of(Thread, _tlab) + ThreadLocalAllocBuffer::top_offset(); }
  static ByteSize tlab_pf_top_offset()           { return byte_offset_of(Thread, _tlab) + ThreadLocalAllocBuffer::pf_top_offset(); }

  static ByteSize allocated_bytes_offset()       { return byte_offset_of(Thread, _allocated_bytes); }

  JFR_ONLY(DEFINE_THREAD_LOCAL_OFFSET_JFR;)

 public:
  volatile intptr_t _Stalled;
  volatile int _TypeTag;
  ParkEvent * volatile _ParkEvent;            // for Object monitors, JVMTI raw monitors,
                                              // and ObjectSynchronizer::read_stable_mark

  // Termination indicator used by the signal handler.
  // _ParkEvent is just a convenient field we can NULL out after setting the JavaThread termination state
  // (which can't itself be read from the signal handler if a signal hits during the Thread destructor).
  bool has_terminated()                       { return Atomic::load(&_ParkEvent) == NULL; };

  volatile int _OnTrap;                       // Resume-at IP delta
  jint _hashStateW;                           // Marsaglia Shift-XOR thread-local RNG
  jint _hashStateX;                           // thread-specific hashCode generator state
  jint _hashStateY;
  jint _hashStateZ;

  // Low-level leaf-lock primitives used to implement synchronization.
  // Not for general synchronization use.
  static void SpinAcquire(volatile int * Lock, const char * Name);
  static void SpinRelease(volatile int * Lock);

#if defined(__APPLE__) && defined(AARCH64)
 private:
  DEBUG_ONLY(bool _wx_init);
  WXMode _wx_state;
 public:
  void init_wx();
  WXMode enable_wx(WXMode new_state);
#endif // __APPLE__ && AARCH64
};

// Inline implementation of Thread::current()
inline Thread* Thread::current() {
  Thread* current = current_or_null();
  assert(current != NULL, "Thread::current() called on detached thread");
  return current;
}

inline Thread* Thread::current_or_null() {
#ifndef USE_LIBRARY_BASED_TLS_ONLY
  return _thr_current;
#else
  if (ThreadLocalStorage::is_initialized()) {
    return ThreadLocalStorage::thread();
  }
  return NULL;
#endif
}

inline Thread* Thread::current_or_null_safe() {
  if (ThreadLocalStorage::is_initialized()) {
    return ThreadLocalStorage::thread();
  }
  return NULL;
}

class CompilerThread;

typedef void (*ThreadFunction)(JavaThread*, TRAPS);

class JavaThread: public Thread {
  friend class VMStructs;
  friend class JVMCIVMStructs;
  friend class WhiteBox;
  friend class ThreadsSMRSupport; // to access _threadObj for exiting_threads_oops_do
<<<<<<< HEAD
  friend class Continuation;
=======
  friend class HandshakeState;
>>>>>>> 0438cea6
 private:
  bool           _on_thread_list;                // Is set when this JavaThread is added to the Threads list
  OopHandle      _threadObj;                     // The Java level thread object
  OopHandle      _vthread;
  OopHandle      _scopeLocalCache;

#ifdef ASSERT
 private:
  int _java_call_counter;

 public:
  int  java_call_counter()                       { return _java_call_counter; }
  void inc_java_call_counter()                   { _java_call_counter++; }
  void dec_java_call_counter() {
    assert(_java_call_counter > 0, "Invalid nesting of JavaCallWrapper");
    _java_call_counter--;
  }
 private:  // restore original namespace restriction
#endif  // ifdef ASSERT

#ifndef PRODUCT
 public:
  enum {
    jump_ring_buffer_size = 16
  };
 private:  // restore original namespace restriction
#endif

  JavaFrameAnchor _anchor;                       // Encapsulation of current java frame and it state

  ThreadFunction _entry_point;

  JNIEnv        _jni_environment;

  // Deopt support
  DeoptResourceMark*  _deopt_mark;               // Holds special ResourceMark for deoptimization

  CompiledMethod*       _deopt_nmethod;         // CompiledMethod that is currently being deoptimized
  vframeArray*  _vframe_array_head;              // Holds the heap of the active vframeArrays
  vframeArray*  _vframe_array_last;              // Holds last vFrameArray we popped
  // Holds updates by JVMTI agents for compiled frames that cannot be performed immediately. They
  // will be carried out as soon as possible which, in most cases, is just before deoptimization of
  // the frame, when control returns to it.
  JvmtiDeferredUpdates* _jvmti_deferred_updates;
  GrowableArray<WeakHandle>* _keepalive_cleanup;

  // Handshake value for fixing 6243940. We need a place for the i2c
  // adapter to store the callee Method*. This value is NEVER live
  // across a gc point so it does NOT have to be gc'd
  // The handshake is open ended since we can't be certain that it will
  // be NULLed. This is because we rarely ever see the race and end up
  // in handle_wrong_method which is the backend of the handshake. See
  // code in i2c adapters and handle_wrong_method.

  Method*       _callee_target;

  // Used to pass back results to the interpreter or generated code running Java code.
  oop           _vm_result;    // oop result is GC-preserved
  Metadata*     _vm_result_2;  // non-oop result

  // See ReduceInitialCardMarks: this holds the precise space interval of
  // the most recent slow path allocation for which compiled code has
  // elided card-marks for performance along the fast-path.
  MemRegion     _deferred_card_mark;

  MonitorChunk* _monitor_chunks;                 // Contains the off stack monitors
                                                 // allocated during deoptimization
                                                 // and by JNI_MonitorEnter/Exit

  // Async. requests support
  enum AsyncRequests {
    _no_async_condition = 0,
    _async_exception,
    _async_unsafe_access_error
  };
  AsyncRequests _special_runtime_exit_condition; // Enum indicating pending async. request
  oop           _pending_async_exception;

  // Safepoint support
 public:                                                        // Expose _thread_state for SafeFetchInt()
  volatile JavaThreadState _thread_state;
 private:
  SafepointMechanism::ThreadData _poll_data;
  ThreadSafepointState*          _safepoint_state;              // Holds information about a thread during a safepoint
  address                        _saved_exception_pc;           // Saved pc of instruction where last implicit exception happened
  NOT_PRODUCT(bool               _requires_cross_modify_fence;) // State used by VerifyCrossModifyFence
#ifdef ASSERT
  // Debug support for checking if code allows safepoints or not.
  // Safepoints in the VM can happen because of allocation, invoking a VM operation, or blocking on
  // mutex, or blocking on an object synchronizer (Java locking).
  // If _no_safepoint_count is non-zero, then an assertion failure will happen in any of
  // the above cases. The class NoSafepointVerifier is used to set this counter.
  int _no_safepoint_count;                             // If 0, thread allow a safepoint to happen

 public:
  void inc_no_safepoint_count() { _no_safepoint_count++; }
  void dec_no_safepoint_count() { _no_safepoint_count--; }
#endif // ASSERT
 public:
  // These functions check conditions before possibly going to a safepoint.
  // including NoSafepointVerifier.
  void check_for_valid_safepoint_state() NOT_DEBUG_RETURN;
  void check_possible_safepoint()        NOT_DEBUG_RETURN;

#ifdef ASSERT
 private:
  volatile uint64_t _visited_for_critical_count;

 public:
  void set_visited_for_critical_count(uint64_t safepoint_id) {
    assert(_visited_for_critical_count == 0, "Must be reset before set");
    assert((safepoint_id & 0x1) == 1, "Must be odd");
    _visited_for_critical_count = safepoint_id;
  }
  void reset_visited_for_critical_count(uint64_t safepoint_id) {
    assert(_visited_for_critical_count == safepoint_id, "Was not visited");
    _visited_for_critical_count = 0;
  }
  bool was_visited_for_critical_count(uint64_t safepoint_id) const {
    return _visited_for_critical_count == safepoint_id;
  }
#endif // ASSERT

  // JavaThread termination support
 public:
  enum TerminatedTypes {
    _not_terminated = 0xDEAD - 2,
    _thread_exiting,                             // JavaThread::exit() has been called for this thread
    _thread_terminated,                          // JavaThread is removed from thread list
    _vm_exited                                   // JavaThread is still executing native code, but VM is terminated
                                                 // only VM_Exit can set _vm_exited
  };

 private:
  // In general a JavaThread's _terminated field transitions as follows:
  //
  //   _not_terminated => _thread_exiting => _thread_terminated
  //
  // _vm_exited is a special value to cover the case of a JavaThread
  // executing native code after the VM itself is terminated.
  volatile TerminatedTypes _terminated;

  jint                  _in_deopt_handler;       // count of deoptimization
                                                 // handlers thread is in
  volatile bool         _doing_unsafe_access;    // Thread may fault due to unsafe access
  bool                  _do_not_unlock_if_synchronized;  // Do not unlock the receiver of a synchronized method (since it was
                                                         // never locked) when throwing an exception. Used by interpreter only.
  bool                  _is_in_VTMT;             // thread is in virtual thread mount transition
  bool                  _is_VTMT_disabler;       // thread currently disabled VTMT

  // JNI attach states:
  enum JNIAttachStates {
    _not_attaching_via_jni = 1,  // thread is not attaching via JNI
    _attaching_via_jni,          // thread is attaching via JNI
    _attached_via_jni            // thread has attached via JNI
  };

  // A regular JavaThread's _jni_attach_state is _not_attaching_via_jni.
  // A native thread that is attaching via JNI starts with a value
  // of _attaching_via_jni and transitions to _attached_via_jni.
  volatile JNIAttachStates _jni_attach_state;


#if INCLUDE_JVMCI
  // The _pending_* fields below are used to communicate extra information
  // from an uncommon trap in JVMCI compiled code to the uncommon trap handler.

  // Communicates the DeoptReason and DeoptAction of the uncommon trap
  int       _pending_deoptimization;

  // Specifies whether the uncommon trap is to bci 0 of a synchronized method
  // before the monitor has been acquired.
  bool      _pending_monitorenter;

  // Specifies if the DeoptReason for the last uncommon trap was Reason_transfer_to_interpreter
  bool      _pending_transfer_to_interpreter;

  // True if in a runtime call from compiled code that will deoptimize
  // and re-execute a failed heap allocation in the interpreter.
  bool      _in_retryable_allocation;

  // An id of a speculation that JVMCI compiled code can use to further describe and
  // uniquely identify the speculative optimization guarded by an uncommon trap.
  // See JVMCINMethodData::SPECULATION_LENGTH_BITS for further details.
  jlong     _pending_failed_speculation;

  // These fields are mutually exclusive in terms of live ranges.
  union {
    // Communicates the pc at which the most recent implicit exception occurred
    // from the signal handler to a deoptimization stub.
    address   _implicit_exception_pc;

    // Communicates an alternative call target to an i2c stub from a JavaCall .
    address   _alternate_call_target;
  } _jvmci;

  // Support for high precision, thread sensitive counters in JVMCI compiled code.
  jlong*    _jvmci_counters;

  // Fast thread locals for use by JVMCI
  intptr_t*  _jvmci_reserved0;
  intptr_t*  _jvmci_reserved1;
  oop        _jvmci_reserved_oop0;

 public:
  static jlong* _jvmci_old_thread_counters;
  static void collect_counters(jlong* array, int length);

  bool resize_counters(int current_size, int new_size);

  static bool resize_all_jvmci_counters(int new_size);

 private:
#endif // INCLUDE_JVMCI

  StackOverflow    _stack_overflow_state;

  // Compiler exception handling (NOTE: The _exception_oop is *NOT* the same as _pending_exception. It is
  // used to temp. parsing values into and out of the runtime system during exception handling for compiled
  // code)
  volatile oop     _exception_oop;               // Exception thrown in compiled code
  volatile address _exception_pc;                // PC where exception happened
  volatile address _exception_handler_pc;        // PC for handler of exception
  volatile int     _is_method_handle_return;     // true (== 1) if the current exception PC is a MethodHandle call site.

 private:
  // support for JNI critical regions
  jint    _jni_active_critical;                  // count of entries into JNI critical region

  // Checked JNI: function name requires exception check
  char* _pending_jni_exception_check_fn;

  // For deadlock detection.
  int _depth_first_number;

  // JVMTI PopFrame support
  // This is set to popframe_pending to signal that top Java frame should be popped immediately
  int _popframe_condition;

  // If reallocation of scalar replaced objects fails, we throw OOM
  // and during exception propagation, pop the top
  // _frames_to_pop_failed_realloc frames, the ones that reference
  // failed reallocations.
  int _frames_to_pop_failed_realloc;

  ContinuationEntry* _cont_entry;
  bool _cont_yield; // a continuation yield is in progress
  bool _cont_preempt;
  int _cont_fastpath_thread_state; // whether global thread state allows continuation fastpath (JVMTI)
  intptr_t* _cont_fastpath; // the sp of the oldest known interpreted/call_stub frame inside the continuation that we know about
  int _held_monitor_count; // used by continuations for fast lock detection
private:

  friend class VMThread;
  friend class ThreadWaitTransition;
  friend class VM_Exit;

  // Stack watermark barriers.
  StackWatermarks _stack_watermarks;

 public:
  inline StackWatermarks* stack_watermarks() { return &_stack_watermarks; }

 public:
  oop _mounted_vthread;
  jlong _scopeLocal_hash_table_shift;
    
  void allocate_scopeLocal_hash_table(int count);
    
 public:
  // Constructor
  JavaThread();                            // delegating constructor
  JavaThread(bool is_attaching_via_jni);   // for main thread and JNI attached threads
  JavaThread(ThreadFunction entry_point, size_t stack_size = 0);
  ~JavaThread();

#ifdef ASSERT
  // verify this JavaThread hasn't be published in the Threads::list yet
  void verify_not_published();
#endif // ASSERT

  StackOverflow* stack_overflow_state() { return &_stack_overflow_state; }

  //JNI functiontable getter/setter for JVMTI jni function table interception API.
  void set_jni_functions(struct JNINativeInterface_* functionTable) {
    _jni_environment.functions = functionTable;
  }
  struct JNINativeInterface_* get_jni_functions() {
    return (struct JNINativeInterface_ *)_jni_environment.functions;
  }

  // This function is called at thread creation to allow
  // platform specific thread variables to be initialized.
  void cache_global_variables();

  // Executes Shutdown.shutdown()
  void invoke_shutdown_hooks();

  // Cleanup on thread exit
  enum ExitType {
    normal_exit,
    jni_detach
  };
  void exit(bool destroy_vm, ExitType exit_type = normal_exit);

  void cleanup_failed_attach_current_thread(bool is_daemon);

  // Testers
  virtual bool is_Java_thread() const            { return true;  }
  virtual bool can_call_java() const             { return true; }

  virtual bool is_active_Java_thread() const {
    return on_thread_list() && !is_terminated();
  }

  // Thread oop. threadObj() can be NULL for initial JavaThread
  // (or for threads attached via JNI)
  oop threadObj() const;
  void set_threadOopHandles(oop p);
  oop vthread() const;
  void set_vthread(oop p);
  oop scopeLocalCache() const;
  void set_scopeLocalCache(oop p);
  oop mounted_vthread() const                    { return _mounted_vthread; }
  void set_mounted_vthread(oop p)                { _mounted_vthread = p; }

  // Prepare thread and add to priority queue.  If a priority is
  // not specified, use the priority of the thread object. Threads_lock
  // must be held while this function is called.
  void prepare(jobject jni_thread, ThreadPriority prio=NoPriority);

  void set_saved_exception_pc(address pc)        { _saved_exception_pc = pc; }
  address saved_exception_pc()                   { return _saved_exception_pc; }

  ThreadFunction entry_point() const             { return _entry_point; }

  // Allocates a new Java level thread object for this thread. thread_name may be NULL.
  void allocate_threadObj(Handle thread_group, const char* thread_name, bool daemon, TRAPS);

  // Last frame anchor routines

  JavaFrameAnchor* frame_anchor(void)            { return &_anchor; }

  // last_Java_sp
  bool has_last_Java_frame() const               { return _anchor.has_last_Java_frame(); }
  intptr_t* last_Java_sp() const                 { return _anchor.last_Java_sp(); }

  // last_Java_pc

  address last_Java_pc(void)                     { return _anchor.last_Java_pc(); }

  // Safepoint support
  inline JavaThreadState thread_state() const;
  inline void set_thread_state(JavaThreadState s);
  inline void set_thread_state_fence(JavaThreadState s);  // fence after setting thread state
  inline ThreadSafepointState* safepoint_state() const;
  inline void set_safepoint_state(ThreadSafepointState* state);
  inline bool is_at_poll_safepoint();

  // JavaThread termination and lifecycle support:
  void smr_delete();
  bool on_thread_list() const { return _on_thread_list; }
  void set_on_thread_list() { _on_thread_list = true; }

  // thread has called JavaThread::exit() or is terminated
  bool is_exiting() const;
  // thread is terminated (no longer on the threads list); we compare
  // against the two non-terminated values so that a freed JavaThread
  // will also be considered terminated.
  bool check_is_terminated(TerminatedTypes l_terminated) const {
    return l_terminated != _not_terminated && l_terminated != _thread_exiting;
  }
  bool is_terminated() const;
  void set_terminated(TerminatedTypes t);

  void block_if_vm_exited();

  bool doing_unsafe_access()                     { return _doing_unsafe_access; }
  void set_doing_unsafe_access(bool val)         { _doing_unsafe_access = val; }

  bool do_not_unlock_if_synchronized()             { return _do_not_unlock_if_synchronized; }
  void set_do_not_unlock_if_synchronized(bool val) { _do_not_unlock_if_synchronized = val; }

  SafepointMechanism::ThreadData* poll_data() { return &_poll_data; }
    
  void set_requires_cross_modify_fence(bool val) PRODUCT_RETURN NOT_PRODUCT({ _requires_cross_modify_fence = val; })

  // Continuation support
  ContinuationEntry* last_continuation() const { return _cont_entry; }
  ContinuationEntry* last_continuation(oop cont_scope) const { return Continuation::last_continuation(this, cont_scope); }
  bool cont_yield() { return _cont_yield; }
  void set_cont_yield(bool x) { _cont_yield = x; }
  void set_cont_fastpath(intptr_t* x) { _cont_fastpath = x; }
  void push_cont_fastpath(intptr_t* sp) { if (sp > _cont_fastpath) _cont_fastpath = sp; }
  void set_cont_fastpath_thread_state(bool x) { _cont_fastpath_thread_state = (int)x; }
  intptr_t* raw_cont_fastpath() { return _cont_fastpath; }
  bool cont_fastpath() { return ((_cont_fastpath == NULL) & _cont_fastpath_thread_state) != 0; }
  bool cont_fastpath_thread_state() { return _cont_fastpath_thread_state != 0; }
  bool cont_preempt() { return _cont_preempt; }
  void set_cont_preempt(bool x) { _cont_preempt = x; }
  int held_monitor_count() { return _held_monitor_count; }
  void reset_held_monitor_count() { _held_monitor_count = 0; }
  void inc_held_monitor_count() { _held_monitor_count++; }
  void dec_held_monitor_count() { /* assert (_held_monitor_count > 0, ""); -- TODO LOOM: currently this does not hold because we don't handle nesting well */
                                  _held_monitor_count--; }

 private:
  // Support for thread handshake operations
  HandshakeState _handshake;
 public:
  HandshakeState* handshake_state() { return &_handshake; }

  // A JavaThread can always safely operate on it self and other threads
  // can do it safely if they are the active handshaker.
  bool is_handshake_safe_for(Thread* th) const {
    return _handshake.active_handshaker() == th || this == th;
  }

  // Suspend/resume support for JavaThread
  bool java_suspend(); // higher-level suspension logic called by the public APIs
  bool java_resume();  // higher-level resume logic called by the public APIs
  bool is_suspended()     { return _handshake.is_suspended(); }

  // Check for async exception in addition to safepoint.
  static void check_special_condition_for_native_trans(JavaThread *thread);

  // Synchronize with another thread that is deoptimizing objects of the
  // current thread, i.e. reverts optimizations based on escape analysis.
  void wait_for_object_deoptimization();

<<<<<<< HEAD
 private:
  // mid-level wrapper around java_suspend_self to set up correct state and
  // check for a pending safepoint at the end
  void java_suspend_self_with_safepoint_check();

 public:
  void check_and_wait_while_suspended() {
    assert(JavaThread::current() == this, "sanity check");

    bool do_self_suspend;
    do {
      // were we externally suspended while we were waiting?
      do_self_suspend = handle_special_suspend_equivalent_condition();
      if (do_self_suspend) {
        // don't surprise the thread that suspended us by returning
        java_suspend_self();
        set_suspend_equivalent();
      }
    } while (do_self_suspend);
  }
  static void check_safepoint_and_suspend_for_native_trans(JavaThread *thread);
  // Check for async exception in addition to safepoint and suspend request.
  static void check_special_condition_for_native_trans(JavaThread *thread);

  bool is_ext_suspend_completed();

  inline void set_external_suspend();
  inline void clear_external_suspend();

  bool is_external_suspend() const {
    return (_suspend_flags & _external_suspend) != 0;
  }
  // Whenever a thread transitions from native to vm/java it must suspend
  // if external|deopt suspend is present.
  bool is_suspend_after_native() const {
    return (_suspend_flags & (_external_suspend | _obj_deopt JFR_ONLY(| _trace_flag))) != 0;
  }

  // external suspend request is completed
  bool is_ext_suspended() const {
    return (_suspend_flags & _ext_suspended) != 0;
  }

  bool is_external_suspend_with_lock() const {
    MutexLocker ml(SR_lock(), Mutex::_no_safepoint_check_flag);
    return is_external_suspend();
  }

  // Special method to handle a pending external suspend request
  // when a suspend equivalent condition lifts.
  bool handle_special_suspend_equivalent_condition() {
    assert(is_suspend_equivalent(),
           "should only be called in a suspend equivalence condition");
    MutexLocker ml(SR_lock(), Mutex::_no_safepoint_check_flag);
    bool ret = is_external_suspend();
    if (!ret) {
      // not about to self-suspend so clear suspend equivalence
      clear_suspend_equivalent();
    }
    // implied else:
    // We have a pending external suspend request so we leave the
    // suspend_equivalent flag set until java_suspend_self() sets
    // the ext_suspended flag and clears the suspend_equivalent
    // flag. This insures that wait_for_ext_suspend_completion()
    // will return consistent values.
    return ret;
  }

  // utility methods to see if we are doing some kind of suspension
  bool is_being_ext_suspended() const            {
    MutexLocker ml(SR_lock(), Mutex::_no_safepoint_check_flag);
    return is_ext_suspended() || is_external_suspend();
  }

  bool is_suspend_equivalent() const             { return _suspend_equivalent; }

  void set_suspend_equivalent()                  { _suspend_equivalent = true; }
  void clear_suspend_equivalent()                { _suspend_equivalent = false; }

  inline void set_cthread_pending_suspend();
  inline void clear_cthread_pending_suspend();

  bool is_cthread_pending_suspend() const {
    return (_suspend_flags & _cthread_pending_suspend) != 0;
  }

  bool is_in_VTMT() const                        { return _is_in_VTMT; }
  void set_is_in_VTMT(bool val)                  { _is_in_VTMT = val; }
  bool is_VTMT_disabler() const                  { return _is_VTMT_disabler; }
  void set_is_VTMT_disabler(bool val)            { _is_VTMT_disabler = val; }

=======
>>>>>>> 0438cea6
  // Thread.stop support
  void send_thread_stop(oop throwable);
  AsyncRequests clear_special_runtime_exit_condition() {
    AsyncRequests x = _special_runtime_exit_condition;
    _special_runtime_exit_condition = _no_async_condition;
    return x;
  }

  bool is_cont_force_yield() { return cont_preempt(); }
  // Are any async conditions present?
  bool has_async_condition() { return (_special_runtime_exit_condition != _no_async_condition); }

  void check_and_handle_async_exceptions(bool check_unsafe_error = true);

  // these next two are also used for self-suspension and async exception support
  void handle_special_runtime_exit_condition(bool check_asyncs = true);

  // Return true if JavaThread has an asynchronous condition or
  // if external suspension is requested.
  bool has_special_runtime_exit_condition() {
    return (_special_runtime_exit_condition != _no_async_condition) ||
<<<<<<< HEAD
            is_external_suspend() || is_trace_suspend() || is_obj_deopt_suspend() || is_cont_force_yield();
=======
           (_suspend_flags & (_obj_deopt JFR_ONLY(| _trace_flag))) != 0;
>>>>>>> 0438cea6
  }

  void set_pending_unsafe_access_error()          { _special_runtime_exit_condition = _async_unsafe_access_error; }

  inline void set_pending_async_exception(oop e);

  // Fast-locking support
  bool is_lock_owned(address adr) const;

  // Accessors for vframe array top
  // The linked list of vframe arrays are sorted on sp. This means when we
  // unpack the head must contain the vframe array to unpack.
  void set_vframe_array_head(vframeArray* value) { _vframe_array_head = value; }
  vframeArray* vframe_array_head() const         { return _vframe_array_head;  }

  // Side structure for deferring update of java frame locals until deopt occurs
  JvmtiDeferredUpdates* deferred_updates() const      { return _jvmti_deferred_updates; }
  void set_deferred_updates(JvmtiDeferredUpdates* du) { _jvmti_deferred_updates = du; }

  void set_keepalive_cleanup(GrowableArray<WeakHandle>* lst) { _keepalive_cleanup = lst; }
  GrowableArray<WeakHandle>* keepalive_cleanup() const { return _keepalive_cleanup; }

  // These only really exist to make debugging deopt problems simpler

  void set_vframe_array_last(vframeArray* value) { _vframe_array_last = value; }
  vframeArray* vframe_array_last() const         { return _vframe_array_last;  }

  // The special resourceMark used during deoptimization

  void set_deopt_mark(DeoptResourceMark* value)  { _deopt_mark = value; }
  DeoptResourceMark* deopt_mark(void)            { return _deopt_mark; }

  void set_deopt_compiled_method(CompiledMethod* nm)  { _deopt_nmethod = nm; }
  CompiledMethod* deopt_compiled_method()        { return _deopt_nmethod; }

  Method*    callee_target() const               { return _callee_target; }
  void set_callee_target  (Method* x)          { _callee_target   = x; }

  // Oop results of vm runtime calls
  oop  vm_result() const                         { return _vm_result; }
  void set_vm_result  (oop x)                    { _vm_result   = x; }

  Metadata*    vm_result_2() const               { return _vm_result_2; }
  void set_vm_result_2  (Metadata* x)          { _vm_result_2   = x; }

  MemRegion deferred_card_mark() const           { return _deferred_card_mark; }
  void set_deferred_card_mark(MemRegion mr)      { _deferred_card_mark = mr;   }

#if INCLUDE_JVMCI
  int  pending_deoptimization() const             { return _pending_deoptimization; }
  jlong pending_failed_speculation() const        { return _pending_failed_speculation; }
  bool has_pending_monitorenter() const           { return _pending_monitorenter; }
  void set_pending_monitorenter(bool b)           { _pending_monitorenter = b; }
  void set_pending_deoptimization(int reason)     { _pending_deoptimization = reason; }
  void set_pending_failed_speculation(jlong failed_speculation) { _pending_failed_speculation = failed_speculation; }
  void set_pending_transfer_to_interpreter(bool b) { _pending_transfer_to_interpreter = b; }
  void set_jvmci_alternate_call_target(address a) { assert(_jvmci._alternate_call_target == NULL, "must be"); _jvmci._alternate_call_target = a; }
  void set_jvmci_implicit_exception_pc(address a) { assert(_jvmci._implicit_exception_pc == NULL, "must be"); _jvmci._implicit_exception_pc = a; }

  virtual bool in_retryable_allocation() const    { return _in_retryable_allocation; }
  void set_in_retryable_allocation(bool b)        { _in_retryable_allocation = b; }
#endif // INCLUDE_JVMCI

  // Exception handling for compiled methods
  oop      exception_oop() const;
  address  exception_pc() const                  { return _exception_pc; }
  address  exception_handler_pc() const          { return _exception_handler_pc; }
  bool     is_method_handle_return() const       { return _is_method_handle_return == 1; }

  void set_exception_oop(oop o);
  void set_exception_pc(address a)               { _exception_pc = a; }
  void set_exception_handler_pc(address a)       { _exception_handler_pc = a; }
  void set_is_method_handle_return(bool value)   { _is_method_handle_return = value ? 1 : 0; }

  void clear_exception_oop_and_pc() {
    set_exception_oop(NULL);
    set_exception_pc(NULL);
  }

  // Check if address is in the usable part of the stack (excludes protected
  // guard pages). Can be applied to any thread and is an approximation for
  // using is_in_live_stack when the query has to happen from another thread.
  bool is_in_usable_stack(address adr) const {
    return is_in_stack_range_incl(adr, _stack_overflow_state.stack_reserved_zone_base());
  }

  // Misc. accessors/mutators
  void set_do_not_unlock(void)                   { _do_not_unlock_if_synchronized = true; }
  void clr_do_not_unlock(void)                   { _do_not_unlock_if_synchronized = false; }
  bool do_not_unlock(void)                       { return _do_not_unlock_if_synchronized; }

  static ByteSize scopeLocalCache_offset()       { return byte_offset_of(JavaThread, _scopeLocalCache); }

  // For assembly stub generation
  static ByteSize threadObj_offset()             { return byte_offset_of(JavaThread, _threadObj); }
  static ByteSize vthread_offset()               { return byte_offset_of(JavaThread, _vthread); }
  static ByteSize jni_environment_offset()       { return byte_offset_of(JavaThread, _jni_environment); }
  static ByteSize pending_jni_exception_check_fn_offset() {
    return byte_offset_of(JavaThread, _pending_jni_exception_check_fn);
  }
  static ByteSize last_Java_sp_offset() {
    return byte_offset_of(JavaThread, _anchor) + JavaFrameAnchor::last_Java_sp_offset();
  }
  static ByteSize last_Java_pc_offset() {
    return byte_offset_of(JavaThread, _anchor) + JavaFrameAnchor::last_Java_pc_offset();
  }
  static ByteSize frame_anchor_offset() {
    return byte_offset_of(JavaThread, _anchor);
  }
  static ByteSize callee_target_offset()         { return byte_offset_of(JavaThread, _callee_target); }
  static ByteSize vm_result_offset()             { return byte_offset_of(JavaThread, _vm_result); }
  static ByteSize vm_result_2_offset()           { return byte_offset_of(JavaThread, _vm_result_2); }
  static ByteSize thread_state_offset()          { return byte_offset_of(JavaThread, _thread_state); }
  static ByteSize polling_word_offset()          { return byte_offset_of(JavaThread, _poll_data) + byte_offset_of(SafepointMechanism::ThreadData, _polling_word);}
  static ByteSize polling_page_offset()          { return byte_offset_of(JavaThread, _poll_data) + byte_offset_of(SafepointMechanism::ThreadData, _polling_page);}
  static ByteSize saved_exception_pc_offset()    { return byte_offset_of(JavaThread, _saved_exception_pc); }
  static ByteSize osthread_offset()              { return byte_offset_of(JavaThread, _osthread); }
#if INCLUDE_JVMCI
  static ByteSize pending_deoptimization_offset() { return byte_offset_of(JavaThread, _pending_deoptimization); }
  static ByteSize pending_monitorenter_offset()  { return byte_offset_of(JavaThread, _pending_monitorenter); }
  static ByteSize pending_failed_speculation_offset() { return byte_offset_of(JavaThread, _pending_failed_speculation); }
  static ByteSize jvmci_alternate_call_target_offset() { return byte_offset_of(JavaThread, _jvmci._alternate_call_target); }
  static ByteSize jvmci_implicit_exception_pc_offset() { return byte_offset_of(JavaThread, _jvmci._implicit_exception_pc); }
  static ByteSize jvmci_counters_offset()        { return byte_offset_of(JavaThread, _jvmci_counters); }
#endif // INCLUDE_JVMCI
  static ByteSize exception_oop_offset()         { return byte_offset_of(JavaThread, _exception_oop); }
  static ByteSize exception_pc_offset()          { return byte_offset_of(JavaThread, _exception_pc); }
  static ByteSize exception_handler_pc_offset()  { return byte_offset_of(JavaThread, _exception_handler_pc); }
  static ByteSize is_method_handle_return_offset() { return byte_offset_of(JavaThread, _is_method_handle_return); }

  // StackOverflow offsets
  static ByteSize stack_overflow_limit_offset()  {
    return byte_offset_of(JavaThread, _stack_overflow_state._stack_overflow_limit);
  }
  static ByteSize stack_guard_state_offset()     {
    return byte_offset_of(JavaThread, _stack_overflow_state._stack_guard_state);
  }
  static ByteSize reserved_stack_activation_offset() {
    return byte_offset_of(JavaThread, _stack_overflow_state._reserved_stack_activation);
  }

  static ByteSize suspend_flags_offset()         { return byte_offset_of(JavaThread, _suspend_flags); }

  static ByteSize do_not_unlock_if_synchronized_offset() { return byte_offset_of(JavaThread, _do_not_unlock_if_synchronized); }
  static ByteSize should_post_on_exceptions_flag_offset() {
    return byte_offset_of(JavaThread, _should_post_on_exceptions_flag);
  }
  static ByteSize doing_unsafe_access_offset() { return byte_offset_of(JavaThread, _doing_unsafe_access); }
  NOT_PRODUCT(static ByteSize requires_cross_modify_fence_offset()  { return byte_offset_of(JavaThread, _requires_cross_modify_fence); })

  static ByteSize cont_entry_offset()         { return byte_offset_of(JavaThread, _cont_entry); }
  static ByteSize cont_fastpath_offset()      { return byte_offset_of(JavaThread, _cont_fastpath); }
  static ByteSize cont_preempt_offset()       { return byte_offset_of(JavaThread, _cont_preempt); }
  static ByteSize held_monitor_count_offset() { return byte_offset_of(JavaThread, _held_monitor_count); }

  // Returns the jni environment for this thread
  JNIEnv* jni_environment()                      { return &_jni_environment; }

  static JavaThread* thread_from_jni_environment(JNIEnv* env) {
    JavaThread *thread_from_jni_env = (JavaThread*)((intptr_t)env - in_bytes(jni_environment_offset()));
    // Only return NULL if thread is off the thread list; starting to
    // exit should not return NULL.
    if (thread_from_jni_env->is_terminated()) {
      thread_from_jni_env->block_if_vm_exited();
      return NULL;
    } else {
      return thread_from_jni_env;
    }
  }

  // JNI critical regions. These can nest.
  bool in_critical()    { return _jni_active_critical > 0; }
  bool in_last_critical()  { return _jni_active_critical == 1; }
  inline void enter_critical();
  void exit_critical() {
    assert(Thread::current() == this, "this must be current thread");
    _jni_active_critical--;
    assert(_jni_active_critical >= 0, "JNI critical nesting problem?");
  }

  // Checked JNI: is the programmer required to check for exceptions, if so specify
  // which function name. Returning to a Java frame should implicitly clear the
  // pending check, this is done for Native->Java transitions (i.e. user JNI code).
  // VM->Java transistions are not cleared, it is expected that JNI code enclosed
  // within ThreadToNativeFromVM makes proper exception checks (i.e. VM internal).
  bool is_pending_jni_exception_check() const { return _pending_jni_exception_check_fn != NULL; }
  void clear_pending_jni_exception_check() { _pending_jni_exception_check_fn = NULL; }
  const char* get_pending_jni_exception_check() const { return _pending_jni_exception_check_fn; }
  void set_pending_jni_exception_check(const char* fn_name) { _pending_jni_exception_check_fn = (char*) fn_name; }

  // For deadlock detection
  int depth_first_number() { return _depth_first_number; }
  void set_depth_first_number(int dfn) { _depth_first_number = dfn; }

 private:
  void set_monitor_chunks(MonitorChunk* monitor_chunks) { _monitor_chunks = monitor_chunks; }

 public:
  MonitorChunk* monitor_chunks() const           { return _monitor_chunks; }
  void add_monitor_chunk(MonitorChunk* chunk);
  void remove_monitor_chunk(MonitorChunk* chunk);
  bool in_deopt_handler() const                  { return _in_deopt_handler > 0; }
  void inc_in_deopt_handler()                    { _in_deopt_handler++; }
  void dec_in_deopt_handler() {
    assert(_in_deopt_handler > 0, "mismatched deopt nesting");
    if (_in_deopt_handler > 0) { // robustness
      _in_deopt_handler--;
    }
  }

 private:
  void set_entry_point(ThreadFunction entry_point) { _entry_point = entry_point; }

 public:

  // Frame iteration; calls the function f for all frames on the stack
  void frames_do(void f(frame*, const RegisterMap*));

  // Memory operations
  void oops_do_frames(OopClosure* f, CodeBlobClosure* cf);
  void oops_do_no_frames(OopClosure* f, CodeBlobClosure* cf);

  // Sweeper operations
  virtual void nmethods_do(CodeBlobClosure* cf);

  // RedefineClasses Support
  void metadata_do(MetadataClosure* f);

  // Debug method asserting thread states are correct during a handshake operation.
  DEBUG_ONLY(void verify_states_for_handshake();)

  // Misc. operations
  char* name() const { return (char*)get_thread_name(); }
  void print_on(outputStream* st, bool print_extended_info) const;
  void print_on(outputStream* st) const { print_on(st, false); }
  void print() const;
  void print_thread_state_on(outputStream*) const      PRODUCT_RETURN;
  DEBUG_ONLY(const char* thread_state_name() const;)
  void print_on_error(outputStream* st, char* buf, int buflen) const;
  void print_name_on_error(outputStream* st, char* buf, int buflen) const;
  void verify();
  const char* get_thread_name() const;
 protected:
  // factor out low-level mechanics for use in both normal and error cases
  virtual const char* get_thread_name_string(char* buf = NULL, int buflen = 0) const;
 public:
  // Accessing frames
  frame last_frame() {
    _anchor.make_walkable(this);
    return pd_last_frame();
  }
  javaVFrame* last_java_vframe(RegisterMap* reg_map) { return last_java_vframe(last_frame(), reg_map); }

  frame vthread_carrier_last_frame(RegisterMap* reg_map);
  javaVFrame* vthread_carrier_last_java_vframe(RegisterMap* reg_map) { return last_java_vframe(vthread_carrier_last_frame(reg_map), reg_map); }

  javaVFrame* last_java_vframe(const frame f, RegisterMap* reg_map);

  // Returns method at 'depth' java or native frames down the stack
  // Used for security checks
  Klass* security_get_caller_class(int depth);

  // Print stack trace in external format
  void print_stack_on(outputStream* st);
  void print_stack() { print_stack_on(tty); }

  // Print stack traces in various internal formats
  void trace_stack()                             PRODUCT_RETURN;
  void trace_stack_from(vframe* start_vf)        PRODUCT_RETURN;
  void trace_frames()                            PRODUCT_RETURN;

  // Print an annotated view of the stack frames
  void print_frame_layout(int depth = 0, bool validate_only = false) NOT_DEBUG_RETURN;
  void validate_frame_layout() {
    print_frame_layout(0, true);
  }

  // Function for testing deoptimization
  void deoptimize();
  void make_zombies();

  void deoptimize_marked_methods();
  void deoptimize_marked_methods_only_anchors();

 public:
  // Returns the running thread as a JavaThread
  static inline JavaThread* current();

  // Returns the active Java thread.  Do not use this if you know you are calling
  // from a JavaThread, as it's slower than JavaThread::current.  If called from
  // the VMThread, it also returns the JavaThread that instigated the VMThread's
  // operation.  You may not want that either.
  static JavaThread* active();

  inline CompilerThread* as_CompilerThread();

 protected:
  virtual void pre_run();
  virtual void run();
  void thread_main_inner();
  virtual void post_run();

 public:
  // Thread local information maintained by JVMTI.
  void set_jvmti_thread_state(JvmtiThreadState *value)                           { _jvmti_thread_state = value; }
  // A JvmtiThreadState is lazily allocated. This jvmti_thread_state()
  // getter is used to get this JavaThread's JvmtiThreadState if it has
  // one which means NULL can be returned. JvmtiThreadState::state_for()
  // is used to get the specified JavaThread's JvmtiThreadState if it has
  // one or it allocates a new JvmtiThreadState for the JavaThread and
  // returns it. JvmtiThreadState::state_for() will return NULL only if
  // the specified JavaThread is exiting.
  JvmtiThreadState *jvmti_thread_state() const                                   { return _jvmti_thread_state; }
  static ByteSize jvmti_thread_state_offset()                                    { return byte_offset_of(JavaThread, _jvmti_thread_state); }

  // Rebind JVMTI thread state from carrier to virtual or from virtual to carrier. 
  JvmtiThreadState *rebind_to_jvmti_thread_state_of(oop thread_oop);

  // JVMTI PopFrame support
  // Setting and clearing popframe_condition
  // All of these enumerated values are bits. popframe_pending
  // indicates that a PopFrame() has been requested and not yet been
  // completed. popframe_processing indicates that that PopFrame() is in
  // the process of being completed. popframe_force_deopt_reexecution_bit
  // indicates that special handling is required when returning to a
  // deoptimized caller.
  enum PopCondition {
    popframe_inactive                      = 0x00,
    popframe_pending_bit                   = 0x01,
    popframe_processing_bit                = 0x02,
    popframe_force_deopt_reexecution_bit   = 0x04
  };
  PopCondition popframe_condition()                   { return (PopCondition) _popframe_condition; }
  void set_popframe_condition(PopCondition c)         { _popframe_condition = c; }
  void set_popframe_condition_bit(PopCondition c)     { _popframe_condition |= c; }
  void clear_popframe_condition()                     { _popframe_condition = popframe_inactive; }
  static ByteSize popframe_condition_offset()         { return byte_offset_of(JavaThread, _popframe_condition); }
  bool has_pending_popframe()                         { return (popframe_condition() & popframe_pending_bit) != 0; }
  bool popframe_forcing_deopt_reexecution()           { return (popframe_condition() & popframe_force_deopt_reexecution_bit) != 0; }
  void clear_popframe_forcing_deopt_reexecution()     { _popframe_condition &= ~popframe_force_deopt_reexecution_bit; }

  bool pop_frame_in_process(void)                     { return ((_popframe_condition & popframe_processing_bit) != 0); }
  void set_pop_frame_in_process(void)                 { _popframe_condition |= popframe_processing_bit; }
  void clr_pop_frame_in_process(void)                 { _popframe_condition &= ~popframe_processing_bit; }

  int frames_to_pop_failed_realloc() const            { return _frames_to_pop_failed_realloc; }
  void set_frames_to_pop_failed_realloc(int nb)       { _frames_to_pop_failed_realloc = nb; }
  void dec_frames_to_pop_failed_realloc()             { _frames_to_pop_failed_realloc--; }

 private:
  // Saved incoming arguments to popped frame.
  // Used only when popped interpreted frame returns to deoptimized frame.
  void*    _popframe_preserved_args;
  int      _popframe_preserved_args_size;

 public:
  void  popframe_preserve_args(ByteSize size_in_bytes, void* start);
  void* popframe_preserved_args();
  ByteSize popframe_preserved_args_size();
  WordSize popframe_preserved_args_size_in_words();
  void  popframe_free_preserved_args();


 private:
  JvmtiThreadState *_jvmti_thread_state;

  // Used by the interpreter in fullspeed mode for frame pop, method
  // entry, method exit and single stepping support. This field is
  // only set to non-zero at a safepoint or using a direct handshake
  // (see EnterInterpOnlyModeClosure).
  // It can be set to zero asynchronously to this threads execution (i.e., without
  // safepoint/handshake or a lock) so we have to be very careful.
  // Accesses by other threads are synchronized using JvmtiThreadState_lock though.
  int               _interp_only_mode;

 public:
  // used by the interpreter for fullspeed debugging support (see above)
  static ByteSize interp_only_mode_offset() { return byte_offset_of(JavaThread, _interp_only_mode); }
  bool is_interp_only_mode()                { return (_interp_only_mode != 0); }
  int get_interp_only_mode()                { return _interp_only_mode; }
  int set_interp_only_mode(int val)         { return _interp_only_mode = val; }
  void increment_interp_only_mode()         { ++_interp_only_mode; }
  void decrement_interp_only_mode()         { --_interp_only_mode; }

  // support for cached flag that indicates whether exceptions need to be posted for this thread
  // if this is false, we can avoid deoptimizing when events are thrown
  // this gets set to reflect whether jvmtiExport::post_exception_throw would actually do anything
 private:
  int    _should_post_on_exceptions_flag;

 public:
  int   should_post_on_exceptions_flag()  { return _should_post_on_exceptions_flag; }
  void  set_should_post_on_exceptions_flag(int val)  { _should_post_on_exceptions_flag = val; }

 private:
  ThreadStatistics *_thread_stat;

 public:
  ThreadStatistics* get_thread_stat() const    { return _thread_stat; }

  // Return a blocker object for which this thread is blocked parking.
  oop current_park_blocker();

 private:
  static size_t _stack_size_at_create;

 public:
  static inline size_t stack_size_at_create(void) {
    return _stack_size_at_create;
  }
  static inline void set_stack_size_at_create(size_t value) {
    _stack_size_at_create = value;
  }

  // Machine dependent stuff
#include OS_CPU_HEADER(thread)

  // JSR166 per-thread parker
 private:
  Parker _parker;
 public:
  Parker* parker() { return &_parker; }

  // Biased locking support
 private:
  GrowableArray<MonitorInfo*>* _cached_monitor_info;
 public:
  GrowableArray<MonitorInfo*>* cached_monitor_info() { return _cached_monitor_info; }
  void set_cached_monitor_info(GrowableArray<MonitorInfo*>* info) { _cached_monitor_info = info; }

  // clearing/querying jni attach status
  bool is_attaching_via_jni() const { return _jni_attach_state == _attaching_via_jni; }
  bool has_attached_via_jni() const { return is_attaching_via_jni() || _jni_attach_state == _attached_via_jni; }
  inline void set_done_attaching_via_jni();

  // Stack dump assistance:
  // Track the class we want to initialize but for which we have to wait
  // on its init_lock() because it is already being initialized.
  void set_class_to_be_initialized(InstanceKlass* k);
  InstanceKlass* class_to_be_initialized() const;

private:
  InstanceKlass* _class_to_be_initialized;

  // java.lang.Thread.sleep support
  ParkEvent * _SleepEvent;
public:
  bool sleep(jlong millis);

  // java.lang.Thread interruption support
  void interrupt();
  bool is_interrupted(bool clear_interrupted);

  static OopStorage* thread_oop_storage();

  static void verify_cross_modify_fence_failure(JavaThread *thread) PRODUCT_RETURN;
};

// Inline implementation of JavaThread::current
inline JavaThread* JavaThread::current() {
  return Thread::current()->as_Java_thread();
}

inline JavaThread* Thread::as_Java_thread() {
  assert(is_Java_thread(), "incorrect cast to JavaThread");
  return static_cast<JavaThread*>(this);
}

inline const JavaThread* Thread::as_Java_thread() const {
  assert(is_Java_thread(), "incorrect cast to const JavaThread");
  return static_cast<const JavaThread*>(this);
}

// The active thread queue. It also keeps track of the current used
// thread priorities.
class Threads: AllStatic {
  friend class VMStructs;
 private:
  static int         _number_of_threads;
  static int         _number_of_non_daemon_threads;
  static int         _return_code;
  static uintx       _thread_claim_token;
#ifdef ASSERT
  static bool        _vm_complete;
#endif

  static void initialize_java_lang_classes(JavaThread* main_thread, TRAPS);
  static void initialize_jsr292_core_classes(TRAPS);

 public:
  // Thread management
  // force_daemon is a concession to JNI, where we may need to add a
  // thread to the thread list before allocating its thread object
  static void add(JavaThread* p, bool force_daemon = false);
  static void remove(JavaThread* p, bool is_daemon);
  static void non_java_threads_do(ThreadClosure* tc);
  static void java_threads_do(ThreadClosure* tc);
  static void java_threads_and_vm_thread_do(ThreadClosure* tc);
  static void threads_do(ThreadClosure* tc);
  static void possibly_parallel_threads_do(bool is_par, ThreadClosure* tc);

  // Initializes the vm and creates the vm thread
  static jint create_vm(JavaVMInitArgs* args, bool* canTryAgain);
  static void convert_vm_init_libraries_to_agents();
  static void create_vm_init_libraries();
  static void create_vm_init_agents();
  static void shutdown_vm_agents();
  static void destroy_vm();
  // Supported VM versions via JNI
  // Includes JNI_VERSION_1_1
  static jboolean is_supported_jni_version_including_1_1(jint version);
  // Does not include JNI_VERSION_1_1
  static jboolean is_supported_jni_version(jint version);

  // The "thread claim token" provides a way for threads to be claimed
  // by parallel worker tasks.
  //
  // Each thread contains a "token" field. A task will claim the
  // thread only if its token is different from the global token,
  // which is updated by calling change_thread_claim_token().  When
  // a thread is claimed, it's token is set to the global token value
  // so other threads in the same iteration pass won't claim it.
  //
  // For this to work change_thread_claim_token() needs to be called
  // exactly once in sequential code before starting parallel tasks
  // that should claim threads.
  //
  // New threads get their token set to 0 and change_thread_claim_token()
  // never sets the global token to 0.
  static uintx thread_claim_token() { return _thread_claim_token; }
  static void change_thread_claim_token();
  static void assert_all_threads_claimed() NOT_DEBUG_RETURN;

  // Apply "f->do_oop" to all root oops in all threads.
  // This version may only be called by sequential code.
  static void oops_do(OopClosure* f, CodeBlobClosure* cf);
  // This version may be called by sequential or parallel code.
  static void possibly_parallel_oops_do(bool is_par, OopClosure* f, CodeBlobClosure* cf);

  // RedefineClasses support
  static void metadata_do(MetadataClosure* f);
  static void metadata_handles_do(void f(Metadata*));

#ifdef ASSERT
  static bool is_vm_complete() { return _vm_complete; }
#endif // ASSERT

  // Verification
  static void verify();
  static void print_on(outputStream* st, bool print_stacks, bool internal_format, bool print_concurrent_locks, bool print_extended_info);
  static void print(bool print_stacks, bool internal_format) {
    // this function is only used by debug.cpp
    print_on(tty, print_stacks, internal_format, false /* no concurrent lock printed */, false /* simple format */);
  }
  static void print_on_error(outputStream* st, Thread* current, char* buf, int buflen);
  static void print_on_error(Thread* this_thread, outputStream* st, Thread* current, char* buf,
                             int buflen, bool* found_current);
  static void print_threads_compiling(outputStream* st, char* buf, int buflen, bool short_form = false);

  // Get Java threads that are waiting to enter a monitor.
  static GrowableArray<JavaThread*>* get_pending_threads(ThreadsList * t_list,
                                                         int count, address monitor);

  // Get owning Java thread from the monitor's owner field.
  static JavaThread *owning_thread_from_monitor_owner(ThreadsList * t_list,
                                                      address owner);

  // Number of threads on the active threads list
  static int number_of_threads()                 { return _number_of_threads; }
  // Number of non-daemon threads on the active threads list
  static int number_of_non_daemon_threads()      { return _number_of_non_daemon_threads; }

  // Deoptimizes all frames tied to marked nmethods
  static void deoptimized_wrt_marked_nmethods();

  struct Test;                  // For private gtest access.
};

class UnlockFlagSaver {
  private:
    JavaThread* _thread;
    bool _do_not_unlock;
  public:
    UnlockFlagSaver(JavaThread* t) {
      _thread = t;
      _do_not_unlock = t->do_not_unlock_if_synchronized();
      t->set_do_not_unlock_if_synchronized(false);
    }
    ~UnlockFlagSaver() {
      _thread->set_do_not_unlock_if_synchronized(_do_not_unlock);
    }
};

#endif // SHARE_RUNTIME_THREAD_HPP<|MERGE_RESOLUTION|>--- conflicted
+++ resolved
@@ -777,11 +777,8 @@
   friend class JVMCIVMStructs;
   friend class WhiteBox;
   friend class ThreadsSMRSupport; // to access _threadObj for exiting_threads_oops_do
-<<<<<<< HEAD
+  friend class HandshakeState;
   friend class Continuation;
-=======
-  friend class HandshakeState;
->>>>>>> 0438cea6
  private:
   bool           _on_thread_list;                // Is set when this JavaThread is added to the Threads list
   OopHandle      _threadObj;                     // The Java level thread object
@@ -1212,86 +1209,6 @@
   // current thread, i.e. reverts optimizations based on escape analysis.
   void wait_for_object_deoptimization();
 
-<<<<<<< HEAD
- private:
-  // mid-level wrapper around java_suspend_self to set up correct state and
-  // check for a pending safepoint at the end
-  void java_suspend_self_with_safepoint_check();
-
- public:
-  void check_and_wait_while_suspended() {
-    assert(JavaThread::current() == this, "sanity check");
-
-    bool do_self_suspend;
-    do {
-      // were we externally suspended while we were waiting?
-      do_self_suspend = handle_special_suspend_equivalent_condition();
-      if (do_self_suspend) {
-        // don't surprise the thread that suspended us by returning
-        java_suspend_self();
-        set_suspend_equivalent();
-      }
-    } while (do_self_suspend);
-  }
-  static void check_safepoint_and_suspend_for_native_trans(JavaThread *thread);
-  // Check for async exception in addition to safepoint and suspend request.
-  static void check_special_condition_for_native_trans(JavaThread *thread);
-
-  bool is_ext_suspend_completed();
-
-  inline void set_external_suspend();
-  inline void clear_external_suspend();
-
-  bool is_external_suspend() const {
-    return (_suspend_flags & _external_suspend) != 0;
-  }
-  // Whenever a thread transitions from native to vm/java it must suspend
-  // if external|deopt suspend is present.
-  bool is_suspend_after_native() const {
-    return (_suspend_flags & (_external_suspend | _obj_deopt JFR_ONLY(| _trace_flag))) != 0;
-  }
-
-  // external suspend request is completed
-  bool is_ext_suspended() const {
-    return (_suspend_flags & _ext_suspended) != 0;
-  }
-
-  bool is_external_suspend_with_lock() const {
-    MutexLocker ml(SR_lock(), Mutex::_no_safepoint_check_flag);
-    return is_external_suspend();
-  }
-
-  // Special method to handle a pending external suspend request
-  // when a suspend equivalent condition lifts.
-  bool handle_special_suspend_equivalent_condition() {
-    assert(is_suspend_equivalent(),
-           "should only be called in a suspend equivalence condition");
-    MutexLocker ml(SR_lock(), Mutex::_no_safepoint_check_flag);
-    bool ret = is_external_suspend();
-    if (!ret) {
-      // not about to self-suspend so clear suspend equivalence
-      clear_suspend_equivalent();
-    }
-    // implied else:
-    // We have a pending external suspend request so we leave the
-    // suspend_equivalent flag set until java_suspend_self() sets
-    // the ext_suspended flag and clears the suspend_equivalent
-    // flag. This insures that wait_for_ext_suspend_completion()
-    // will return consistent values.
-    return ret;
-  }
-
-  // utility methods to see if we are doing some kind of suspension
-  bool is_being_ext_suspended() const            {
-    MutexLocker ml(SR_lock(), Mutex::_no_safepoint_check_flag);
-    return is_ext_suspended() || is_external_suspend();
-  }
-
-  bool is_suspend_equivalent() const             { return _suspend_equivalent; }
-
-  void set_suspend_equivalent()                  { _suspend_equivalent = true; }
-  void clear_suspend_equivalent()                { _suspend_equivalent = false; }
-
   inline void set_cthread_pending_suspend();
   inline void clear_cthread_pending_suspend();
 
@@ -1304,8 +1221,6 @@
   bool is_VTMT_disabler() const                  { return _is_VTMT_disabler; }
   void set_is_VTMT_disabler(bool val)            { _is_VTMT_disabler = val; }
 
-=======
->>>>>>> 0438cea6
   // Thread.stop support
   void send_thread_stop(oop throwable);
   AsyncRequests clear_special_runtime_exit_condition() {
@@ -1327,11 +1242,7 @@
   // if external suspension is requested.
   bool has_special_runtime_exit_condition() {
     return (_special_runtime_exit_condition != _no_async_condition) ||
-<<<<<<< HEAD
-            is_external_suspend() || is_trace_suspend() || is_obj_deopt_suspend() || is_cont_force_yield();
-=======
-           (_suspend_flags & (_obj_deopt JFR_ONLY(| _trace_flag))) != 0;
->>>>>>> 0438cea6
+           (_suspend_flags & (_obj_deopt JFR_ONLY(| _trace_flag))) != 0 || is_cont_force_yield();
   }
 
   void set_pending_unsafe_access_error()          { _special_runtime_exit_condition = _async_unsafe_access_error; }

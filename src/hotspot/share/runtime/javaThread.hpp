--- conflicted
+++ resolved
@@ -1405,16 +1405,6 @@
   }
 };
 
-<<<<<<< HEAD
-class ThreadWaitingForClassInit : public StackObj {
-  JavaThread* _thread;
- public:
-  ThreadWaitingForClassInit(JavaThread* thread, InstanceKlass* ik) : _thread(thread) {
-    _thread->set_class_to_be_initialized(ik);
-  }
-  ~ThreadWaitingForClassInit() {
-    _thread->set_class_to_be_initialized(nullptr);
-=======
 class ThrowingUnsafeAccessError : public StackObj {
   JavaThread* _thread;
   bool _prev;
@@ -1426,8 +1416,18 @@
   }
   ~ThrowingUnsafeAccessError() {
     _thread->set_throwing_unsafe_access_error(_prev);
->>>>>>> 4c6af03f
   }
 };
 
+class ThreadWaitingForClassInit : public StackObj {
+  JavaThread* _thread;
+ public:
+  ThreadWaitingForClassInit(JavaThread* thread, InstanceKlass* ik) : _thread(thread) {
+    _thread->set_class_to_be_initialized(ik);
+  }
+  ~ThreadWaitingForClassInit() {
+    _thread->set_class_to_be_initialized(nullptr);
+  }
+};
+
 #endif // SHARE_RUNTIME_JAVATHREAD_HPP
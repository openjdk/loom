/*
 * Copyright (c) 1997, 2024, Oracle and/or its affiliates. All rights reserved.
 * Copyright (c) 2021, Azul Systems, Inc. All rights reserved.
 * DO NOT ALTER OR REMOVE COPYRIGHT NOTICES OR THIS FILE HEADER.
 *
 * This code is free software; you can redistribute it and/or modify it
 * under the terms of the GNU General Public License version 2 only, as
 * published by the Free Software Foundation.
 *
 * This code is distributed in the hope that it will be useful, but WITHOUT
 * ANY WARRANTY; without even the implied warranty of MERCHANTABILITY or
 * FITNESS FOR A PARTICULAR PURPOSE.  See the GNU General Public License
 * version 2 for more details (a copy is included in the LICENSE file that
 * accompanied this code).
 *
 * You should have received a copy of the GNU General Public License version
 * 2 along with this work; if not, write to the Free Software Foundation,
 * Inc., 51 Franklin St, Fifth Floor, Boston, MA 02110-1301 USA.
 *
 * Please contact Oracle, 500 Oracle Parkway, Redwood Shores, CA 94065 USA
 * or visit www.oracle.com if you need additional information or have any
 * questions.
 *
 */

#ifndef SHARE_RUNTIME_JAVATHREAD_HPP
#define SHARE_RUNTIME_JAVATHREAD_HPP

#include "jni.h"
#include "memory/allocation.hpp"
#include "oops/oop.hpp"
#include "oops/oopHandle.hpp"
#include "runtime/frame.hpp"
#include "runtime/globals.hpp"
#include "runtime/handshake.hpp"
#include "runtime/javaFrameAnchor.hpp"
#include "runtime/lockStack.hpp"
#include "runtime/park.hpp"
#include "runtime/safepointMechanism.hpp"
#include "runtime/stackWatermarkSet.hpp"
#include "runtime/stackOverflow.hpp"
#include "runtime/thread.hpp"
#include "runtime/threadHeapSampler.hpp"
#include "runtime/threadIdentifier.hpp"
#include "runtime/threadStatisticalInfo.hpp"
#include "utilities/exceptions.hpp"
#include "utilities/globalDefinitions.hpp"
#include "utilities/macros.hpp"
#if INCLUDE_JFR
#include "jfr/support/jfrThreadExtension.hpp"
#endif

class AsyncExceptionHandshake;
class ContinuationEntry;
class DeoptResourceMark;
class JNIHandleBlock;
class JVMCIRuntime;

class JvmtiDeferredUpdates;
class JvmtiSampledObjectAllocEventCollector;
class JvmtiThreadState;

class Metadata;
class OopHandleList;
class OopStorage;
class OSThread;

class ThreadsList;
class ThreadSafepointState;
class ThreadStatistics;

class vframeArray;
class vframe;
class javaVFrame;

class JavaThread;
typedef void (*ThreadFunction)(JavaThread*, TRAPS);

class JavaThread: public Thread {
  friend class VMStructs;
  friend class JVMCIVMStructs;
  friend class WhiteBox;
  friend class ThreadsSMRSupport; // to access _threadObj for exiting_threads_oops_do
  friend class HandshakeState;
  friend class Continuation;
  friend class Threads;
  friend class ServiceThread; // for deferred OopHandle release access
 private:
  bool           _on_thread_list;                // Is set when this JavaThread is added to the Threads list

  // All references to Java objects managed via OopHandles. These
  // have to be released by the ServiceThread after the JavaThread has
  // terminated - see add_oop_handles_for_release().
  OopHandle      _threadObj;                     // The Java level thread object
  OopHandle      _vthread; // the value returned by Thread.currentThread(): the virtual thread, if mounted, otherwise _threadObj
  OopHandle      _jvmti_vthread;
  OopHandle      _scopedValueCache;

  static OopStorage* _thread_oop_storage;

#ifdef ASSERT
 private:
  int _java_call_counter;

 public:
  int  java_call_counter()                       { return _java_call_counter; }
  void inc_java_call_counter()                   { _java_call_counter++; }
  void dec_java_call_counter() {
    assert(_java_call_counter > 0, "Invalid nesting of JavaCallWrapper");
    _java_call_counter--;
  }
 private:  // restore original namespace restriction
#endif  // ifdef ASSERT

  JavaFrameAnchor _anchor;                       // Encapsulation of current java frame and it state

  ThreadFunction _entry_point;

  JNIEnv        _jni_environment;

  // Deopt support
  DeoptResourceMark*  _deopt_mark;               // Holds special ResourceMark for deoptimization

  nmethod*      _deopt_nmethod;                  // nmethod that is currently being deoptimized
  vframeArray*  _vframe_array_head;              // Holds the heap of the active vframeArrays
  vframeArray*  _vframe_array_last;              // Holds last vFrameArray we popped
  // Holds updates by JVMTI agents for compiled frames that cannot be performed immediately. They
  // will be carried out as soon as possible which, in most cases, is just before deoptimization of
  // the frame, when control returns to it.
  JvmtiDeferredUpdates* _jvmti_deferred_updates;

  // Handshake value for fixing 6243940. We need a place for the i2c
  // adapter to store the callee Method*. This value is NEVER live
  // across a gc point so it does NOT have to be gc'd
  // The handshake is open ended since we can't be certain that it will
  // be nulled. This is because we rarely ever see the race and end up
  // in handle_wrong_method which is the backend of the handshake. See
  // code in i2c adapters and handle_wrong_method.

  Method*       _callee_target;

  // Used to pass back results to the interpreter or generated code running Java code.
  oop           _vm_result;    // oop result is GC-preserved
  Metadata*     _vm_result_2;  // non-oop result

  // See ReduceInitialCardMarks: this holds the precise space interval of
  // the most recent slow path allocation for which compiled code has
  // elided card-marks for performance along the fast-path.
  MemRegion     _deferred_card_mark;

  ObjectMonitor* volatile _current_pending_monitor;     // ObjectMonitor this thread is waiting to lock
  bool           _current_pending_monitor_is_from_java; // locking is from Java code
  ObjectMonitor* volatile _current_waiting_monitor;     // ObjectMonitor on which this thread called Object.wait()

  // Active_handles points to a block of handles
  JNIHandleBlock* _active_handles;

  // One-element thread local free list
  JNIHandleBlock* _free_handle_block;

  // ID used as owner for inflated monitors. Same as the tid field of the current
  // _vthread object, except during creation of the primordial and JNI attached
  // thread cases where this field can have a temporal value.
  int64_t _lock_id;

 public:
  bool _on_monitorenter;

  bool is_on_monitorenter() { return _on_monitorenter; }
  void set_on_monitorenter(bool val) { _on_monitorenter = val; }

  void set_lock_id(int64_t tid) {
    assert(tid >= ThreadIdentifier::initial() && tid < ThreadIdentifier::current(), "invalid tid");
    _lock_id = tid;
  }
  int64_t lock_id() const { return _lock_id; }

  // For tracking the heavyweight monitor the thread is pending on.
  ObjectMonitor* current_pending_monitor() {
    // Use Atomic::load() to prevent data race between concurrent modification and
    // concurrent readers, e.g. ThreadService::get_current_contended_monitor().
    // Especially, reloading pointer from thread after null check must be prevented.
    return Atomic::load(&_current_pending_monitor);
  }
  void set_current_pending_monitor(ObjectMonitor* monitor) {
    Atomic::store(&_current_pending_monitor, monitor);
  }
  void set_current_pending_monitor_is_from_java(bool from_java) {
    _current_pending_monitor_is_from_java = from_java;
  }
  bool current_pending_monitor_is_from_java() {
    return _current_pending_monitor_is_from_java;
  }
  ObjectMonitor* current_waiting_monitor() {
    // See the comment in current_pending_monitor() above.
    return Atomic::load(&_current_waiting_monitor);
  }
  void set_current_waiting_monitor(ObjectMonitor* monitor) {
    Atomic::store(&_current_waiting_monitor, monitor);
  }

  // JNI handle support
  JNIHandleBlock* active_handles() const         { return _active_handles; }
  void set_active_handles(JNIHandleBlock* block) { _active_handles = block; }
  JNIHandleBlock* free_handle_block() const      { return _free_handle_block; }
  void set_free_handle_block(JNIHandleBlock* block) { _free_handle_block = block; }

  void push_jni_handle_block();
  void pop_jni_handle_block();

 private:
  MonitorChunk* _monitor_chunks;              // Contains the off stack monitors
                                              // allocated during deoptimization
                                              // and by JNI_MonitorEnter/Exit

  enum SuspendFlags {
    // NOTE: avoid using the sign-bit as cc generates different test code
    //       when the sign-bit is used, and sometimes incorrectly - see CR 6398077
    _trace_flag             = 0x00000004U, // call tracing backend
    _obj_deopt              = 0x00000008U  // suspend for object reallocation and relocking for JVMTI agent
  };

  // various suspension related flags - atomically updated
  volatile uint32_t _suspend_flags;

  inline void set_suspend_flag(SuspendFlags f);
  inline void clear_suspend_flag(SuspendFlags f);

 public:
  inline void set_trace_flag();
  inline void clear_trace_flag();
  inline void set_obj_deopt_flag();
  inline void clear_obj_deopt_flag();
  bool is_trace_suspend()      { return (_suspend_flags & _trace_flag) != 0; }
  bool is_obj_deopt_suspend()  { return (_suspend_flags & _obj_deopt) != 0; }

  // Asynchronous exception support
 private:
  friend class InstallAsyncExceptionHandshake;
  friend class AsyncExceptionHandshake;
  friend class HandshakeState;

  void handle_async_exception(oop java_throwable);
 public:
  void install_async_exception(AsyncExceptionHandshake* aec = nullptr);
  bool has_async_exception_condition();
  inline void set_pending_unsafe_access_error();
  static void send_async_exception(JavaThread* jt, oop java_throwable);

  class NoAsyncExceptionDeliveryMark : public StackObj {
    friend JavaThread;
    JavaThread *_target;
    inline NoAsyncExceptionDeliveryMark(JavaThread *t);
    inline ~NoAsyncExceptionDeliveryMark();
  };

  // Safepoint support
 public:                                                        // Expose _thread_state for SafeFetchInt()
  volatile JavaThreadState _thread_state;
 private:
  SafepointMechanism::ThreadData _poll_data;
  ThreadSafepointState*          _safepoint_state;              // Holds information about a thread during a safepoint
  address                        _saved_exception_pc;           // Saved pc of instruction where last implicit exception happened
  NOT_PRODUCT(bool               _requires_cross_modify_fence;) // State used by VerifyCrossModifyFence
#ifdef ASSERT
  // Debug support for checking if code allows safepoints or not.
  // Safepoints in the VM can happen because of allocation, invoking a VM operation, or blocking on
  // mutex, or blocking on an object synchronizer (Java locking).
  // If _no_safepoint_count is non-zero, then an assertion failure will happen in any of
  // the above cases. The class NoSafepointVerifier is used to set this counter.
  int _no_safepoint_count;                             // If 0, thread allow a safepoint to happen

 public:
  void inc_no_safepoint_count() { _no_safepoint_count++; }
  void dec_no_safepoint_count() { _no_safepoint_count--; }
  bool is_in_no_safepoint_scope() { return _no_safepoint_count > 0; }
#endif // ASSERT
 public:
  // These functions check conditions before possibly going to a safepoint.
  // including NoSafepointVerifier.
  void check_for_valid_safepoint_state() NOT_DEBUG_RETURN;
  void check_possible_safepoint()        NOT_DEBUG_RETURN;

#ifdef ASSERT
 private:
  volatile uint64_t _visited_for_critical_count;

 public:
  void set_visited_for_critical_count(uint64_t safepoint_id) {
    assert(_visited_for_critical_count == 0, "Must be reset before set");
    assert((safepoint_id & 0x1) == 1, "Must be odd");
    _visited_for_critical_count = safepoint_id;
  }
  void reset_visited_for_critical_count(uint64_t safepoint_id) {
    assert(_visited_for_critical_count == safepoint_id, "Was not visited");
    _visited_for_critical_count = 0;
  }
  bool was_visited_for_critical_count(uint64_t safepoint_id) const {
    return _visited_for_critical_count == safepoint_id;
  }
#endif // ASSERT

  // JavaThread termination support
 public:
  enum TerminatedTypes {
    _not_terminated = 0xDEAD - 3,
    _thread_exiting,                             // JavaThread::exit() has been called for this thread
    _thread_gc_barrier_detached,                 // thread's GC barrier has been detached
    _thread_terminated,                          // JavaThread is removed from thread list
    _vm_exited                                   // JavaThread is still executing native code, but VM is terminated
                                                 // only VM_Exit can set _vm_exited
  };

 private:
  // In general a JavaThread's _terminated field transitions as follows:
  //
  //   _not_terminated => _thread_exiting => _thread_gc_barrier_detached => _thread_terminated
  //
  // _vm_exited is a special value to cover the case of a JavaThread
  // executing native code after the VM itself is terminated.
  //
  // A JavaThread that fails to JNI attach has these _terminated field transitions:
  //   _not_terminated => _thread_terminated
  //
  volatile TerminatedTypes _terminated;

  jint                  _in_deopt_handler;       // count of deoptimization
                                                 // handlers thread is in
  volatile bool         _doing_unsafe_access;    // Thread may fault due to unsafe access
  bool                  _do_not_unlock_if_synchronized;  // Do not unlock the receiver of a synchronized method (since it was
                                                         // never locked) when throwing an exception. Used by interpreter only.
#if INCLUDE_JVMTI
  volatile bool         _carrier_thread_suspended;       // Carrier thread is externally suspended
  bool                  _is_in_VTMS_transition;          // thread is in virtual thread mount state transition
  bool                  _is_in_tmp_VTMS_transition;      // thread is in temporary virtual thread mount state transition
  bool                  _is_disable_suspend;             // JVMTI suspend is temporarily disabled; used on current thread only
#ifdef ASSERT
  bool                  _is_VTMS_transition_disabler;    // thread currently disabled VTMS transitions
#endif
#endif

  // JNI attach states:
  enum JNIAttachStates {
    _not_attaching_via_jni = 1,  // thread is not attaching via JNI
    _attaching_via_jni,          // thread is attaching via JNI
    _attached_via_jni            // thread has attached via JNI
  };

  // A regular JavaThread's _jni_attach_state is _not_attaching_via_jni.
  // A native thread that is attaching via JNI starts with a value
  // of _attaching_via_jni and transitions to _attached_via_jni.
  volatile JNIAttachStates _jni_attach_state;


#if INCLUDE_JVMCI
  // The _pending_* fields below are used to communicate extra information
  // from an uncommon trap in JVMCI compiled code to the uncommon trap handler.

  // Communicates the DeoptReason and DeoptAction of the uncommon trap
  int       _pending_deoptimization;

  // Specifies whether the uncommon trap is to bci 0 of a synchronized method
  // before the monitor has been acquired.
  bool      _pending_monitorenter;

  // Specifies if the DeoptReason for the last uncommon trap was Reason_transfer_to_interpreter
  bool      _pending_transfer_to_interpreter;

  // True if in a runtime call from compiled code that will deoptimize
  // and re-execute a failed heap allocation in the interpreter.
  bool      _in_retryable_allocation;

  // An id of a speculation that JVMCI compiled code can use to further describe and
  // uniquely identify the speculative optimization guarded by an uncommon trap.
  // See JVMCINMethodData::SPECULATION_LENGTH_BITS for further details.
  jlong     _pending_failed_speculation;

  // These fields are mutually exclusive in terms of live ranges.
  union {
    // Communicates the pc at which the most recent implicit exception occurred
    // from the signal handler to a deoptimization stub.
    address   _implicit_exception_pc;

    // Communicates an alternative call target to an i2c stub from a JavaCall .
    address   _alternate_call_target;
  } _jvmci;

  // The JVMCIRuntime in a JVMCI shared library
  JVMCIRuntime* _libjvmci_runtime;

  // Support for high precision, thread sensitive counters in JVMCI compiled code.
  jlong*    _jvmci_counters;

  // Fast thread locals for use by JVMCI
  jlong      _jvmci_reserved0;
  jlong      _jvmci_reserved1;
  oop        _jvmci_reserved_oop0;

  // This field is used to keep an nmethod visible to the GC so that it and its contained oops can
  // be kept alive
  nmethod*  _live_nmethod;

 public:
  static jlong* _jvmci_old_thread_counters;
  static void collect_counters(jlong* array, int length);

  bool resize_counters(int current_size, int new_size);

  static bool resize_all_jvmci_counters(int new_size);

  void set_jvmci_reserved_oop0(oop value) {
    _jvmci_reserved_oop0 = value;
  }

  oop get_jvmci_reserved_oop0() {
    return _jvmci_reserved_oop0;
  }

  void set_jvmci_reserved0(jlong value) {
    _jvmci_reserved0 = value;
  }

  jlong get_jvmci_reserved0() {
    return _jvmci_reserved0;
  }

  void set_jvmci_reserved1(jlong value) {
    _jvmci_reserved1 = value;
  }

  jlong get_jvmci_reserved1() {
    return _jvmci_reserved1;
  }

  void set_live_nmethod(nmethod* nm) {
    assert(_live_nmethod == nullptr, "only one");
    _live_nmethod = nm;
  }

  void clear_live_nmethod() {
    _live_nmethod = nullptr;
  }

 private:
#endif // INCLUDE_JVMCI

  StackOverflow    _stack_overflow_state;

  void pretouch_stack();

  // Compiler exception handling (NOTE: The _exception_oop is *NOT* the same as _pending_exception. It is
  // used to temp. parsing values into and out of the runtime system during exception handling for compiled
  // code)
  volatile oop     _exception_oop;               // Exception thrown in compiled code
  volatile address _exception_pc;                // PC where exception happened
  volatile address _exception_handler_pc;        // PC for handler of exception
  volatile int     _is_method_handle_return;     // true (== 1) if the current exception PC is a MethodHandle call site.

 private:
  // support for JNI critical regions
  jint    _jni_active_critical;                  // count of entries into JNI critical region

  // Checked JNI: function name requires exception check
  char* _pending_jni_exception_check_fn;

  // For deadlock detection.
  int _depth_first_number;

  // JVMTI PopFrame support
  // This is set to popframe_pending to signal that top Java frame should be popped immediately
  int _popframe_condition;

  // If reallocation of scalar replaced objects fails, we throw OOM
  // and during exception propagation, pop the top
  // _frames_to_pop_failed_realloc frames, the ones that reference
  // failed reallocations.
  int _frames_to_pop_failed_realloc;

  ContinuationEntry* _cont_entry;
  intptr_t* _cont_fastpath; // the sp of the oldest known interpreted/call_stub frame inside the
                            // continuation that we know about
  int _cont_fastpath_thread_state; // whether global thread state allows continuation fastpath (JVMTI)

  // It's signed for error detection.
  intx _held_monitor_count;  // used by continuations for fast lock detection
  intx _jni_monitor_count;
  bool _preempting;
  bool _preemption_cancelled;
  bool _jvmti_unmount_event_pending;
  address _preempt_alternate_return; // used when preempting a thread
  address _preempt_alternate_return_sp;

#ifdef ASSERT
  intx _obj_locker_count;

 public:
  intx obj_locker_count() { return _obj_locker_count; }
  void inc_obj_locker_count() {
    assert(_obj_locker_count >= 0, "Must always be greater than 0: " INTX_FORMAT, _obj_locker_count);
    _obj_locker_count++;
  }
  void dec_obj_locker_count() {
    _obj_locker_count--;
    assert(_obj_locker_count >= 0, "Must always be greater than 0: " INTX_FORMAT, _obj_locker_count);
  }
#endif // ASSERT

private:

  friend class VMThread;
  friend class ThreadWaitTransition;
  friend class VM_Exit;

  // Stack watermark barriers.
  StackWatermarks _stack_watermarks;

 public:
  inline StackWatermarks* stack_watermarks() { return &_stack_watermarks; }

 public:
  // Constructor
  JavaThread();                            // delegating constructor
  JavaThread(bool is_attaching_via_jni);   // for main thread and JNI attached threads
  JavaThread(ThreadFunction entry_point, size_t stack_size = 0);
  ~JavaThread();

#ifdef ASSERT
  // verify this JavaThread hasn't be published in the Threads::list yet
  void verify_not_published();
#endif // ASSERT

  StackOverflow* stack_overflow_state() { return &_stack_overflow_state; }

  //JNI functiontable getter/setter for JVMTI jni function table interception API.
  void set_jni_functions(struct JNINativeInterface_* functionTable) {
    _jni_environment.functions = functionTable;
  }
  struct JNINativeInterface_* get_jni_functions() {
    return (struct JNINativeInterface_ *)_jni_environment.functions;
  }

  // This function is called at thread creation to allow
  // platform specific thread variables to be initialized.
  void cache_global_variables();

  // Executes Shutdown.shutdown()
  void invoke_shutdown_hooks();

  // Cleanup on thread exit
  enum ExitType {
    normal_exit,
    jni_detach
  };
  void exit(bool destroy_vm, ExitType exit_type = normal_exit);

  void cleanup_failed_attach_current_thread(bool is_daemon);

  // Testers
  virtual bool is_Java_thread() const            { return true;  }
  virtual bool can_call_java() const             { return true; }

  virtual bool is_active_Java_thread() const;

  // Thread oop. threadObj() can be null for initial JavaThread
  // (or for threads attached via JNI)
  oop threadObj() const;
  void set_threadOopHandles(oop p);
  oop vthread() const;
  void set_vthread(oop p);
  oop scopedValueCache() const;
  void set_scopedValueCache(oop p);
  void clear_scopedValueBindings();
  oop jvmti_vthread() const;
  void set_jvmti_vthread(oop p);
  oop vthread_or_thread() const;

  // Prepare thread and add to priority queue.  If a priority is
  // not specified, use the priority of the thread object. Threads_lock
  // must be held while this function is called.
  void prepare(jobject jni_thread, ThreadPriority prio=NoPriority);

  void set_saved_exception_pc(address pc)        { _saved_exception_pc = pc; }
  address saved_exception_pc()                   { return _saved_exception_pc; }

  ThreadFunction entry_point() const             { return _entry_point; }

  // Allocates a new Java level thread object for this thread. thread_name may be null.
  void allocate_threadObj(Handle thread_group, const char* thread_name, bool daemon, TRAPS);

  // Last frame anchor routines

  JavaFrameAnchor* frame_anchor(void)            { return &_anchor; }

  // last_Java_sp
  bool has_last_Java_frame() const               { return _anchor.has_last_Java_frame(); }
  intptr_t* last_Java_sp() const                 { return _anchor.last_Java_sp(); }

  // last_Java_pc

  address last_Java_pc(void)                     { return _anchor.last_Java_pc(); }

  // Safepoint support
  inline JavaThreadState thread_state() const;
  inline void set_thread_state(JavaThreadState s);
  inline void set_thread_state_fence(JavaThreadState s);  // fence after setting thread state
  inline ThreadSafepointState* safepoint_state() const;
  inline void set_safepoint_state(ThreadSafepointState* state);
  inline bool is_at_poll_safepoint();

  // JavaThread termination and lifecycle support:
  void smr_delete();
  bool on_thread_list() const { return _on_thread_list; }
  void set_on_thread_list() { _on_thread_list = true; }

  // thread has called JavaThread::exit(), thread's GC barrier is detached
  // or thread is terminated
  bool is_exiting() const;
  // thread's GC barrier is NOT detached and thread is NOT terminated
  bool is_oop_safe() const;
  // thread is terminated (no longer on the threads list); the thread must
  // be protected by a ThreadsListHandle to avoid potential crashes.
  bool check_is_terminated(TerminatedTypes l_terminated) const {
    return l_terminated == _thread_terminated || l_terminated == _vm_exited;
  }
  bool is_terminated() const;
  void set_terminated(TerminatedTypes t);

  void block_if_vm_exited();

  bool doing_unsafe_access()                     { return _doing_unsafe_access; }
  void set_doing_unsafe_access(bool val)         { _doing_unsafe_access = val; }

  bool do_not_unlock_if_synchronized()             { return _do_not_unlock_if_synchronized; }
  void set_do_not_unlock_if_synchronized(bool val) { _do_not_unlock_if_synchronized = val; }

  SafepointMechanism::ThreadData* poll_data() { return &_poll_data; }

  void set_requires_cross_modify_fence(bool val) PRODUCT_RETURN NOT_PRODUCT({ _requires_cross_modify_fence = val; })

  // Continuation support
  ContinuationEntry* last_continuation() const { return _cont_entry; }
  void set_cont_fastpath(intptr_t* x)          { _cont_fastpath = x; }
  void push_cont_fastpath(intptr_t* sp)        { if (sp > _cont_fastpath) _cont_fastpath = sp; }
  void set_cont_fastpath_thread_state(bool x)  { _cont_fastpath_thread_state = (int)x; }
  intptr_t* raw_cont_fastpath() const          { return _cont_fastpath; }
  bool cont_fastpath() const                   { return _cont_fastpath == nullptr && _cont_fastpath_thread_state != 0; }
  bool cont_fastpath_thread_state() const      { return _cont_fastpath_thread_state != 0; }

  void inc_held_monitor_count(intx i = 1, bool jni = false);
  void dec_held_monitor_count(intx i = 1, bool jni = false);
  intx held_monitor_count() { return _held_monitor_count; }

  intx jni_monitor_count()  { return _jni_monitor_count;  }
  void clear_jni_monitor_count() { _jni_monitor_count = 0; }

  inline bool is_vthread_mounted() const;
  inline const ContinuationEntry* vthread_continuation() const;

  bool preempting()           { return _preempting; }
  void set_preempting(bool b) { _preempting = b; }

  bool preemption_cancelled() { return _preemption_cancelled; }
  void set_preemption_cancelled(bool val) { _preemption_cancelled = val; }

  bool jvmti_unmount_event_pending() { return _jvmti_unmount_event_pending; }
  void set_jvmti_unmount_event_pending(bool val) { _jvmti_unmount_event_pending = val; }

  void set_preempt_alternate_return(address val) { _preempt_alternate_return = val; }
  void set_preempt_alternate_return_sp(address val) { _preempt_alternate_return_sp = val; }
 private:
  DEBUG_ONLY(void verify_frame_info();)

  // Support for thread handshake operations
  HandshakeState _handshake;
 public:
  HandshakeState* handshake_state() { return &_handshake; }

  // A JavaThread can always safely operate on it self and other threads
  // can do it safely if they are the active handshaker.
  bool is_handshake_safe_for(Thread* th) const {
    return _handshake.active_handshaker() == th || this == th;
  }

  // Suspend/resume support for JavaThread
  // higher-level suspension/resume logic called by the public APIs
  bool java_suspend();
  bool java_resume();
  bool is_suspended()     { return _handshake.is_suspended(); }

  // Check for async exception in addition to safepoint.
  static void check_special_condition_for_native_trans(JavaThread *thread);

  // Synchronize with another thread that is deoptimizing objects of the
  // current thread, i.e. reverts optimizations based on escape analysis.
  void wait_for_object_deoptimization();

#if INCLUDE_JVMTI
  inline void set_carrier_thread_suspended();
  inline void clear_carrier_thread_suspended();

  bool is_carrier_thread_suspended() const {
    return _carrier_thread_suspended;
  }

  bool is_in_VTMS_transition() const             { return _is_in_VTMS_transition; }
  bool is_in_tmp_VTMS_transition() const         { return _is_in_tmp_VTMS_transition; }
  bool is_in_any_VTMS_transition() const         { return _is_in_VTMS_transition || _is_in_tmp_VTMS_transition; }

  void set_is_in_VTMS_transition(bool val);
  void toggle_is_in_tmp_VTMS_transition()        { _is_in_tmp_VTMS_transition = !_is_in_tmp_VTMS_transition; };

  bool is_disable_suspend() const                { return _is_disable_suspend; }
  void toggle_is_disable_suspend()               { _is_disable_suspend = !_is_disable_suspend; };

#ifdef ASSERT
  bool is_VTMS_transition_disabler() const       { return _is_VTMS_transition_disabler; }
  void set_is_VTMS_transition_disabler(bool val);
#endif
#endif

  // Support for object deoptimization and JFR suspension
  void handle_special_runtime_exit_condition();
  bool has_special_runtime_exit_condition() {
    return (_suspend_flags & (_obj_deopt JFR_ONLY(| _trace_flag))) != 0;
  }

  // Fast-locking support
  bool is_lock_owned(address adr) const;

  // Accessors for vframe array top
  // The linked list of vframe arrays are sorted on sp. This means when we
  // unpack the head must contain the vframe array to unpack.
  void set_vframe_array_head(vframeArray* value) { _vframe_array_head = value; }
  vframeArray* vframe_array_head() const         { return _vframe_array_head;  }

  // Side structure for deferring update of java frame locals until deopt occurs
  JvmtiDeferredUpdates* deferred_updates() const      { return _jvmti_deferred_updates; }
  void set_deferred_updates(JvmtiDeferredUpdates* du) { _jvmti_deferred_updates = du; }

  // These only really exist to make debugging deopt problems simpler

  void set_vframe_array_last(vframeArray* value) { _vframe_array_last = value; }
  vframeArray* vframe_array_last() const         { return _vframe_array_last;  }

  // The special resourceMark used during deoptimization

  void set_deopt_mark(DeoptResourceMark* value)  { _deopt_mark = value; }
  DeoptResourceMark* deopt_mark(void)            { return _deopt_mark; }

  void set_deopt_compiled_method(nmethod* nm)    { _deopt_nmethod = nm; }
  nmethod* deopt_compiled_method()               { return _deopt_nmethod; }

  Method*    callee_target() const               { return _callee_target; }
  void set_callee_target  (Method* x)            { _callee_target   = x; }

  // Oop results of vm runtime calls
  oop  vm_result() const                         { return _vm_result; }
  void set_vm_result  (oop x)                    { _vm_result   = x; }

  void set_vm_result_2  (Metadata* x)            { _vm_result_2   = x; }

  MemRegion deferred_card_mark() const           { return _deferred_card_mark; }
  void set_deferred_card_mark(MemRegion mr)      { _deferred_card_mark = mr;   }

#if INCLUDE_JVMCI
  jlong pending_failed_speculation() const        { return _pending_failed_speculation; }
  void set_pending_monitorenter(bool b)           { _pending_monitorenter = b; }
  void set_pending_deoptimization(int reason)     { _pending_deoptimization = reason; }
  void set_pending_failed_speculation(jlong failed_speculation) { _pending_failed_speculation = failed_speculation; }
  void set_pending_transfer_to_interpreter(bool b) { _pending_transfer_to_interpreter = b; }
  void set_jvmci_alternate_call_target(address a) { assert(_jvmci._alternate_call_target == nullptr, "must be"); _jvmci._alternate_call_target = a; }
  void set_jvmci_implicit_exception_pc(address a) { assert(_jvmci._implicit_exception_pc == nullptr, "must be"); _jvmci._implicit_exception_pc = a; }

  virtual bool in_retryable_allocation() const    { return _in_retryable_allocation; }
  void set_in_retryable_allocation(bool b)        { _in_retryable_allocation = b; }

  JVMCIRuntime* libjvmci_runtime() const          { return _libjvmci_runtime; }
  void set_libjvmci_runtime(JVMCIRuntime* rt) {
    assert((_libjvmci_runtime == nullptr && rt != nullptr) || (_libjvmci_runtime != nullptr && rt == nullptr), "must be");
    _libjvmci_runtime = rt;
  }
#endif // INCLUDE_JVMCI

  // Exception handling for compiled methods
  oop      exception_oop() const;
  address  exception_pc() const                  { return _exception_pc; }

  void set_exception_oop(oop o);
  void set_exception_pc(address a)               { _exception_pc = a; }
  void set_exception_handler_pc(address a)       { _exception_handler_pc = a; }
  void set_is_method_handle_return(bool value)   { _is_method_handle_return = value ? 1 : 0; }

  void clear_exception_oop_and_pc() {
    set_exception_oop(nullptr);
    set_exception_pc(nullptr);
  }

  // Check if address is in the usable part of the stack (excludes protected
  // guard pages). Can be applied to any thread and is an approximation for
  // using is_in_live_stack when the query has to happen from another thread.
  bool is_in_usable_stack(address adr) const {
    return is_in_stack_range_incl(adr, _stack_overflow_state.stack_reserved_zone_base());
  }

  // Misc. accessors/mutators
  static ByteSize scopedValueCache_offset()       { return byte_offset_of(JavaThread, _scopedValueCache); }

  // For assembly stub generation
  static ByteSize threadObj_offset()             { return byte_offset_of(JavaThread, _threadObj); }
  static ByteSize vthread_offset()               { return byte_offset_of(JavaThread, _vthread); }
  static ByteSize jni_environment_offset()       { return byte_offset_of(JavaThread, _jni_environment); }
  static ByteSize pending_jni_exception_check_fn_offset() {
    return byte_offset_of(JavaThread, _pending_jni_exception_check_fn);
  }
  static ByteSize last_Java_sp_offset() {
    return byte_offset_of(JavaThread, _anchor) + JavaFrameAnchor::last_Java_sp_offset();
  }
  static ByteSize last_Java_pc_offset() {
    return byte_offset_of(JavaThread, _anchor) + JavaFrameAnchor::last_Java_pc_offset();
  }
  static ByteSize frame_anchor_offset() {
    return byte_offset_of(JavaThread, _anchor);
  }
  static ByteSize callee_target_offset()         { return byte_offset_of(JavaThread, _callee_target); }
  static ByteSize vm_result_offset()             { return byte_offset_of(JavaThread, _vm_result); }
  static ByteSize vm_result_2_offset()           { return byte_offset_of(JavaThread, _vm_result_2); }
  static ByteSize thread_state_offset()          { return byte_offset_of(JavaThread, _thread_state); }
  static ByteSize polling_word_offset()          { return byte_offset_of(JavaThread, _poll_data) + byte_offset_of(SafepointMechanism::ThreadData, _polling_word);}
  static ByteSize polling_page_offset()          { return byte_offset_of(JavaThread, _poll_data) + byte_offset_of(SafepointMechanism::ThreadData, _polling_page);}
  static ByteSize saved_exception_pc_offset()    { return byte_offset_of(JavaThread, _saved_exception_pc); }
  static ByteSize osthread_offset()              { return byte_offset_of(JavaThread, _osthread); }
#if INCLUDE_JVMCI
  static ByteSize pending_deoptimization_offset() { return byte_offset_of(JavaThread, _pending_deoptimization); }
  static ByteSize pending_monitorenter_offset()  { return byte_offset_of(JavaThread, _pending_monitorenter); }
  static ByteSize jvmci_alternate_call_target_offset() { return byte_offset_of(JavaThread, _jvmci._alternate_call_target); }
  static ByteSize jvmci_implicit_exception_pc_offset() { return byte_offset_of(JavaThread, _jvmci._implicit_exception_pc); }
  static ByteSize jvmci_counters_offset()        { return byte_offset_of(JavaThread, _jvmci_counters); }
#endif // INCLUDE_JVMCI
  static ByteSize exception_oop_offset()         { return byte_offset_of(JavaThread, _exception_oop); }
  static ByteSize exception_pc_offset()          { return byte_offset_of(JavaThread, _exception_pc); }
  static ByteSize exception_handler_pc_offset()  { return byte_offset_of(JavaThread, _exception_handler_pc); }
  static ByteSize is_method_handle_return_offset() { return byte_offset_of(JavaThread, _is_method_handle_return); }

  static ByteSize active_handles_offset()        { return byte_offset_of(JavaThread, _active_handles); }

  // StackOverflow offsets
  static ByteSize stack_overflow_limit_offset()  {
    return byte_offset_of(JavaThread, _stack_overflow_state._stack_overflow_limit);
  }
  static ByteSize stack_guard_state_offset()     {
    return byte_offset_of(JavaThread, _stack_overflow_state._stack_guard_state);
  }
  static ByteSize reserved_stack_activation_offset() {
    return byte_offset_of(JavaThread, _stack_overflow_state._reserved_stack_activation);
  }
  static ByteSize shadow_zone_safe_limit()  {
    return byte_offset_of(JavaThread, _stack_overflow_state._shadow_zone_safe_limit);
  }
  static ByteSize shadow_zone_growth_watermark()  {
    return byte_offset_of(JavaThread, _stack_overflow_state._shadow_zone_growth_watermark);
  }

  static ByteSize suspend_flags_offset()         { return byte_offset_of(JavaThread, _suspend_flags); }

  static ByteSize do_not_unlock_if_synchronized_offset() { return byte_offset_of(JavaThread, _do_not_unlock_if_synchronized); }
  static ByteSize should_post_on_exceptions_flag_offset() {
    return byte_offset_of(JavaThread, _should_post_on_exceptions_flag);
  }
  static ByteSize doing_unsafe_access_offset() { return byte_offset_of(JavaThread, _doing_unsafe_access); }
  NOT_PRODUCT(static ByteSize requires_cross_modify_fence_offset()  { return byte_offset_of(JavaThread, _requires_cross_modify_fence); })

  static ByteSize lock_id_offset()            { return byte_offset_of(JavaThread, _lock_id); }

  static ByteSize cont_entry_offset()         { return byte_offset_of(JavaThread, _cont_entry); }
  static ByteSize cont_fastpath_offset()      { return byte_offset_of(JavaThread, _cont_fastpath); }
  static ByteSize held_monitor_count_offset() { return byte_offset_of(JavaThread, _held_monitor_count); }
<<<<<<< HEAD
  static ByteSize preempting_offset()         { return byte_offset_of(JavaThread, _preempting); }
  static ByteSize preemption_cancelled_offset()  { return byte_offset_of(JavaThread, _preemption_cancelled); }
  static ByteSize preempt_alternate_return_offset() {
    return byte_offset_of(JavaThread, _preempt_alternate_return);
  }
=======
  static ByteSize jni_monitor_count_offset()  { return byte_offset_of(JavaThread, _jni_monitor_count); }
>>>>>>> 32946e18

#if INCLUDE_JVMTI
  static ByteSize is_in_VTMS_transition_offset()     { return byte_offset_of(JavaThread, _is_in_VTMS_transition); }
  static ByteSize is_in_tmp_VTMS_transition_offset() { return byte_offset_of(JavaThread, _is_in_tmp_VTMS_transition); }
  static ByteSize is_disable_suspend_offset()        { return byte_offset_of(JavaThread, _is_disable_suspend); }
#endif

  // Returns the jni environment for this thread
  JNIEnv* jni_environment()                      { return &_jni_environment; }

  // Returns the current thread as indicated by the given JNIEnv.
  // We don't assert it is Thread::current here as that is done at the
  // external JNI entry points where the JNIEnv is passed into the VM.
  static JavaThread* thread_from_jni_environment(JNIEnv* env) {
    JavaThread* current = reinterpret_cast<JavaThread*>(((intptr_t)env - in_bytes(jni_environment_offset())));
    // We can't normally get here in a thread that has completed its
    // execution and so "is_terminated", except when the call is from
    // AsyncGetCallTrace, which can be triggered by a signal at any point in
    // a thread's lifecycle. A thread is also considered terminated if the VM
    // has exited, so we have to check this and block in case this is a daemon
    // thread returning to the VM (the JNI DirectBuffer entry points rely on
    // this).
    if (current->is_terminated()) {
      current->block_if_vm_exited();
    }
    return current;
  }

  // JNI critical regions. These can nest.
  bool in_critical()    { return _jni_active_critical > 0; }
  bool in_last_critical()  { return _jni_active_critical == 1; }
  inline void enter_critical();
  void exit_critical() {
    assert(Thread::current() == this, "this must be current thread");
    _jni_active_critical--;
    assert(_jni_active_critical >= 0, "JNI critical nesting problem?");
  }

  // Checked JNI: is the programmer required to check for exceptions, if so specify
  // which function name. Returning to a Java frame should implicitly clear the
  // pending check, this is done for Native->Java transitions (i.e. user JNI code).
  // VM->Java transitions are not cleared, it is expected that JNI code enclosed
  // within ThreadToNativeFromVM makes proper exception checks (i.e. VM internal).
  bool is_pending_jni_exception_check() const { return _pending_jni_exception_check_fn != nullptr; }
  void clear_pending_jni_exception_check() { _pending_jni_exception_check_fn = nullptr; }
  const char* get_pending_jni_exception_check() const { return _pending_jni_exception_check_fn; }
  void set_pending_jni_exception_check(const char* fn_name) { _pending_jni_exception_check_fn = (char*) fn_name; }

  // For deadlock detection
  int depth_first_number() { return _depth_first_number; }
  void set_depth_first_number(int dfn) { _depth_first_number = dfn; }

 private:
  void set_monitor_chunks(MonitorChunk* monitor_chunks) { _monitor_chunks = monitor_chunks; }

 public:
  MonitorChunk* monitor_chunks() const           { return _monitor_chunks; }
  void add_monitor_chunk(MonitorChunk* chunk);
  void remove_monitor_chunk(MonitorChunk* chunk);
  bool in_deopt_handler() const                  { return _in_deopt_handler > 0; }
  void inc_in_deopt_handler()                    { _in_deopt_handler++; }
  void dec_in_deopt_handler() {
    assert(_in_deopt_handler > 0, "mismatched deopt nesting");
    if (_in_deopt_handler > 0) { // robustness
      _in_deopt_handler--;
    }
  }

 private:
  void set_entry_point(ThreadFunction entry_point) { _entry_point = entry_point; }

  // factor out low-level mechanics for use in both normal and error cases
  const char* get_thread_name_string(char* buf = nullptr, int buflen = 0) const;

 public:

  // Frame iteration; calls the function f for all frames on the stack
  void frames_do(void f(frame*, const RegisterMap*));

  // Memory operations
  void oops_do_frames(OopClosure* f, NMethodClosure* cf);
  void oops_do_no_frames(OopClosure* f, NMethodClosure* cf);

  // GC operations
  virtual void nmethods_do(NMethodClosure* cf);

  // RedefineClasses Support
  void metadata_do(MetadataClosure* f);

  // Debug method asserting thread states are correct during a handshake operation.
  DEBUG_ONLY(void verify_states_for_handshake();)

  // Misc. operations
  const char* name() const;
  const char* name_raw() const;
  const char* type_name() const { return "JavaThread"; }
  static const char* name_for(oop thread_obj);

  void print_on(outputStream* st, bool print_extended_info) const;
  void print_on(outputStream* st) const { print_on(st, false); }
  void print() const;
  void print_thread_state_on(outputStream*) const;
  void print_on_error(outputStream* st, char* buf, int buflen) const;
  void print_name_on_error(outputStream* st, char* buf, int buflen) const;
  void verify();

  // Accessing frames
  frame last_frame() {
    _anchor.make_walkable();
    return pd_last_frame();
  }
  javaVFrame* last_java_vframe(RegisterMap* reg_map) { return last_java_vframe(last_frame(), reg_map); }

  frame carrier_last_frame(RegisterMap* reg_map);
  javaVFrame* carrier_last_java_vframe(RegisterMap* reg_map) { return last_java_vframe(carrier_last_frame(reg_map), reg_map); }

  frame vthread_last_frame();
  javaVFrame* vthread_last_java_vframe(RegisterMap* reg_map) { return last_java_vframe(vthread_last_frame(), reg_map); }

  frame platform_thread_last_frame(RegisterMap* reg_map);
  javaVFrame*  platform_thread_last_java_vframe(RegisterMap* reg_map) {
    return last_java_vframe(platform_thread_last_frame(reg_map), reg_map);
  }

  javaVFrame* last_java_vframe(const frame f, RegisterMap* reg_map);

  // Returns method at 'depth' java or native frames down the stack
  // Used for security checks
  Klass* security_get_caller_class(int depth);

  // Print stack trace in external format
  // These variants print carrier/platform thread information only.
  void print_stack_on(outputStream* st);
  void print_stack() { print_stack_on(tty); }
  // This prints the currently mounted virtual thread.
  void print_vthread_stack_on(outputStream* st);
  // This prints the active stack: either carrier/platform or virtual.
  void print_active_stack_on(outputStream* st);
  // Print current stack trace for checked JNI warnings and JNI fatal errors.
  // This is the external format from above, but selecting the platform
  // or vthread as applicable.
  void print_jni_stack();

  // Print stack traces in various internal formats
  void trace_stack()                             PRODUCT_RETURN;
  void trace_stack_from(vframe* start_vf)        PRODUCT_RETURN;
  void trace_frames()                            PRODUCT_RETURN;

  // Print an annotated view of the stack frames
  void print_frame_layout(int depth = 0, bool validate_only = false) NOT_DEBUG_RETURN;
  void validate_frame_layout() {
    print_frame_layout(0, true);
  }

  // Function for testing deoptimization
  void deoptimize();
  void make_zombies();

  void deoptimize_marked_methods();

 public:
  // Returns the running thread as a JavaThread
  static JavaThread* current() {
    return JavaThread::cast(Thread::current());
  }

  // Returns the current thread as a JavaThread, or nullptr if not attached
  static inline JavaThread* current_or_null();

  // Casts
  static JavaThread* cast(Thread* t) {
    assert(t->is_Java_thread(), "incorrect cast to JavaThread");
    return static_cast<JavaThread*>(t);
  }

  static const JavaThread* cast(const Thread* t) {
    assert(t->is_Java_thread(), "incorrect cast to const JavaThread");
    return static_cast<const JavaThread*>(t);
  }

  // Returns the active Java thread.  Do not use this if you know you are calling
  // from a JavaThread, as it's slower than JavaThread::current.  If called from
  // the VMThread, it also returns the JavaThread that instigated the VMThread's
  // operation.  You may not want that either.
  static JavaThread* active();

 protected:
  virtual void pre_run();
  virtual void run();
  void thread_main_inner();
  virtual void post_run();

 public:
  // Thread local information maintained by JVMTI.
  void set_jvmti_thread_state(JvmtiThreadState *value)                           { _jvmti_thread_state = value; }
  // A JvmtiThreadState is lazily allocated. This jvmti_thread_state()
  // getter is used to get this JavaThread's JvmtiThreadState if it has
  // one which means null can be returned. JvmtiThreadState::state_for()
  // is used to get the specified JavaThread's JvmtiThreadState if it has
  // one or it allocates a new JvmtiThreadState for the JavaThread and
  // returns it. JvmtiThreadState::state_for() will return null only if
  // the specified JavaThread is exiting.
  JvmtiThreadState *jvmti_thread_state() const                                   { return _jvmti_thread_state; }
  static ByteSize jvmti_thread_state_offset()                                    { return byte_offset_of(JavaThread, _jvmti_thread_state); }

#if INCLUDE_JVMTI
  // Rebind JVMTI thread state from carrier to virtual or from virtual to carrier.
  JvmtiThreadState *rebind_to_jvmti_thread_state_of(oop thread_oop);
#endif

  // JVMTI PopFrame support
  // Setting and clearing popframe_condition
  // All of these enumerated values are bits. popframe_pending
  // indicates that a PopFrame() has been requested and not yet been
  // completed. popframe_processing indicates that that PopFrame() is in
  // the process of being completed. popframe_force_deopt_reexecution_bit
  // indicates that special handling is required when returning to a
  // deoptimized caller.
  enum PopCondition {
    popframe_inactive                      = 0x00,
    popframe_pending_bit                   = 0x01,
    popframe_processing_bit                = 0x02,
    popframe_force_deopt_reexecution_bit   = 0x04
  };
  PopCondition popframe_condition()                   { return (PopCondition) _popframe_condition; }
  void set_popframe_condition(PopCondition c)         { _popframe_condition = c; }
  void set_popframe_condition_bit(PopCondition c)     { _popframe_condition |= c; }
  void clear_popframe_condition()                     { _popframe_condition = popframe_inactive; }
  static ByteSize popframe_condition_offset()         { return byte_offset_of(JavaThread, _popframe_condition); }
  bool has_pending_popframe()                         { return (popframe_condition() & popframe_pending_bit) != 0; }
  bool popframe_forcing_deopt_reexecution()           { return (popframe_condition() & popframe_force_deopt_reexecution_bit) != 0; }

  bool pop_frame_in_process(void)                     { return ((_popframe_condition & popframe_processing_bit) != 0); }
  void set_pop_frame_in_process(void)                 { _popframe_condition |= popframe_processing_bit; }
  void clr_pop_frame_in_process(void)                 { _popframe_condition &= ~popframe_processing_bit; }

  int frames_to_pop_failed_realloc() const            { return _frames_to_pop_failed_realloc; }
  void set_frames_to_pop_failed_realloc(int nb)       { _frames_to_pop_failed_realloc = nb; }
  void dec_frames_to_pop_failed_realloc()             { _frames_to_pop_failed_realloc--; }

 private:
  // Saved incoming arguments to popped frame.
  // Used only when popped interpreted frame returns to deoptimized frame.
  void*    _popframe_preserved_args;
  int      _popframe_preserved_args_size;

 public:
  void  popframe_preserve_args(ByteSize size_in_bytes, void* start);
  void* popframe_preserved_args();
  ByteSize popframe_preserved_args_size();
  WordSize popframe_preserved_args_size_in_words();
  void  popframe_free_preserved_args();


 private:
  JvmtiThreadState *_jvmti_thread_state;

  // Used by the interpreter in fullspeed mode for frame pop, method
  // entry, method exit and single stepping support. This field is
  // only set to non-zero at a safepoint or using a direct handshake
  // (see EnterInterpOnlyModeClosure).
  // It can be set to zero asynchronously to this threads execution (i.e., without
  // safepoint/handshake or a lock) so we have to be very careful.
  // Accesses by other threads are synchronized using JvmtiThreadState_lock though.
  int               _interp_only_mode;

 public:
  // used by the interpreter for fullspeed debugging support (see above)
  static ByteSize interp_only_mode_offset() { return byte_offset_of(JavaThread, _interp_only_mode); }
  bool is_interp_only_mode()                { return (_interp_only_mode != 0); }
  int get_interp_only_mode()                { return _interp_only_mode; }
  int set_interp_only_mode(int val)         { return _interp_only_mode = val; }
  void increment_interp_only_mode()         { ++_interp_only_mode; }
  void decrement_interp_only_mode()         { --_interp_only_mode; }

  // support for cached flag that indicates whether exceptions need to be posted for this thread
  // if this is false, we can avoid deoptimizing when events are thrown
  // this gets set to reflect whether jvmtiExport::post_exception_throw would actually do anything
 private:
  int    _should_post_on_exceptions_flag;

 public:
  void  set_should_post_on_exceptions_flag(int val)  { _should_post_on_exceptions_flag = val; }

 private:
  ThreadStatistics *_thread_stat;

 public:
  ThreadStatistics* get_thread_stat() const    { return _thread_stat; }

  // Return a blocker object for which this thread is blocked parking.
  oop current_park_blocker();

 private:
  static size_t _stack_size_at_create;

 public:
  static inline size_t stack_size_at_create(void) {
    return _stack_size_at_create;
  }
  static inline void set_stack_size_at_create(size_t value) {
    _stack_size_at_create = value;
  }

  // Machine dependent stuff
#include OS_CPU_HEADER(javaThread)

  // JSR166 per-thread parker
 private:
  Parker _parker;
 public:
  Parker* parker() { return &_parker; }

 public:
  // clearing/querying jni attach status
  bool is_attaching_via_jni() const { return _jni_attach_state == _attaching_via_jni; }
  bool has_attached_via_jni() const { return is_attaching_via_jni() || _jni_attach_state == _attached_via_jni; }
  inline void set_done_attaching_via_jni();

  // Stack dump assistance:
  // Track the class we want to initialize but for which we have to wait
  // on its init_lock() because it is already being initialized.
  void set_class_to_be_initialized(InstanceKlass* k);
  InstanceKlass* class_to_be_initialized() const;

private:
  InstanceKlass* _class_to_be_initialized;

  // java.lang.Thread.sleep support
  ParkEvent * _SleepEvent;
public:
  bool sleep(jlong millis);
  bool sleep_nanos(jlong nanos);

  // java.lang.Thread interruption support
  void interrupt();
  bool is_interrupted(bool clear_interrupted);

  // This is only for use by JVMTI RawMonitorWait. It emulates the actions of
  // the Java code in Object::wait which are not present in RawMonitorWait.
  bool get_and_clear_interrupted();

private:
  LockStack _lock_stack;

public:
  LockStack& lock_stack() { return _lock_stack; }

  static ByteSize lock_stack_offset()      { return byte_offset_of(JavaThread, _lock_stack); }
  // Those offsets are used in code generators to access the LockStack that is embedded in this
  // JavaThread structure. Those accesses are relative to the current thread, which
  // is typically in a dedicated register.
  static ByteSize lock_stack_top_offset()  { return lock_stack_offset() + LockStack::top_offset(); }
  static ByteSize lock_stack_base_offset() { return lock_stack_offset() + LockStack::base_offset(); }

  static OopStorage* thread_oop_storage();

  static void verify_cross_modify_fence_failure(JavaThread *thread) PRODUCT_RETURN;

  // Helper function to create the java.lang.Thread object for a
  // VM-internal thread. The thread will have the given name and be
  // part of the System ThreadGroup.
  static Handle create_system_thread_object(const char* name, TRAPS);

  // Helper function to start a VM-internal daemon thread.
  // E.g. ServiceThread, NotificationThread, CompilerThread etc.
  static void start_internal_daemon(JavaThread* current, JavaThread* target,
                                    Handle thread_oop, ThreadPriority prio);

  // Helper function to do vm_exit_on_initialization for osthread
  // resource allocation failure.
  static void vm_exit_on_osthread_failure(JavaThread* thread);

  // Deferred OopHandle release support
 private:
  // List of OopHandles to be released - guarded by the Service_lock.
  static OopHandleList* _oop_handle_list;
  // Add our OopHandles to the list for the service thread to release.
  void add_oop_handles_for_release();
  // Called by the ServiceThread to release the OopHandles.
  static void release_oop_handles();
  // Called by the ServiceThread to poll if there are any OopHandles to release.
  // Called when holding the Service_lock.
  static bool has_oop_handles_to_release() {
    return _oop_handle_list != nullptr;
  }
};

inline JavaThread* JavaThread::current_or_null() {
  Thread* current = Thread::current_or_null();
  return current != nullptr ? JavaThread::cast(current) : nullptr;
}

class UnlockFlagSaver {
  private:
    JavaThread* _thread;
    bool _do_not_unlock;
  public:
    UnlockFlagSaver(JavaThread* t) {
      _thread = t;
      _do_not_unlock = t->do_not_unlock_if_synchronized();
      t->set_do_not_unlock_if_synchronized(false);
    }
    ~UnlockFlagSaver() {
      _thread->set_do_not_unlock_if_synchronized(_do_not_unlock);
    }
};

class JNIHandleMark : public StackObj {
  JavaThread* _thread;
 public:
  JNIHandleMark(JavaThread* thread) : _thread(thread) {
    thread->push_jni_handle_block();
  }
  ~JNIHandleMark() { _thread->pop_jni_handle_block(); }
};

class ThreadOnMonitorEnter {
  JavaThread* _thread;
 public:
  ThreadOnMonitorEnter(JavaThread* thread) : _thread(thread) {
    _thread->set_on_monitorenter(true);
  }
  ~ThreadOnMonitorEnter() { _thread->set_on_monitorenter(false); }
};

#endif // SHARE_RUNTIME_JAVATHREAD_HPP<|MERGE_RESOLUTION|>--- conflicted
+++ resolved
@@ -874,15 +874,10 @@
   static ByteSize cont_entry_offset()         { return byte_offset_of(JavaThread, _cont_entry); }
   static ByteSize cont_fastpath_offset()      { return byte_offset_of(JavaThread, _cont_fastpath); }
   static ByteSize held_monitor_count_offset() { return byte_offset_of(JavaThread, _held_monitor_count); }
-<<<<<<< HEAD
+  static ByteSize jni_monitor_count_offset()  { return byte_offset_of(JavaThread, _jni_monitor_count); }
   static ByteSize preempting_offset()         { return byte_offset_of(JavaThread, _preempting); }
   static ByteSize preemption_cancelled_offset()  { return byte_offset_of(JavaThread, _preemption_cancelled); }
-  static ByteSize preempt_alternate_return_offset() {
-    return byte_offset_of(JavaThread, _preempt_alternate_return);
-  }
-=======
-  static ByteSize jni_monitor_count_offset()  { return byte_offset_of(JavaThread, _jni_monitor_count); }
->>>>>>> 32946e18
+  static ByteSize preempt_alternate_return_offset() { return byte_offset_of(JavaThread, _preempt_alternate_return); }
 
 #if INCLUDE_JVMTI
   static ByteSize is_in_VTMS_transition_offset()     { return byte_offset_of(JavaThread, _is_in_VTMS_transition); }

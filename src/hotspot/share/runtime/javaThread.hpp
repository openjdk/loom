/*
 * Copyright (c) 1997, 2024, Oracle and/or its affiliates. All rights reserved.
 * Copyright (c) 2021, Azul Systems, Inc. All rights reserved.
 * DO NOT ALTER OR REMOVE COPYRIGHT NOTICES OR THIS FILE HEADER.
 *
 * This code is free software; you can redistribute it and/or modify it
 * under the terms of the GNU General Public License version 2 only, as
 * published by the Free Software Foundation.
 *
 * This code is distributed in the hope that it will be useful, but WITHOUT
 * ANY WARRANTY; without even the implied warranty of MERCHANTABILITY or
 * FITNESS FOR A PARTICULAR PURPOSE.  See the GNU General Public License
 * version 2 for more details (a copy is included in the LICENSE file that
 * accompanied this code).
 *
 * You should have received a copy of the GNU General Public License version
 * 2 along with this work; if not, write to the Free Software Foundation,
 * Inc., 51 Franklin St, Fifth Floor, Boston, MA 02110-1301 USA.
 *
 * Please contact Oracle, 500 Oracle Parkway, Redwood Shores, CA 94065 USA
 * or visit www.oracle.com if you need additional information or have any
 * questions.
 *
 */

#ifndef SHARE_RUNTIME_JAVATHREAD_HPP
#define SHARE_RUNTIME_JAVATHREAD_HPP

#include "jni.h"
#include "memory/allocation.hpp"
#include "oops/oop.hpp"
#include "oops/oopHandle.hpp"
#include "runtime/frame.hpp"
#include "runtime/globals.hpp"
#include "runtime/handshake.hpp"
#include "runtime/javaFrameAnchor.hpp"
#include "runtime/lockStack.hpp"
#include "runtime/park.hpp"
#include "runtime/safepointMechanism.hpp"
#include "runtime/stackWatermarkSet.hpp"
#include "runtime/stackOverflow.hpp"
#include "runtime/thread.hpp"
#include "runtime/threadHeapSampler.hpp"
#include "runtime/threadIdentifier.hpp"
#include "runtime/threadStatisticalInfo.hpp"
#include "utilities/exceptions.hpp"
#include "utilities/globalDefinitions.hpp"
#include "utilities/macros.hpp"
#if INCLUDE_JFR
#include "jfr/support/jfrThreadExtension.hpp"
#endif

class AsyncExceptionHandshake;
class ContinuationEntry;
class DeoptResourceMark;
class JNIHandleBlock;
class JVMCIRuntime;

class JvmtiDeferredUpdates;
class JvmtiSampledObjectAllocEventCollector;
class JvmtiThreadState;

class Metadata;
class OopHandleList;
class OopStorage;
class OSThread;

class ThreadsList;
class ThreadSafepointState;
class ThreadStatistics;

class vframeArray;
class vframe;
class javaVFrame;

class JavaThread;
typedef void (*ThreadFunction)(JavaThread*, TRAPS);

class JavaThread: public Thread {
  friend class VMStructs;
  friend class JVMCIVMStructs;
  friend class WhiteBox;
  friend class ThreadsSMRSupport; // to access _threadObj for exiting_threads_oops_do
  friend class HandshakeState;
  friend class Continuation;
  friend class Threads;
  friend class ServiceThread; // for deferred OopHandle release access
 private:
  bool           _on_thread_list;                // Is set when this JavaThread is added to the Threads list

  // All references to Java objects managed via OopHandles. These
  // have to be released by the ServiceThread after the JavaThread has
  // terminated - see add_oop_handles_for_release().
  OopHandle      _threadObj;                     // The Java level thread object
  OopHandle      _vthread; // the value returned by Thread.currentThread(): the virtual thread, if mounted, otherwise _threadObj
  OopHandle      _jvmti_vthread;
  OopHandle      _scopedValueCache;

  static OopStorage* _thread_oop_storage;

#ifdef ASSERT
 private:
  int _java_call_counter;

 public:
  int  java_call_counter()                       { return _java_call_counter; }
  void inc_java_call_counter()                   { _java_call_counter++; }
  void dec_java_call_counter() {
    assert(_java_call_counter > 0, "Invalid nesting of JavaCallWrapper");
    _java_call_counter--;
  }
 private:  // restore original namespace restriction
#endif  // ifdef ASSERT

  JavaFrameAnchor _anchor;                       // Encapsulation of current java frame and it state

  ThreadFunction _entry_point;

  JNIEnv        _jni_environment;

  // Deopt support
  DeoptResourceMark*  _deopt_mark;               // Holds special ResourceMark for deoptimization

  CompiledMethod*       _deopt_nmethod;         // CompiledMethod that is currently being deoptimized
  vframeArray*  _vframe_array_head;              // Holds the heap of the active vframeArrays
  vframeArray*  _vframe_array_last;              // Holds last vFrameArray we popped
  // Holds updates by JVMTI agents for compiled frames that cannot be performed immediately. They
  // will be carried out as soon as possible which, in most cases, is just before deoptimization of
  // the frame, when control returns to it.
  JvmtiDeferredUpdates* _jvmti_deferred_updates;

  // Handshake value for fixing 6243940. We need a place for the i2c
  // adapter to store the callee Method*. This value is NEVER live
  // across a gc point so it does NOT have to be gc'd
  // The handshake is open ended since we can't be certain that it will
  // be nulled. This is because we rarely ever see the race and end up
  // in handle_wrong_method which is the backend of the handshake. See
  // code in i2c adapters and handle_wrong_method.

  Method*       _callee_target;

  // Used to pass back results to the interpreter or generated code running Java code.
  oop           _vm_result;    // oop result is GC-preserved
  Metadata*     _vm_result_2;  // non-oop result

  // See ReduceInitialCardMarks: this holds the precise space interval of
  // the most recent slow path allocation for which compiled code has
  // elided card-marks for performance along the fast-path.
  MemRegion     _deferred_card_mark;

  ObjectMonitor* volatile _current_pending_monitor;     // ObjectMonitor this thread is waiting to lock
  bool           _current_pending_monitor_is_from_java; // locking is from Java code
  ObjectMonitor* volatile _current_waiting_monitor;     // ObjectMonitor on which this thread called Object.wait()

  // Active_handles points to a block of handles
  JNIHandleBlock* _active_handles;

  // One-element thread local free list
  JNIHandleBlock* _free_handle_block;

  // ID used as owner for inflated monitors. Same as the tid field of the current
  // _vthread object, except during creation of the primordial and JNI attached
  // thread cases where this field can have a temporal value.
  int64_t _lock_id;

 public:
<<<<<<< HEAD
  volatile intptr_t _Stalled;
  bool _on_monitorenter;

  bool is_on_monitorenter() { return _on_monitorenter; }
  void set_on_monitorenter(bool val) { _on_monitorenter = val; }

  void set_lock_id(int64_t tid) {
    assert(tid >= ThreadIdentifier::initial() && tid < ThreadIdentifier::current(), "invalid tid");
    _lock_id = tid;
  }
  int64_t lock_id() const { return _lock_id; }

=======
>>>>>>> 418deaf5
  // For tracking the heavyweight monitor the thread is pending on.
  ObjectMonitor* current_pending_monitor() {
    // Use Atomic::load() to prevent data race between concurrent modification and
    // concurrent readers, e.g. ThreadService::get_current_contended_monitor().
    // Especially, reloading pointer from thread after null check must be prevented.
    return Atomic::load(&_current_pending_monitor);
  }
  void set_current_pending_monitor(ObjectMonitor* monitor) {
    Atomic::store(&_current_pending_monitor, monitor);
  }
  void set_current_pending_monitor_is_from_java(bool from_java) {
    _current_pending_monitor_is_from_java = from_java;
  }
  bool current_pending_monitor_is_from_java() {
    return _current_pending_monitor_is_from_java;
  }
  ObjectMonitor* current_waiting_monitor() {
    // See the comment in current_pending_monitor() above.
    return Atomic::load(&_current_waiting_monitor);
  }
  void set_current_waiting_monitor(ObjectMonitor* monitor) {
    Atomic::store(&_current_waiting_monitor, monitor);
  }

  // JNI handle support
  JNIHandleBlock* active_handles() const         { return _active_handles; }
  void set_active_handles(JNIHandleBlock* block) { _active_handles = block; }
  JNIHandleBlock* free_handle_block() const      { return _free_handle_block; }
  void set_free_handle_block(JNIHandleBlock* block) { _free_handle_block = block; }

  void push_jni_handle_block();
  void pop_jni_handle_block();

 private:
  MonitorChunk* _monitor_chunks;              // Contains the off stack monitors
                                              // allocated during deoptimization
                                              // and by JNI_MonitorEnter/Exit

  enum SuspendFlags {
    // NOTE: avoid using the sign-bit as cc generates different test code
    //       when the sign-bit is used, and sometimes incorrectly - see CR 6398077
    _trace_flag             = 0x00000004U, // call tracing backend
    _obj_deopt              = 0x00000008U  // suspend for object reallocation and relocking for JVMTI agent
  };

  // various suspension related flags - atomically updated
  volatile uint32_t _suspend_flags;

  inline void set_suspend_flag(SuspendFlags f);
  inline void clear_suspend_flag(SuspendFlags f);

 public:
  inline void set_trace_flag();
  inline void clear_trace_flag();
  inline void set_obj_deopt_flag();
  inline void clear_obj_deopt_flag();
  bool is_trace_suspend()      { return (_suspend_flags & _trace_flag) != 0; }
  bool is_obj_deopt_suspend()  { return (_suspend_flags & _obj_deopt) != 0; }

  // Asynchronous exception support
 private:
  friend class InstallAsyncExceptionHandshake;
  friend class AsyncExceptionHandshake;
  friend class HandshakeState;

  void handle_async_exception(oop java_throwable);
 public:
  void install_async_exception(AsyncExceptionHandshake* aec = nullptr);
  bool has_async_exception_condition();
  inline void set_pending_unsafe_access_error();
  static void send_async_exception(JavaThread* jt, oop java_throwable);

  class NoAsyncExceptionDeliveryMark : public StackObj {
    friend JavaThread;
    JavaThread *_target;
    inline NoAsyncExceptionDeliveryMark(JavaThread *t);
    inline ~NoAsyncExceptionDeliveryMark();
  };

  // Safepoint support
 public:                                                        // Expose _thread_state for SafeFetchInt()
  volatile JavaThreadState _thread_state;
 private:
  SafepointMechanism::ThreadData _poll_data;
  ThreadSafepointState*          _safepoint_state;              // Holds information about a thread during a safepoint
  address                        _saved_exception_pc;           // Saved pc of instruction where last implicit exception happened
  NOT_PRODUCT(bool               _requires_cross_modify_fence;) // State used by VerifyCrossModifyFence
#ifdef ASSERT
  // Debug support for checking if code allows safepoints or not.
  // Safepoints in the VM can happen because of allocation, invoking a VM operation, or blocking on
  // mutex, or blocking on an object synchronizer (Java locking).
  // If _no_safepoint_count is non-zero, then an assertion failure will happen in any of
  // the above cases. The class NoSafepointVerifier is used to set this counter.
  int _no_safepoint_count;                             // If 0, thread allow a safepoint to happen

 public:
  void inc_no_safepoint_count() { _no_safepoint_count++; }
  void dec_no_safepoint_count() { _no_safepoint_count--; }
  bool is_in_no_safepoint_scope() { return _no_safepoint_count > 0; }
#endif // ASSERT
 public:
  // These functions check conditions before possibly going to a safepoint.
  // including NoSafepointVerifier.
  void check_for_valid_safepoint_state() NOT_DEBUG_RETURN;
  void check_possible_safepoint()        NOT_DEBUG_RETURN;

#ifdef ASSERT
 private:
  volatile uint64_t _visited_for_critical_count;

 public:
  void set_visited_for_critical_count(uint64_t safepoint_id) {
    assert(_visited_for_critical_count == 0, "Must be reset before set");
    assert((safepoint_id & 0x1) == 1, "Must be odd");
    _visited_for_critical_count = safepoint_id;
  }
  void reset_visited_for_critical_count(uint64_t safepoint_id) {
    assert(_visited_for_critical_count == safepoint_id, "Was not visited");
    _visited_for_critical_count = 0;
  }
  bool was_visited_for_critical_count(uint64_t safepoint_id) const {
    return _visited_for_critical_count == safepoint_id;
  }
#endif // ASSERT

  // JavaThread termination support
 public:
  enum TerminatedTypes {
    _not_terminated = 0xDEAD - 3,
    _thread_exiting,                             // JavaThread::exit() has been called for this thread
    _thread_gc_barrier_detached,                 // thread's GC barrier has been detached
    _thread_terminated,                          // JavaThread is removed from thread list
    _vm_exited                                   // JavaThread is still executing native code, but VM is terminated
                                                 // only VM_Exit can set _vm_exited
  };

 private:
  // In general a JavaThread's _terminated field transitions as follows:
  //
  //   _not_terminated => _thread_exiting => _thread_gc_barrier_detached => _thread_terminated
  //
  // _vm_exited is a special value to cover the case of a JavaThread
  // executing native code after the VM itself is terminated.
  //
  // A JavaThread that fails to JNI attach has these _terminated field transitions:
  //   _not_terminated => _thread_terminated
  //
  volatile TerminatedTypes _terminated;

  jint                  _in_deopt_handler;       // count of deoptimization
                                                 // handlers thread is in
  volatile bool         _doing_unsafe_access;    // Thread may fault due to unsafe access
  bool                  _do_not_unlock_if_synchronized;  // Do not unlock the receiver of a synchronized method (since it was
                                                         // never locked) when throwing an exception. Used by interpreter only.
#if INCLUDE_JVMTI
  volatile bool         _carrier_thread_suspended;       // Carrier thread is externally suspended
  bool                  _is_in_VTMS_transition;          // thread is in virtual thread mount state transition
  bool                  _is_in_tmp_VTMS_transition;      // thread is in temporary virtual thread mount state transition
  bool                  _is_disable_suspend;             // JVMTI suspend is temporarily disabled; used on current thread only
#ifdef ASSERT
  bool                  _is_VTMS_transition_disabler;    // thread currently disabled VTMS transitions
#endif
#endif

  // JNI attach states:
  enum JNIAttachStates {
    _not_attaching_via_jni = 1,  // thread is not attaching via JNI
    _attaching_via_jni,          // thread is attaching via JNI
    _attached_via_jni            // thread has attached via JNI
  };

  // A regular JavaThread's _jni_attach_state is _not_attaching_via_jni.
  // A native thread that is attaching via JNI starts with a value
  // of _attaching_via_jni and transitions to _attached_via_jni.
  volatile JNIAttachStates _jni_attach_state;


#if INCLUDE_JVMCI
  // The _pending_* fields below are used to communicate extra information
  // from an uncommon trap in JVMCI compiled code to the uncommon trap handler.

  // Communicates the DeoptReason and DeoptAction of the uncommon trap
  int       _pending_deoptimization;

  // Specifies whether the uncommon trap is to bci 0 of a synchronized method
  // before the monitor has been acquired.
  bool      _pending_monitorenter;

  // Specifies if the DeoptReason for the last uncommon trap was Reason_transfer_to_interpreter
  bool      _pending_transfer_to_interpreter;

  // True if in a runtime call from compiled code that will deoptimize
  // and re-execute a failed heap allocation in the interpreter.
  bool      _in_retryable_allocation;

  // An id of a speculation that JVMCI compiled code can use to further describe and
  // uniquely identify the speculative optimization guarded by an uncommon trap.
  // See JVMCINMethodData::SPECULATION_LENGTH_BITS for further details.
  jlong     _pending_failed_speculation;

  // These fields are mutually exclusive in terms of live ranges.
  union {
    // Communicates the pc at which the most recent implicit exception occurred
    // from the signal handler to a deoptimization stub.
    address   _implicit_exception_pc;

    // Communicates an alternative call target to an i2c stub from a JavaCall .
    address   _alternate_call_target;
  } _jvmci;

  // The JVMCIRuntime in a JVMCI shared library
  JVMCIRuntime* _libjvmci_runtime;

  // Support for high precision, thread sensitive counters in JVMCI compiled code.
  jlong*    _jvmci_counters;

  // Fast thread locals for use by JVMCI
  jlong      _jvmci_reserved0;
  jlong      _jvmci_reserved1;
  oop        _jvmci_reserved_oop0;

 public:
  static jlong* _jvmci_old_thread_counters;
  static void collect_counters(jlong* array, int length);

  bool resize_counters(int current_size, int new_size);

  static bool resize_all_jvmci_counters(int new_size);

  void set_jvmci_reserved_oop0(oop value) {
    _jvmci_reserved_oop0 = value;
  }

  oop get_jvmci_reserved_oop0() {
    return _jvmci_reserved_oop0;
  }

  void set_jvmci_reserved0(jlong value) {
    _jvmci_reserved0 = value;
  }

  jlong get_jvmci_reserved0() {
    return _jvmci_reserved0;
  }

  void set_jvmci_reserved1(jlong value) {
    _jvmci_reserved1 = value;
  }

  jlong get_jvmci_reserved1() {
    return _jvmci_reserved1;
  }

 private:
#endif // INCLUDE_JVMCI

  StackOverflow    _stack_overflow_state;

  void pretouch_stack();

  // Compiler exception handling (NOTE: The _exception_oop is *NOT* the same as _pending_exception. It is
  // used to temp. parsing values into and out of the runtime system during exception handling for compiled
  // code)
  volatile oop     _exception_oop;               // Exception thrown in compiled code
  volatile address _exception_pc;                // PC where exception happened
  volatile address _exception_handler_pc;        // PC for handler of exception
  volatile int     _is_method_handle_return;     // true (== 1) if the current exception PC is a MethodHandle call site.

 private:
  // support for JNI critical regions
  jint    _jni_active_critical;                  // count of entries into JNI critical region

  // Checked JNI: function name requires exception check
  char* _pending_jni_exception_check_fn;

  // For deadlock detection.
  int _depth_first_number;

  // JVMTI PopFrame support
  // This is set to popframe_pending to signal that top Java frame should be popped immediately
  int _popframe_condition;

  // If reallocation of scalar replaced objects fails, we throw OOM
  // and during exception propagation, pop the top
  // _frames_to_pop_failed_realloc frames, the ones that reference
  // failed reallocations.
  int _frames_to_pop_failed_realloc;

  ContinuationEntry* _cont_entry;
  intptr_t* _cont_fastpath; // the sp of the oldest known interpreted/call_stub frame inside the
                            // continuation that we know about
  int _cont_fastpath_thread_state; // whether global thread state allows continuation fastpath (JVMTI)

  // It's signed for error detection.
  intx _held_monitor_count;  // used by continuations for fast lock detection
  intx _jni_monitor_count;
  bool _preempting;
  bool _preemption_cancelled;
  bool _jvmti_unmount_event_pending;
  address _preempt_alternate_return; // used when preempting a thread
  address _preempt_alternate_return_sp;

#ifdef ASSERT
  intx _obj_locker_count;

 public:
  intx obj_locker_count() { return _obj_locker_count; }
  void inc_obj_locker_count() {
    assert(_obj_locker_count >= 0, "Must always be greater than 0: " INTX_FORMAT, _obj_locker_count);
    _obj_locker_count++;
  }
  void dec_obj_locker_count() {
    _obj_locker_count--;
    assert(_obj_locker_count >= 0, "Must always be greater than 0: " INTX_FORMAT, _obj_locker_count);
  }
#endif // ASSERT

private:

  friend class VMThread;
  friend class ThreadWaitTransition;
  friend class VM_Exit;

  // Stack watermark barriers.
  StackWatermarks _stack_watermarks;

 public:
  inline StackWatermarks* stack_watermarks() { return &_stack_watermarks; }

 public:
  // Constructor
  JavaThread();                            // delegating constructor
  JavaThread(bool is_attaching_via_jni);   // for main thread and JNI attached threads
  JavaThread(ThreadFunction entry_point, size_t stack_size = 0);
  ~JavaThread();

#ifdef ASSERT
  // verify this JavaThread hasn't be published in the Threads::list yet
  void verify_not_published();
#endif // ASSERT

  StackOverflow* stack_overflow_state() { return &_stack_overflow_state; }

  //JNI functiontable getter/setter for JVMTI jni function table interception API.
  void set_jni_functions(struct JNINativeInterface_* functionTable) {
    _jni_environment.functions = functionTable;
  }
  struct JNINativeInterface_* get_jni_functions() {
    return (struct JNINativeInterface_ *)_jni_environment.functions;
  }

  // This function is called at thread creation to allow
  // platform specific thread variables to be initialized.
  void cache_global_variables();

  // Executes Shutdown.shutdown()
  void invoke_shutdown_hooks();

  // Cleanup on thread exit
  enum ExitType {
    normal_exit,
    jni_detach
  };
  void exit(bool destroy_vm, ExitType exit_type = normal_exit);

  void cleanup_failed_attach_current_thread(bool is_daemon);

  // Testers
  virtual bool is_Java_thread() const            { return true;  }
  virtual bool can_call_java() const             { return true; }

  virtual bool is_active_Java_thread() const;

  // Thread oop. threadObj() can be null for initial JavaThread
  // (or for threads attached via JNI)
  oop threadObj() const;
  void set_threadOopHandles(oop p);
  oop vthread() const;
  void set_vthread(oop p);
  oop scopedValueCache() const;
  void set_scopedValueCache(oop p);
  void clear_scopedValueBindings();
  oop jvmti_vthread() const;
  void set_jvmti_vthread(oop p);
  oop vthread_or_thread() const;

  // Prepare thread and add to priority queue.  If a priority is
  // not specified, use the priority of the thread object. Threads_lock
  // must be held while this function is called.
  void prepare(jobject jni_thread, ThreadPriority prio=NoPriority);

  void set_saved_exception_pc(address pc)        { _saved_exception_pc = pc; }
  address saved_exception_pc()                   { return _saved_exception_pc; }

  ThreadFunction entry_point() const             { return _entry_point; }

  // Allocates a new Java level thread object for this thread. thread_name may be null.
  void allocate_threadObj(Handle thread_group, const char* thread_name, bool daemon, TRAPS);

  // Last frame anchor routines

  JavaFrameAnchor* frame_anchor(void)            { return &_anchor; }

  // last_Java_sp
  bool has_last_Java_frame() const               { return _anchor.has_last_Java_frame(); }
  intptr_t* last_Java_sp() const                 { return _anchor.last_Java_sp(); }

  // last_Java_pc

  address last_Java_pc(void)                     { return _anchor.last_Java_pc(); }

  // Safepoint support
  inline JavaThreadState thread_state() const;
  inline void set_thread_state(JavaThreadState s);
  inline void set_thread_state_fence(JavaThreadState s);  // fence after setting thread state
  inline ThreadSafepointState* safepoint_state() const;
  inline void set_safepoint_state(ThreadSafepointState* state);
  inline bool is_at_poll_safepoint();

  // JavaThread termination and lifecycle support:
  void smr_delete();
  bool on_thread_list() const { return _on_thread_list; }
  void set_on_thread_list() { _on_thread_list = true; }

  // thread has called JavaThread::exit(), thread's GC barrier is detached
  // or thread is terminated
  bool is_exiting() const;
  // thread's GC barrier is NOT detached and thread is NOT terminated
  bool is_oop_safe() const;
  // thread is terminated (no longer on the threads list); the thread must
  // be protected by a ThreadsListHandle to avoid potential crashes.
  bool check_is_terminated(TerminatedTypes l_terminated) const {
    return l_terminated == _thread_terminated || l_terminated == _vm_exited;
  }
  bool is_terminated() const;
  void set_terminated(TerminatedTypes t);

  void block_if_vm_exited();

  bool doing_unsafe_access()                     { return _doing_unsafe_access; }
  void set_doing_unsafe_access(bool val)         { _doing_unsafe_access = val; }

  bool do_not_unlock_if_synchronized()             { return _do_not_unlock_if_synchronized; }
  void set_do_not_unlock_if_synchronized(bool val) { _do_not_unlock_if_synchronized = val; }

  SafepointMechanism::ThreadData* poll_data() { return &_poll_data; }

  void set_requires_cross_modify_fence(bool val) PRODUCT_RETURN NOT_PRODUCT({ _requires_cross_modify_fence = val; })

  // Continuation support
  ContinuationEntry* last_continuation() const { return _cont_entry; }
  void set_cont_fastpath(intptr_t* x)          { _cont_fastpath = x; }
  void push_cont_fastpath(intptr_t* sp)        { if (sp > _cont_fastpath) _cont_fastpath = sp; }
  void set_cont_fastpath_thread_state(bool x)  { _cont_fastpath_thread_state = (int)x; }
  intptr_t* raw_cont_fastpath() const          { return _cont_fastpath; }
  bool cont_fastpath() const                   { return _cont_fastpath == nullptr && _cont_fastpath_thread_state != 0; }
  bool cont_fastpath_thread_state() const      { return _cont_fastpath_thread_state != 0; }

  void inc_held_monitor_count(intx i = 1, bool jni = false);
  void dec_held_monitor_count(intx i = 1, bool jni = false);
  intx held_monitor_count() { return _held_monitor_count; }

  intx jni_monitor_count()  { return _jni_monitor_count;  }
  void clear_jni_monitor_count() { _jni_monitor_count = 0; }

  inline bool is_vthread_mounted() const;
  inline const ContinuationEntry* vthread_continuation() const;

  bool preempting()           { return _preempting; }
  void set_preempting(bool b) { _preempting = b; }

  bool preemption_cancelled() { return _preemption_cancelled; }
  void set_preemption_cancelled(bool val) { _preemption_cancelled = val; }

  bool jvmti_unmount_event_pending() { return _jvmti_unmount_event_pending; }
  void set_jvmti_unmount_event_pending(bool val) { _jvmti_unmount_event_pending = val; }

  void set_preempt_alternate_return(address val) { _preempt_alternate_return = val; }
  void set_preempt_alternate_return_sp(address val) { _preempt_alternate_return_sp = val; }
 private:
  DEBUG_ONLY(void verify_frame_info();)

  // Support for thread handshake operations
  HandshakeState _handshake;
 public:
  HandshakeState* handshake_state() { return &_handshake; }

  // A JavaThread can always safely operate on it self and other threads
  // can do it safely if they are the active handshaker.
  bool is_handshake_safe_for(Thread* th) const {
    return _handshake.active_handshaker() == th || this == th;
  }

  // Suspend/resume support for JavaThread
  // higher-level suspension/resume logic called by the public APIs
  bool java_suspend();
  bool java_resume();
  bool is_suspended()     { return _handshake.is_suspended(); }

  // Check for async exception in addition to safepoint.
  static void check_special_condition_for_native_trans(JavaThread *thread);

  // Synchronize with another thread that is deoptimizing objects of the
  // current thread, i.e. reverts optimizations based on escape analysis.
  void wait_for_object_deoptimization();

#if INCLUDE_JVMTI
  inline void set_carrier_thread_suspended();
  inline void clear_carrier_thread_suspended();

  bool is_carrier_thread_suspended() const {
    return _carrier_thread_suspended;
  }

  bool is_in_VTMS_transition() const             { return _is_in_VTMS_transition; }
  bool is_in_tmp_VTMS_transition() const         { return _is_in_tmp_VTMS_transition; }
  bool is_in_any_VTMS_transition() const         { return _is_in_VTMS_transition || _is_in_tmp_VTMS_transition; }

  void set_is_in_VTMS_transition(bool val);
  void toggle_is_in_tmp_VTMS_transition()        { _is_in_tmp_VTMS_transition = !_is_in_tmp_VTMS_transition; };

  bool is_disable_suspend() const                { return _is_disable_suspend; }
  void toggle_is_disable_suspend()               { _is_disable_suspend = !_is_disable_suspend; };

#ifdef ASSERT
  bool is_VTMS_transition_disabler() const       { return _is_VTMS_transition_disabler; }
  void set_is_VTMS_transition_disabler(bool val);
#endif
#endif

  // Support for object deoptimization and JFR suspension
  void handle_special_runtime_exit_condition();
  bool has_special_runtime_exit_condition() {
    return (_suspend_flags & (_obj_deopt JFR_ONLY(| _trace_flag))) != 0;
  }

  // Fast-locking support
  bool is_lock_owned(address adr) const;

  // Accessors for vframe array top
  // The linked list of vframe arrays are sorted on sp. This means when we
  // unpack the head must contain the vframe array to unpack.
  void set_vframe_array_head(vframeArray* value) { _vframe_array_head = value; }
  vframeArray* vframe_array_head() const         { return _vframe_array_head;  }

  // Side structure for deferring update of java frame locals until deopt occurs
  JvmtiDeferredUpdates* deferred_updates() const      { return _jvmti_deferred_updates; }
  void set_deferred_updates(JvmtiDeferredUpdates* du) { _jvmti_deferred_updates = du; }

  // These only really exist to make debugging deopt problems simpler

  void set_vframe_array_last(vframeArray* value) { _vframe_array_last = value; }
  vframeArray* vframe_array_last() const         { return _vframe_array_last;  }

  // The special resourceMark used during deoptimization

  void set_deopt_mark(DeoptResourceMark* value)  { _deopt_mark = value; }
  DeoptResourceMark* deopt_mark(void)            { return _deopt_mark; }

  void set_deopt_compiled_method(CompiledMethod* nm)  { _deopt_nmethod = nm; }
  CompiledMethod* deopt_compiled_method()        { return _deopt_nmethod; }

  Method*    callee_target() const               { return _callee_target; }
  void set_callee_target  (Method* x)            { _callee_target   = x; }

  // Oop results of vm runtime calls
  oop  vm_result() const                         { return _vm_result; }
  void set_vm_result  (oop x)                    { _vm_result   = x; }

  void set_vm_result_2  (Metadata* x)            { _vm_result_2   = x; }

  MemRegion deferred_card_mark() const           { return _deferred_card_mark; }
  void set_deferred_card_mark(MemRegion mr)      { _deferred_card_mark = mr;   }

#if INCLUDE_JVMCI
  jlong pending_failed_speculation() const        { return _pending_failed_speculation; }
  void set_pending_monitorenter(bool b)           { _pending_monitorenter = b; }
  void set_pending_deoptimization(int reason)     { _pending_deoptimization = reason; }
  void set_pending_failed_speculation(jlong failed_speculation) { _pending_failed_speculation = failed_speculation; }
  void set_pending_transfer_to_interpreter(bool b) { _pending_transfer_to_interpreter = b; }
  void set_jvmci_alternate_call_target(address a) { assert(_jvmci._alternate_call_target == nullptr, "must be"); _jvmci._alternate_call_target = a; }
  void set_jvmci_implicit_exception_pc(address a) { assert(_jvmci._implicit_exception_pc == nullptr, "must be"); _jvmci._implicit_exception_pc = a; }

  virtual bool in_retryable_allocation() const    { return _in_retryable_allocation; }
  void set_in_retryable_allocation(bool b)        { _in_retryable_allocation = b; }

  JVMCIRuntime* libjvmci_runtime() const          { return _libjvmci_runtime; }
  void set_libjvmci_runtime(JVMCIRuntime* rt) {
    assert((_libjvmci_runtime == nullptr && rt != nullptr) || (_libjvmci_runtime != nullptr && rt == nullptr), "must be");
    _libjvmci_runtime = rt;
  }
#endif // INCLUDE_JVMCI

  // Exception handling for compiled methods
  oop      exception_oop() const;
  address  exception_pc() const                  { return _exception_pc; }

  void set_exception_oop(oop o);
  void set_exception_pc(address a)               { _exception_pc = a; }
  void set_exception_handler_pc(address a)       { _exception_handler_pc = a; }
  void set_is_method_handle_return(bool value)   { _is_method_handle_return = value ? 1 : 0; }

  void clear_exception_oop_and_pc() {
    set_exception_oop(nullptr);
    set_exception_pc(nullptr);
  }

  // Check if address is in the usable part of the stack (excludes protected
  // guard pages). Can be applied to any thread and is an approximation for
  // using is_in_live_stack when the query has to happen from another thread.
  bool is_in_usable_stack(address adr) const {
    return is_in_stack_range_incl(adr, _stack_overflow_state.stack_reserved_zone_base());
  }

  // Misc. accessors/mutators
  static ByteSize scopedValueCache_offset()       { return byte_offset_of(JavaThread, _scopedValueCache); }

  // For assembly stub generation
  static ByteSize threadObj_offset()             { return byte_offset_of(JavaThread, _threadObj); }
  static ByteSize vthread_offset()               { return byte_offset_of(JavaThread, _vthread); }
  static ByteSize jni_environment_offset()       { return byte_offset_of(JavaThread, _jni_environment); }
  static ByteSize pending_jni_exception_check_fn_offset() {
    return byte_offset_of(JavaThread, _pending_jni_exception_check_fn);
  }
  static ByteSize last_Java_sp_offset() {
    return byte_offset_of(JavaThread, _anchor) + JavaFrameAnchor::last_Java_sp_offset();
  }
  static ByteSize last_Java_pc_offset() {
    return byte_offset_of(JavaThread, _anchor) + JavaFrameAnchor::last_Java_pc_offset();
  }
  static ByteSize frame_anchor_offset() {
    return byte_offset_of(JavaThread, _anchor);
  }
  static ByteSize callee_target_offset()         { return byte_offset_of(JavaThread, _callee_target); }
  static ByteSize vm_result_offset()             { return byte_offset_of(JavaThread, _vm_result); }
  static ByteSize vm_result_2_offset()           { return byte_offset_of(JavaThread, _vm_result_2); }
  static ByteSize thread_state_offset()          { return byte_offset_of(JavaThread, _thread_state); }
  static ByteSize polling_word_offset()          { return byte_offset_of(JavaThread, _poll_data) + byte_offset_of(SafepointMechanism::ThreadData, _polling_word);}
  static ByteSize polling_page_offset()          { return byte_offset_of(JavaThread, _poll_data) + byte_offset_of(SafepointMechanism::ThreadData, _polling_page);}
  static ByteSize saved_exception_pc_offset()    { return byte_offset_of(JavaThread, _saved_exception_pc); }
  static ByteSize osthread_offset()              { return byte_offset_of(JavaThread, _osthread); }
#if INCLUDE_JVMCI
  static ByteSize pending_deoptimization_offset() { return byte_offset_of(JavaThread, _pending_deoptimization); }
  static ByteSize pending_monitorenter_offset()  { return byte_offset_of(JavaThread, _pending_monitorenter); }
  static ByteSize jvmci_alternate_call_target_offset() { return byte_offset_of(JavaThread, _jvmci._alternate_call_target); }
  static ByteSize jvmci_implicit_exception_pc_offset() { return byte_offset_of(JavaThread, _jvmci._implicit_exception_pc); }
  static ByteSize jvmci_counters_offset()        { return byte_offset_of(JavaThread, _jvmci_counters); }
#endif // INCLUDE_JVMCI
  static ByteSize exception_oop_offset()         { return byte_offset_of(JavaThread, _exception_oop); }
  static ByteSize exception_pc_offset()          { return byte_offset_of(JavaThread, _exception_pc); }
  static ByteSize exception_handler_pc_offset()  { return byte_offset_of(JavaThread, _exception_handler_pc); }
  static ByteSize is_method_handle_return_offset() { return byte_offset_of(JavaThread, _is_method_handle_return); }

  static ByteSize active_handles_offset()        { return byte_offset_of(JavaThread, _active_handles); }

  // StackOverflow offsets
  static ByteSize stack_overflow_limit_offset()  {
    return byte_offset_of(JavaThread, _stack_overflow_state._stack_overflow_limit);
  }
  static ByteSize stack_guard_state_offset()     {
    return byte_offset_of(JavaThread, _stack_overflow_state._stack_guard_state);
  }
  static ByteSize reserved_stack_activation_offset() {
    return byte_offset_of(JavaThread, _stack_overflow_state._reserved_stack_activation);
  }
  static ByteSize shadow_zone_safe_limit()  {
    return byte_offset_of(JavaThread, _stack_overflow_state._shadow_zone_safe_limit);
  }
  static ByteSize shadow_zone_growth_watermark()  {
    return byte_offset_of(JavaThread, _stack_overflow_state._shadow_zone_growth_watermark);
  }

  static ByteSize suspend_flags_offset()         { return byte_offset_of(JavaThread, _suspend_flags); }

  static ByteSize do_not_unlock_if_synchronized_offset() { return byte_offset_of(JavaThread, _do_not_unlock_if_synchronized); }
  static ByteSize should_post_on_exceptions_flag_offset() {
    return byte_offset_of(JavaThread, _should_post_on_exceptions_flag);
  }
  static ByteSize doing_unsafe_access_offset() { return byte_offset_of(JavaThread, _doing_unsafe_access); }
  NOT_PRODUCT(static ByteSize requires_cross_modify_fence_offset()  { return byte_offset_of(JavaThread, _requires_cross_modify_fence); })

  static ByteSize lock_id_offset()            { return byte_offset_of(JavaThread, _lock_id); }

  static ByteSize cont_entry_offset()         { return byte_offset_of(JavaThread, _cont_entry); }
  static ByteSize cont_fastpath_offset()      { return byte_offset_of(JavaThread, _cont_fastpath); }
  static ByteSize held_monitor_count_offset() { return byte_offset_of(JavaThread, _held_monitor_count); }
  static ByteSize preempting_offset()         { return byte_offset_of(JavaThread, _preempting); }
  static ByteSize preemption_cancelled_offset()  { return byte_offset_of(JavaThread, _preemption_cancelled); }
  static ByteSize preempt_alternate_return_offset() {
    return byte_offset_of(JavaThread, _preempt_alternate_return);
  }

#if INCLUDE_JVMTI
  static ByteSize is_in_VTMS_transition_offset()     { return byte_offset_of(JavaThread, _is_in_VTMS_transition); }
  static ByteSize is_in_tmp_VTMS_transition_offset() { return byte_offset_of(JavaThread, _is_in_tmp_VTMS_transition); }
  static ByteSize is_disable_suspend_offset()        { return byte_offset_of(JavaThread, _is_disable_suspend); }
#endif

  // Returns the jni environment for this thread
  JNIEnv* jni_environment()                      { return &_jni_environment; }

  // Returns the current thread as indicated by the given JNIEnv.
  // We don't assert it is Thread::current here as that is done at the
  // external JNI entry points where the JNIEnv is passed into the VM.
  static JavaThread* thread_from_jni_environment(JNIEnv* env) {
    JavaThread* current = reinterpret_cast<JavaThread*>(((intptr_t)env - in_bytes(jni_environment_offset())));
    // We can't normally get here in a thread that has completed its
    // execution and so "is_terminated", except when the call is from
    // AsyncGetCallTrace, which can be triggered by a signal at any point in
    // a thread's lifecycle. A thread is also considered terminated if the VM
    // has exited, so we have to check this and block in case this is a daemon
    // thread returning to the VM (the JNI DirectBuffer entry points rely on
    // this).
    if (current->is_terminated()) {
      current->block_if_vm_exited();
    }
    return current;
  }

  // JNI critical regions. These can nest.
  bool in_critical()    { return _jni_active_critical > 0; }
  bool in_last_critical()  { return _jni_active_critical == 1; }
  inline void enter_critical();
  void exit_critical() {
    assert(Thread::current() == this, "this must be current thread");
    _jni_active_critical--;
    assert(_jni_active_critical >= 0, "JNI critical nesting problem?");
  }

  // Checked JNI: is the programmer required to check for exceptions, if so specify
  // which function name. Returning to a Java frame should implicitly clear the
  // pending check, this is done for Native->Java transitions (i.e. user JNI code).
  // VM->Java transitions are not cleared, it is expected that JNI code enclosed
  // within ThreadToNativeFromVM makes proper exception checks (i.e. VM internal).
  bool is_pending_jni_exception_check() const { return _pending_jni_exception_check_fn != nullptr; }
  void clear_pending_jni_exception_check() { _pending_jni_exception_check_fn = nullptr; }
  const char* get_pending_jni_exception_check() const { return _pending_jni_exception_check_fn; }
  void set_pending_jni_exception_check(const char* fn_name) { _pending_jni_exception_check_fn = (char*) fn_name; }

  // For deadlock detection
  int depth_first_number() { return _depth_first_number; }
  void set_depth_first_number(int dfn) { _depth_first_number = dfn; }

 private:
  void set_monitor_chunks(MonitorChunk* monitor_chunks) { _monitor_chunks = monitor_chunks; }

 public:
  MonitorChunk* monitor_chunks() const           { return _monitor_chunks; }
  void add_monitor_chunk(MonitorChunk* chunk);
  void remove_monitor_chunk(MonitorChunk* chunk);
  bool in_deopt_handler() const                  { return _in_deopt_handler > 0; }
  void inc_in_deopt_handler()                    { _in_deopt_handler++; }
  void dec_in_deopt_handler() {
    assert(_in_deopt_handler > 0, "mismatched deopt nesting");
    if (_in_deopt_handler > 0) { // robustness
      _in_deopt_handler--;
    }
  }

 private:
  void set_entry_point(ThreadFunction entry_point) { _entry_point = entry_point; }

  // factor out low-level mechanics for use in both normal and error cases
  const char* get_thread_name_string(char* buf = nullptr, int buflen = 0) const;

 public:

  // Frame iteration; calls the function f for all frames on the stack
  void frames_do(void f(frame*, const RegisterMap*));

  // Memory operations
  void oops_do_frames(OopClosure* f, CodeBlobClosure* cf);
  void oops_do_no_frames(OopClosure* f, CodeBlobClosure* cf);

  // GC operations
  virtual void nmethods_do(CodeBlobClosure* cf);

  // RedefineClasses Support
  void metadata_do(MetadataClosure* f);

  // Debug method asserting thread states are correct during a handshake operation.
  DEBUG_ONLY(void verify_states_for_handshake();)

  // Misc. operations
  const char* name() const;
  const char* name_raw() const;
  const char* type_name() const { return "JavaThread"; }
  static const char* name_for(oop thread_obj);

  void print_on(outputStream* st, bool print_extended_info) const;
  void print_on(outputStream* st) const { print_on(st, false); }
  void print() const;
  void print_thread_state_on(outputStream*) const;
  void print_on_error(outputStream* st, char* buf, int buflen) const;
  void print_name_on_error(outputStream* st, char* buf, int buflen) const;
  void verify();

  // Accessing frames
  frame last_frame() {
    _anchor.make_walkable();
    return pd_last_frame();
  }
  javaVFrame* last_java_vframe(RegisterMap* reg_map) { return last_java_vframe(last_frame(), reg_map); }

  frame carrier_last_frame(RegisterMap* reg_map);
  javaVFrame* carrier_last_java_vframe(RegisterMap* reg_map) { return last_java_vframe(carrier_last_frame(reg_map), reg_map); }

  frame vthread_last_frame();
  javaVFrame* vthread_last_java_vframe(RegisterMap* reg_map) { return last_java_vframe(vthread_last_frame(), reg_map); }

  frame platform_thread_last_frame(RegisterMap* reg_map);
  javaVFrame*  platform_thread_last_java_vframe(RegisterMap* reg_map) {
    return last_java_vframe(platform_thread_last_frame(reg_map), reg_map);
  }

  javaVFrame* last_java_vframe(const frame f, RegisterMap* reg_map);

  // Returns method at 'depth' java or native frames down the stack
  // Used for security checks
  Klass* security_get_caller_class(int depth);

  // Print stack trace in external format
  // These variants print carrier/platform thread information only.
  void print_stack_on(outputStream* st);
  void print_stack() { print_stack_on(tty); }
  // This prints the currently mounted virtual thread.
  void print_vthread_stack_on(outputStream* st);
  // This prints the active stack: either carrier/platform or virtual.
  void print_active_stack_on(outputStream* st);
  // Print current stack trace for checked JNI warnings and JNI fatal errors.
  // This is the external format from above, but selecting the platform
  // or vthread as applicable.
  void print_jni_stack();

  // Print stack traces in various internal formats
  void trace_stack()                             PRODUCT_RETURN;
  void trace_stack_from(vframe* start_vf)        PRODUCT_RETURN;
  void trace_frames()                            PRODUCT_RETURN;

  // Print an annotated view of the stack frames
  void print_frame_layout(int depth = 0, bool validate_only = false) NOT_DEBUG_RETURN;
  void validate_frame_layout() {
    print_frame_layout(0, true);
  }

  // Function for testing deoptimization
  void deoptimize();
  void make_zombies();

  void deoptimize_marked_methods();

 public:
  // Returns the running thread as a JavaThread
  static JavaThread* current() {
    return JavaThread::cast(Thread::current());
  }

  // Returns the current thread as a JavaThread, or nullptr if not attached
  static inline JavaThread* current_or_null();

  // Casts
  static JavaThread* cast(Thread* t) {
    assert(t->is_Java_thread(), "incorrect cast to JavaThread");
    return static_cast<JavaThread*>(t);
  }

  static const JavaThread* cast(const Thread* t) {
    assert(t->is_Java_thread(), "incorrect cast to const JavaThread");
    return static_cast<const JavaThread*>(t);
  }

  // Returns the active Java thread.  Do not use this if you know you are calling
  // from a JavaThread, as it's slower than JavaThread::current.  If called from
  // the VMThread, it also returns the JavaThread that instigated the VMThread's
  // operation.  You may not want that either.
  static JavaThread* active();

 protected:
  virtual void pre_run();
  virtual void run();
  void thread_main_inner();
  virtual void post_run();

 public:
  // Thread local information maintained by JVMTI.
  void set_jvmti_thread_state(JvmtiThreadState *value)                           { _jvmti_thread_state = value; }
  // A JvmtiThreadState is lazily allocated. This jvmti_thread_state()
  // getter is used to get this JavaThread's JvmtiThreadState if it has
  // one which means null can be returned. JvmtiThreadState::state_for()
  // is used to get the specified JavaThread's JvmtiThreadState if it has
  // one or it allocates a new JvmtiThreadState for the JavaThread and
  // returns it. JvmtiThreadState::state_for() will return null only if
  // the specified JavaThread is exiting.
  JvmtiThreadState *jvmti_thread_state() const                                   { return _jvmti_thread_state; }
  static ByteSize jvmti_thread_state_offset()                                    { return byte_offset_of(JavaThread, _jvmti_thread_state); }

#if INCLUDE_JVMTI
  // Rebind JVMTI thread state from carrier to virtual or from virtual to carrier.
  JvmtiThreadState *rebind_to_jvmti_thread_state_of(oop thread_oop);
#endif

  // JVMTI PopFrame support
  // Setting and clearing popframe_condition
  // All of these enumerated values are bits. popframe_pending
  // indicates that a PopFrame() has been requested and not yet been
  // completed. popframe_processing indicates that that PopFrame() is in
  // the process of being completed. popframe_force_deopt_reexecution_bit
  // indicates that special handling is required when returning to a
  // deoptimized caller.
  enum PopCondition {
    popframe_inactive                      = 0x00,
    popframe_pending_bit                   = 0x01,
    popframe_processing_bit                = 0x02,
    popframe_force_deopt_reexecution_bit   = 0x04
  };
  PopCondition popframe_condition()                   { return (PopCondition) _popframe_condition; }
  void set_popframe_condition(PopCondition c)         { _popframe_condition = c; }
  void set_popframe_condition_bit(PopCondition c)     { _popframe_condition |= c; }
  void clear_popframe_condition()                     { _popframe_condition = popframe_inactive; }
  static ByteSize popframe_condition_offset()         { return byte_offset_of(JavaThread, _popframe_condition); }
  bool has_pending_popframe()                         { return (popframe_condition() & popframe_pending_bit) != 0; }
  bool popframe_forcing_deopt_reexecution()           { return (popframe_condition() & popframe_force_deopt_reexecution_bit) != 0; }

  bool pop_frame_in_process(void)                     { return ((_popframe_condition & popframe_processing_bit) != 0); }
  void set_pop_frame_in_process(void)                 { _popframe_condition |= popframe_processing_bit; }
  void clr_pop_frame_in_process(void)                 { _popframe_condition &= ~popframe_processing_bit; }

  int frames_to_pop_failed_realloc() const            { return _frames_to_pop_failed_realloc; }
  void set_frames_to_pop_failed_realloc(int nb)       { _frames_to_pop_failed_realloc = nb; }
  void dec_frames_to_pop_failed_realloc()             { _frames_to_pop_failed_realloc--; }

 private:
  // Saved incoming arguments to popped frame.
  // Used only when popped interpreted frame returns to deoptimized frame.
  void*    _popframe_preserved_args;
  int      _popframe_preserved_args_size;

 public:
  void  popframe_preserve_args(ByteSize size_in_bytes, void* start);
  void* popframe_preserved_args();
  ByteSize popframe_preserved_args_size();
  WordSize popframe_preserved_args_size_in_words();
  void  popframe_free_preserved_args();


 private:
  JvmtiThreadState *_jvmti_thread_state;

  // Used by the interpreter in fullspeed mode for frame pop, method
  // entry, method exit and single stepping support. This field is
  // only set to non-zero at a safepoint or using a direct handshake
  // (see EnterInterpOnlyModeClosure).
  // It can be set to zero asynchronously to this threads execution (i.e., without
  // safepoint/handshake or a lock) so we have to be very careful.
  // Accesses by other threads are synchronized using JvmtiThreadState_lock though.
  int               _interp_only_mode;

 public:
  // used by the interpreter for fullspeed debugging support (see above)
  static ByteSize interp_only_mode_offset() { return byte_offset_of(JavaThread, _interp_only_mode); }
  bool is_interp_only_mode()                { return (_interp_only_mode != 0); }
  int get_interp_only_mode()                { return _interp_only_mode; }
  int set_interp_only_mode(int val)         { return _interp_only_mode = val; }
  void increment_interp_only_mode()         { ++_interp_only_mode; }
  void decrement_interp_only_mode()         { --_interp_only_mode; }

  // support for cached flag that indicates whether exceptions need to be posted for this thread
  // if this is false, we can avoid deoptimizing when events are thrown
  // this gets set to reflect whether jvmtiExport::post_exception_throw would actually do anything
 private:
  int    _should_post_on_exceptions_flag;

 public:
  void  set_should_post_on_exceptions_flag(int val)  { _should_post_on_exceptions_flag = val; }

 private:
  ThreadStatistics *_thread_stat;

 public:
  ThreadStatistics* get_thread_stat() const    { return _thread_stat; }

  // Return a blocker object for which this thread is blocked parking.
  oop current_park_blocker();

 private:
  static size_t _stack_size_at_create;

 public:
  static inline size_t stack_size_at_create(void) {
    return _stack_size_at_create;
  }
  static inline void set_stack_size_at_create(size_t value) {
    _stack_size_at_create = value;
  }

  // Machine dependent stuff
#include OS_CPU_HEADER(javaThread)

  // JSR166 per-thread parker
 private:
  Parker _parker;
 public:
  Parker* parker() { return &_parker; }

 public:
  // clearing/querying jni attach status
  bool is_attaching_via_jni() const { return _jni_attach_state == _attaching_via_jni; }
  bool has_attached_via_jni() const { return is_attaching_via_jni() || _jni_attach_state == _attached_via_jni; }
  inline void set_done_attaching_via_jni();

  // Stack dump assistance:
  // Track the class we want to initialize but for which we have to wait
  // on its init_lock() because it is already being initialized.
  void set_class_to_be_initialized(InstanceKlass* k);
  InstanceKlass* class_to_be_initialized() const;

private:
  InstanceKlass* _class_to_be_initialized;

  // java.lang.Thread.sleep support
  ParkEvent * _SleepEvent;
public:
  bool sleep(jlong millis);
  bool sleep_nanos(jlong nanos);

  // java.lang.Thread interruption support
  void interrupt();
  bool is_interrupted(bool clear_interrupted);

  // This is only for use by JVMTI RawMonitorWait. It emulates the actions of
  // the Java code in Object::wait which are not present in RawMonitorWait.
  bool get_and_clear_interrupted();

private:
  LockStack _lock_stack;

public:
  LockStack& lock_stack() { return _lock_stack; }

  static ByteSize lock_stack_offset()      { return byte_offset_of(JavaThread, _lock_stack); }
  // Those offsets are used in code generators to access the LockStack that is embedded in this
  // JavaThread structure. Those accesses are relative to the current thread, which
  // is typically in a dedicated register.
  static ByteSize lock_stack_top_offset()  { return lock_stack_offset() + LockStack::top_offset(); }
  static ByteSize lock_stack_base_offset() { return lock_stack_offset() + LockStack::base_offset(); }

  static OopStorage* thread_oop_storage();

  static void verify_cross_modify_fence_failure(JavaThread *thread) PRODUCT_RETURN;

  // Helper function to create the java.lang.Thread object for a
  // VM-internal thread. The thread will have the given name and be
  // part of the System ThreadGroup.
  static Handle create_system_thread_object(const char* name, TRAPS);

  // Helper function to start a VM-internal daemon thread.
  // E.g. ServiceThread, NotificationThread, CompilerThread etc.
  static void start_internal_daemon(JavaThread* current, JavaThread* target,
                                    Handle thread_oop, ThreadPriority prio);

  // Helper function to do vm_exit_on_initialization for osthread
  // resource allocation failure.
  static void vm_exit_on_osthread_failure(JavaThread* thread);

  // Deferred OopHandle release support
 private:
  // List of OopHandles to be released - guarded by the Service_lock.
  static OopHandleList* _oop_handle_list;
  // Add our OopHandles to the list for the service thread to release.
  void add_oop_handles_for_release();
  // Called by the ServiceThread to release the OopHandles.
  static void release_oop_handles();
  // Called by the ServiceThread to poll if there are any OopHandles to release.
  // Called when holding the Service_lock.
  static bool has_oop_handles_to_release() {
    return _oop_handle_list != nullptr;
  }
};

inline JavaThread* JavaThread::current_or_null() {
  Thread* current = Thread::current_or_null();
  return current != nullptr ? JavaThread::cast(current) : nullptr;
}

class UnlockFlagSaver {
  private:
    JavaThread* _thread;
    bool _do_not_unlock;
  public:
    UnlockFlagSaver(JavaThread* t) {
      _thread = t;
      _do_not_unlock = t->do_not_unlock_if_synchronized();
      t->set_do_not_unlock_if_synchronized(false);
    }
    ~UnlockFlagSaver() {
      _thread->set_do_not_unlock_if_synchronized(_do_not_unlock);
    }
};

class JNIHandleMark : public StackObj {
  JavaThread* _thread;
 public:
  JNIHandleMark(JavaThread* thread) : _thread(thread) {
    thread->push_jni_handle_block();
  }
  ~JNIHandleMark() { _thread->pop_jni_handle_block(); }
};

class ThreadOnMonitorEnter {
  JavaThread* _thread;
 public:
  ThreadOnMonitorEnter(JavaThread* thread) : _thread(thread) {
    _thread->set_on_monitorenter(true);
  }
  ~ThreadOnMonitorEnter() { _thread->set_on_monitorenter(false); }
};

#endif // SHARE_RUNTIME_JAVATHREAD_HPP<|MERGE_RESOLUTION|>--- conflicted
+++ resolved
@@ -164,8 +164,6 @@
   int64_t _lock_id;
 
  public:
-<<<<<<< HEAD
-  volatile intptr_t _Stalled;
   bool _on_monitorenter;
 
   bool is_on_monitorenter() { return _on_monitorenter; }
@@ -177,8 +175,6 @@
   }
   int64_t lock_id() const { return _lock_id; }
 
-=======
->>>>>>> 418deaf5
   // For tracking the heavyweight monitor the thread is pending on.
   ObjectMonitor* current_pending_monitor() {
     // Use Atomic::load() to prevent data race between concurrent modification and

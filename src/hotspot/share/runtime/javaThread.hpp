/*
 * Copyright (c) 1997, 2025, Oracle and/or its affiliates. All rights reserved.
 * Copyright (c) 2021, Azul Systems, Inc. All rights reserved.
 * DO NOT ALTER OR REMOVE COPYRIGHT NOTICES OR THIS FILE HEADER.
 *
 * This code is free software; you can redistribute it and/or modify it
 * under the terms of the GNU General Public License version 2 only, as
 * published by the Free Software Foundation.
 *
 * This code is distributed in the hope that it will be useful, but WITHOUT
 * ANY WARRANTY; without even the implied warranty of MERCHANTABILITY or
 * FITNESS FOR A PARTICULAR PURPOSE.  See the GNU General Public License
 * version 2 for more details (a copy is included in the LICENSE file that
 * accompanied this code).
 *
 * You should have received a copy of the GNU General Public License version
 * 2 along with this work; if not, write to the Free Software Foundation,
 * Inc., 51 Franklin St, Fifth Floor, Boston, MA 02110-1301 USA.
 *
 * Please contact Oracle, 500 Oracle Parkway, Redwood Shores, CA 94065 USA
 * or visit www.oracle.com if you need additional information or have any
 * questions.
 *
 */

#ifndef SHARE_RUNTIME_JAVATHREAD_HPP
#define SHARE_RUNTIME_JAVATHREAD_HPP

#include "jni.h"
#include "memory/allocation.hpp"
#include "oops/oop.hpp"
#include "oops/oopHandle.hpp"
#include "runtime/continuationEntry.hpp"
#include "runtime/frame.hpp"
#include "runtime/globals.hpp"
#include "runtime/handshake.hpp"
#include "runtime/javaFrameAnchor.hpp"
#include "runtime/lockStack.hpp"
#include "runtime/park.hpp"
#include "runtime/safepointMechanism.hpp"
#include "runtime/stackOverflow.hpp"
#include "runtime/stackWatermarkSet.hpp"
#include "runtime/suspendResumeManager.hpp"
#include "runtime/thread.hpp"
#include "runtime/threadHeapSampler.hpp"
#include "runtime/threadIdentifier.hpp"
#include "runtime/threadStatisticalInfo.hpp"
#include "utilities/exceptions.hpp"
#include "utilities/globalDefinitions.hpp"
#include "utilities/macros.hpp"
#if INCLUDE_JFR
#include "jfr/support/jfrThreadExtension.hpp"
#include "utilities/ticks.hpp"
#endif

class AsyncExceptionHandshakeClosure;
class DeoptResourceMark;
class InternalOOMEMark;
class JNIHandleBlock;
class JVMCIRuntime;

class JvmtiDeferredUpdates;
class JvmtiSampledObjectAllocEventCollector;
class JvmtiThreadState;

class Metadata;
class ObjectMonitor;
class OopHandleList;
class OopStorage;
class OSThread;

class ThreadsList;
class ThreadSafepointState;
class ThreadStatistics;

class vframeArray;
class vframe;
class javaVFrame;

class JavaThread;
typedef void (*ThreadFunction)(JavaThread*, TRAPS);

class EventVirtualThreadPinned;

class JavaThread: public Thread {
  friend class VMStructs;
  friend class JVMCIVMStructs;
  friend class WhiteBox;
  friend class ThreadsSMRSupport; // to access _threadObj for exiting_threads_oops_do
  friend class HandshakeState;
  friend class Continuation;
  friend class Threads;
  friend class ServiceThread; // for deferred OopHandle release access
 private:
  bool           _on_thread_list;                // Is set when this JavaThread is added to the Threads list

  // All references to Java objects managed via OopHandles. These
  // have to be released by the ServiceThread after the JavaThread has
  // terminated - see add_oop_handles_for_release().
  OopHandle      _threadObj;                     // The Java level thread object
  OopHandle      _vthread; // the value returned by Thread.currentThread(): the virtual thread, if mounted, otherwise _threadObj
  OopHandle      _jvmti_vthread;
  OopHandle      _scopedValueCache;

  static OopStorage* _thread_oop_storage;

#ifdef ASSERT
 private:
  int _java_call_counter;

 public:
  int  java_call_counter()                       { return _java_call_counter; }
  void inc_java_call_counter()                   { _java_call_counter++; }
  void dec_java_call_counter() {
    assert(_java_call_counter > 0, "Invalid nesting of JavaCallWrapper");
    _java_call_counter--;
  }
 private:  // restore original namespace restriction
#endif  // ifdef ASSERT

  JavaFrameAnchor _anchor;                       // Encapsulation of current java frame and it state

  ThreadFunction _entry_point;

  JNIEnv        _jni_environment;

  // Deopt support
  DeoptResourceMark*  _deopt_mark;               // Holds special ResourceMark for deoptimization

  nmethod*      _deopt_nmethod;                  // nmethod that is currently being deoptimized
  vframeArray*  _vframe_array_head;              // Holds the heap of the active vframeArrays
  vframeArray*  _vframe_array_last;              // Holds last vFrameArray we popped
  // Holds updates by JVMTI agents for compiled frames that cannot be performed immediately. They
  // will be carried out as soon as possible which, in most cases, is just before deoptimization of
  // the frame, when control returns to it.
  JvmtiDeferredUpdates* _jvmti_deferred_updates;

  // Handshake value for fixing 6243940. We need a place for the i2c
  // adapter to store the callee Method*. This value is NEVER live
  // across a gc point so it does NOT have to be gc'd
  // The handshake is open ended since we can't be certain that it will
  // be nulled. This is because we rarely ever see the race and end up
  // in handle_wrong_method which is the backend of the handshake. See
  // code in i2c adapters and handle_wrong_method.

  Method*       _callee_target;

  // Used to pass back results to the interpreter or generated code running Java code.
  oop           _vm_result_oop;       // oop result is GC-preserved
  Metadata*     _vm_result_metadata;  // non-oop result

  ObjectMonitor* volatile _current_pending_monitor;     // ObjectMonitor this thread is waiting to lock
  bool           _current_pending_monitor_is_from_java; // locking is from Java code
  ObjectMonitor* volatile _current_waiting_monitor;     // ObjectMonitor on which this thread called Object.wait()

  // Active_handles points to a block of handles
  JNIHandleBlock* _active_handles;

  // One-element thread local free list
  JNIHandleBlock* _free_handle_block;

  // ID used as owner for inflated monitors. Same as the j.l.Thread.tid of the
  // current _vthread object, except during creation of the primordial and JNI
  // attached thread cases where this field can have a temporary value.
  int64_t _monitor_owner_id;

 public:
  void set_monitor_owner_id(int64_t id) {
    ThreadIdentifier::verify_id(id);
    _monitor_owner_id = id;
  }
  int64_t monitor_owner_id() const {
    int64_t id = _monitor_owner_id;
    ThreadIdentifier::verify_id(id);
    return id;
  }

  // For tracking the heavyweight monitor the thread is pending on.
  ObjectMonitor* current_pending_monitor() {
    // Use AtomicAccess::load() to prevent data race between concurrent modification and
    // concurrent readers, e.g. ThreadService::get_current_contended_monitor().
    // Especially, reloading pointer from thread after null check must be prevented.
    return AtomicAccess::load(&_current_pending_monitor);
  }
  void set_current_pending_monitor(ObjectMonitor* monitor) {
    AtomicAccess::store(&_current_pending_monitor, monitor);
  }
  void set_current_pending_monitor_is_from_java(bool from_java) {
    _current_pending_monitor_is_from_java = from_java;
  }
  bool current_pending_monitor_is_from_java() {
    return _current_pending_monitor_is_from_java;
  }
  ObjectMonitor* current_waiting_monitor() {
    // See the comment in current_pending_monitor() above.
    return AtomicAccess::load(&_current_waiting_monitor);
  }
  void set_current_waiting_monitor(ObjectMonitor* monitor) {
    AtomicAccess::store(&_current_waiting_monitor, monitor);
  }

  // JNI handle support
  JNIHandleBlock* active_handles() const         { return _active_handles; }
  void set_active_handles(JNIHandleBlock* block) { _active_handles = block; }
  JNIHandleBlock* free_handle_block() const      { return _free_handle_block; }
  void set_free_handle_block(JNIHandleBlock* block) { _free_handle_block = block; }

  void push_jni_handle_block();
  void pop_jni_handle_block();

 private:
  enum SuspendFlags {
    // NOTE: avoid using the sign-bit as cc generates different test code
    //       when the sign-bit is used, and sometimes incorrectly - see CR 6398077
    _obj_deopt              = 0x00000008U  // suspend for object reallocation and relocking for JVMTI agent
  };

  // various suspension related flags - atomically updated
  volatile uint32_t _suspend_flags;

  inline void set_suspend_flag(SuspendFlags f);
  inline void clear_suspend_flag(SuspendFlags f);

 public:
  inline void set_obj_deopt_flag();
  inline void clear_obj_deopt_flag();
  bool is_obj_deopt_suspend()  { return (_suspend_flags & _obj_deopt) != 0; }

  // Asynchronous exception support
 private:
  friend class InstallAsyncExceptionHandshakeClosure;
  friend class AsyncExceptionHandshakeClosure;
  friend class HandshakeState;

  void handle_async_exception(oop java_throwable);
 public:
  void install_async_exception(AsyncExceptionHandshakeClosure* aec = nullptr);
  bool has_async_exception_condition();
  inline void set_pending_unsafe_access_error();
  static void send_async_exception(JavaThread* jt, oop java_throwable);

  class NoAsyncExceptionDeliveryMark : public StackObj {
    friend JavaThread;
    JavaThread *_target;
    inline NoAsyncExceptionDeliveryMark(JavaThread *t);
    inline ~NoAsyncExceptionDeliveryMark();
  };

  // Safepoint support
 public:                                                        // Expose _thread_state for SafeFetchInt()
  volatile JavaThreadState _thread_state;
  ThreadSafepointState*          _safepoint_state;              // Holds information about a thread during a safepoint
  address                        _saved_exception_pc;           // Saved pc of instruction where last implicit exception happened
  NOT_PRODUCT(bool               _requires_cross_modify_fence;) // State used by VerifyCrossModifyFence
#ifdef ASSERT
  // Debug support for checking if code allows safepoints or not.
  // Safepoints in the VM can happen because of allocation, invoking a VM operation, or blocking on
  // mutex, or blocking on an object synchronizer (Java locking).
  // If _no_safepoint_count is non-zero, then an assertion failure will happen in any of
  // the above cases. The class NoSafepointVerifier is used to set this counter.
  int _no_safepoint_count;                             // If 0, thread allow a safepoint to happen

 public:
  void inc_no_safepoint_count() { _no_safepoint_count++; }
  void dec_no_safepoint_count() { _no_safepoint_count--; }
  bool is_in_no_safepoint_scope() { return _no_safepoint_count > 0; }
#endif // ASSERT
 public:
  // These functions check conditions before possibly going to a safepoint.
  // including NoSafepointVerifier.
  void check_for_valid_safepoint_state() NOT_DEBUG_RETURN;
  void check_possible_safepoint()        NOT_DEBUG_RETURN;

#ifdef ASSERT
 private:
  volatile uint64_t _visited_for_critical_count;

 public:
  void set_visited_for_critical_count(uint64_t safepoint_id) {
    assert(_visited_for_critical_count == 0, "Must be reset before set");
    assert((safepoint_id & 0x1) == 1, "Must be odd");
    _visited_for_critical_count = safepoint_id;
  }
  void reset_visited_for_critical_count(uint64_t safepoint_id) {
    assert(_visited_for_critical_count == safepoint_id, "Was not visited");
    _visited_for_critical_count = 0;
  }
  bool was_visited_for_critical_count(uint64_t safepoint_id) const {
    return _visited_for_critical_count == safepoint_id;
  }
#endif // ASSERT

  // JavaThread termination support
 public:
  enum TerminatedTypes {
    _not_terminated = 0xDEAD - 3,
    _thread_exiting,                             // JavaThread::exit() has been called for this thread
    _thread_gc_barrier_detached,                 // thread's GC barrier has been detached
    _thread_terminated,                          // JavaThread is removed from thread list
    _vm_exited                                   // JavaThread is still executing native code, but VM is terminated
                                                 // only VM_Exit can set _vm_exited
  };

 private:
  // In general a JavaThread's _terminated field transitions as follows:
  //
  //   _not_terminated => _thread_exiting => _thread_gc_barrier_detached => _thread_terminated
  //
  // _vm_exited is a special value to cover the case of a JavaThread
  // executing native code after the VM itself is terminated.
  //
  // A JavaThread that fails to JNI attach has these _terminated field transitions:
  //   _not_terminated => _thread_terminated
  //
  volatile TerminatedTypes _terminated;

  jint                  _in_deopt_handler;       // count of deoptimization
                                                 // handlers thread is in
  volatile bool         _doing_unsafe_access;    // Thread may fault due to unsafe access
  volatile bool         _throwing_unsafe_access_error;   // Thread has faulted and is throwing an exception
  bool                  _do_not_unlock_if_synchronized;  // Do not unlock the receiver of a synchronized method (since it was
                                                         // never locked) when throwing an exception. Used by interpreter only.
#if INCLUDE_JVMTI
  volatile bool         _carrier_thread_suspended;       // Carrier thread is externally suspended
  bool                  _is_in_VTMS_transition;          // thread is in virtual thread mount state transition
  bool                  _is_disable_suspend;             // JVMTI suspend is temporarily disabled; used on current thread only
  bool                  _is_in_java_upcall;              // JVMTI is doing a Java upcall, so JVMTI events must be hidden
  bool                  _VTMS_transition_mark;           // used for sync between VTMS transitions and disablers
  bool                  _on_monitor_waited_event;        // Avoid callee arg processing for enterSpecial when posting waited event
  ObjectMonitor*        _contended_entered_monitor;      // Monitor for pending monitor_contended_entered callback
#ifdef ASSERT
  bool                  _is_VTMS_transition_disabler;    // thread currently disabled VTMS transitions
#endif
#endif

  // JNI attach states:
  enum JNIAttachStates {
    _not_attaching_via_jni = 1,  // thread is not attaching via JNI
    _attaching_via_jni,          // thread is attaching via JNI
    _attached_via_jni            // thread has attached via JNI
  };

  // A regular JavaThread's _jni_attach_state is _not_attaching_via_jni.
  // A native thread that is attaching via JNI starts with a value
  // of _attaching_via_jni and transitions to _attached_via_jni.
  volatile JNIAttachStates _jni_attach_state;

  // In scope of an InternalOOMEMark?
  bool _is_in_internal_oome_mark;

#if INCLUDE_JVMCI
  // The _pending_* fields below are used to communicate extra information
  // from an uncommon trap in JVMCI compiled code to the uncommon trap handler.

  // Communicates the DeoptReason and DeoptAction of the uncommon trap
  int       _pending_deoptimization;

  // Specifies whether the uncommon trap is to bci 0 of a synchronized method
  // before the monitor has been acquired.
  bool      _pending_monitorenter;

  // Specifies if the DeoptReason for the last uncommon trap was Reason_transfer_to_interpreter
  bool      _pending_transfer_to_interpreter;

  // An id of a speculation that JVMCI compiled code can use to further describe and
  // uniquely identify the speculative optimization guarded by an uncommon trap.
  // See JVMCINMethodData::SPECULATION_LENGTH_BITS for further details.
  jlong     _pending_failed_speculation;

  // These fields are mutually exclusive in terms of live ranges.
  union {
    // Communicates the pc at which the most recent implicit exception occurred
    // from the signal handler to a deoptimization stub.
    address   _implicit_exception_pc;

    // Communicates an alternative call target to an i2c stub from a JavaCall .
    address   _alternate_call_target;
  } _jvmci;

  // The JVMCIRuntime in a JVMCI shared library
  JVMCIRuntime* _libjvmci_runtime;

  // Support for high precision, thread sensitive counters in JVMCI compiled code.
  jlong*    _jvmci_counters;

  // Fast thread locals for use by JVMCI
  jlong      _jvmci_reserved0;
  jlong      _jvmci_reserved1;
  oop        _jvmci_reserved_oop0;

  // This field is used to keep an nmethod visible to the GC so that it and its contained oops can
  // be kept alive
  nmethod*  _live_nmethod;

 public:
  static jlong* _jvmci_old_thread_counters;
  static void collect_counters(jlong* array, int length);

  bool resize_counters(int current_size, int new_size);

  static bool resize_all_jvmci_counters(int new_size);

  void set_jvmci_reserved_oop0(oop value) {
    _jvmci_reserved_oop0 = value;
  }

  oop get_jvmci_reserved_oop0() {
    return _jvmci_reserved_oop0;
  }

  void set_jvmci_reserved0(jlong value) {
    _jvmci_reserved0 = value;
  }

  jlong get_jvmci_reserved0() {
    return _jvmci_reserved0;
  }

  void set_jvmci_reserved1(jlong value) {
    _jvmci_reserved1 = value;
  }

  jlong get_jvmci_reserved1() {
    return _jvmci_reserved1;
  }

  void set_live_nmethod(nmethod* nm) {
    assert(_live_nmethod == nullptr, "only one");
    _live_nmethod = nm;
  }

  void clear_live_nmethod() {
    _live_nmethod = nullptr;
  }

 private:
#endif // INCLUDE_JVMCI

  StackOverflow    _stack_overflow_state;

  void pretouch_stack();

  // Compiler exception handling (NOTE: The _exception_oop is *NOT* the same as _pending_exception. It is
  // used to temp. parsing values into and out of the runtime system during exception handling for compiled
  // code)
  volatile oop     _exception_oop;               // Exception thrown in compiled code
  volatile address _exception_pc;                // PC where exception happened
  volatile address _exception_handler_pc;        // PC for handler of exception

 private:
  // support for JNI critical regions
  jint    _jni_active_critical;                  // count of entries into JNI critical region

  // Checked JNI: function name requires exception check
  char* _pending_jni_exception_check_fn;

  // For deadlock detection.
  int _depth_first_number;

  // JVMTI PopFrame support
  // This is set to popframe_pending to signal that top Java frame should be popped immediately
  int _popframe_condition;

  // If reallocation of scalar replaced objects fails, we throw OOM
  // and during exception propagation, pop the top
  // _frames_to_pop_failed_realloc frames, the ones that reference
  // failed reallocations.
  int _frames_to_pop_failed_realloc;

  ContinuationEntry* _cont_entry;
  intptr_t* _cont_fastpath; // the sp of the oldest known interpreted/call_stub/upcall_stub/native_wrapper
                            // frame inside the continuation that we know about
  int _cont_fastpath_thread_state; // whether global thread state allows continuation fastpath (JVMTI)

  ObjectMonitor* _unlocked_inflated_monitor;

  // This is the field we poke in the interpreter and native
  // wrapper (Object.wait) to check for preemption.
  address _preempt_alternate_return;
  // When preempting on monitorenter we could have acquired the
  // monitor after freezing all vthread frames. In that case we
  // set this field so that in the preempt stub we call thaw again
  // instead of unmounting.
  bool _preemption_cancelled;
  // For Object.wait() we set this field to know if we need to
  // throw IE at the end of thawing before returning to Java.
  bool _pending_interrupted_exception;
<<<<<<< HEAD
  // We allow preemption on some klass initializion calls.
=======
  // We allow preemption on some klass initialization calls.
>>>>>>> c6a88155
  // We use this boolean to mark such calls.
  bool _at_preemptable_init;

 public:
  bool preemption_cancelled()           { return _preemption_cancelled; }
  void set_preemption_cancelled(bool b) { _preemption_cancelled = b; }

  bool pending_interrupted_exception()           { return _pending_interrupted_exception; }
  void set_pending_interrupted_exception(bool b) { _pending_interrupted_exception = b; }

  bool preempting()                              { return _preempt_alternate_return != nullptr; }
  void set_preempt_alternate_return(address val) { _preempt_alternate_return = val; }

<<<<<<< HEAD
  bool at_preemptable_init() { return _at_preemptable_init; }
=======
  bool at_preemptable_init()           { return _at_preemptable_init; }
>>>>>>> c6a88155
  void set_at_preemptable_init(bool b) { _at_preemptable_init = b; }

#ifdef ASSERT
  // Used for extra logging with -Xlog:continuation+preempt
  InstanceKlass* _preempt_init_klass;

  InstanceKlass* preempt_init_klass() { return _preempt_init_klass; }
  void set_preempt_init_klass(InstanceKlass* ik) { _preempt_init_klass = ik; }
<<<<<<< HEAD

  int _interp_at_preemptable_vmcall_cnt;
  int interp_at_preemptable_vmcall_cnt() { return _interp_at_preemptable_vmcall_cnt; }

  class AtRedoVMCall : public StackObj {
    JavaThread* _thread;
   public:
    AtRedoVMCall(JavaThread *t) : _thread(t) {
      _thread->_interp_at_preemptable_vmcall_cnt++;
      assert(_thread->_interp_at_preemptable_vmcall_cnt > 0, "");
    }
    ~AtRedoVMCall() {
      _thread->_interp_at_preemptable_vmcall_cnt--;
      assert(_thread->_interp_at_preemptable_vmcall_cnt >= 0, "");
    }
  };
#endif

=======

  int _interp_at_preemptable_vmcall_cnt;
  int interp_at_preemptable_vmcall_cnt() { return _interp_at_preemptable_vmcall_cnt; }

  bool _interp_redoing_vm_call;
  bool interp_redoing_vm_call() const { return _interp_redoing_vm_call; };

  class AtRedoVMCall : public StackObj {
    JavaThread* _thread;
   public:
    AtRedoVMCall(JavaThread* t) : _thread(t) {
      assert(!_thread->_interp_redoing_vm_call, "");
      _thread->_interp_redoing_vm_call = true;
      _thread->_interp_at_preemptable_vmcall_cnt++;
      assert(_thread->_interp_at_preemptable_vmcall_cnt > 0, "Unexpected count: %d",
             _thread->_interp_at_preemptable_vmcall_cnt);
    }
    ~AtRedoVMCall() {
      assert(_thread->_interp_redoing_vm_call, "");
      _thread->_interp_redoing_vm_call = false;
      _thread->_interp_at_preemptable_vmcall_cnt--;
      assert(_thread->_interp_at_preemptable_vmcall_cnt >= 0, "Unexpected count: %d",
             _thread->_interp_at_preemptable_vmcall_cnt);
    }
  };
#endif // ASSERT

>>>>>>> c6a88155
private:
  friend class VMThread;
  friend class ThreadWaitTransition;
  friend class VM_Exit;

  // Stack watermark barriers.
  StackWatermarks _stack_watermarks;

 public:
  inline StackWatermarks* stack_watermarks() { return &_stack_watermarks; }

 public:
  // Constructor
  JavaThread(MemTag mem_tag = mtThread);   // delegating constructor
  JavaThread(ThreadFunction entry_point, size_t stack_size = 0, MemTag mem_tag = mtThread);
  ~JavaThread();

  // Factory method to create a new JavaThread whose attach state is "is attaching"
  static JavaThread* create_attaching_thread();

#ifdef ASSERT
  // verify this JavaThread hasn't be published in the Threads::list yet
  void verify_not_published();
#endif // ASSERT

  StackOverflow* stack_overflow_state() { return &_stack_overflow_state; }

  //JNI functiontable getter/setter for JVMTI jni function table interception API.
  void set_jni_functions(struct JNINativeInterface_* functionTable) {
    _jni_environment.functions = functionTable;
  }
  struct JNINativeInterface_* get_jni_functions() {
    return (struct JNINativeInterface_ *)_jni_environment.functions;
  }

  // This function is called at thread creation to allow
  // platform specific thread variables to be initialized.
  void cache_global_variables();

  // Executes Shutdown.shutdown()
  void invoke_shutdown_hooks();

  // Cleanup on thread exit
  enum ExitType {
    normal_exit,
    jni_detach
  };
  void exit(bool destroy_vm, ExitType exit_type = normal_exit);

  void cleanup_failed_attach_current_thread(bool is_daemon);

  // Testers
  virtual bool is_Java_thread() const            { return true;  }
  virtual bool can_call_java() const             { return true; }

  virtual bool is_active_Java_thread() const;

  // Thread oop. threadObj() can be null for initial JavaThread
  // (or for threads attached via JNI)
  oop threadObj() const;
  void set_threadOopHandles(oop p);
  oop vthread() const;
  void set_vthread(oop p);
  oop scopedValueCache() const;
  void set_scopedValueCache(oop p);
  void clear_scopedValueBindings();
  oop jvmti_vthread() const;
  void set_jvmti_vthread(oop p);
  oop vthread_or_thread() const;

  // Prepare thread and add to priority queue.  If a priority is
  // not specified, use the priority of the thread object. Threads_lock
  // must be held while this function is called.
  void prepare(jobject jni_thread, ThreadPriority prio=NoPriority);

  void set_saved_exception_pc(address pc)        { _saved_exception_pc = pc; }
  address saved_exception_pc()                   { return _saved_exception_pc; }

  ThreadFunction entry_point() const             { return _entry_point; }

  // Allocates a new Java level thread object for this thread. thread_name may be null.
  void allocate_threadObj(Handle thread_group, const char* thread_name, bool daemon, TRAPS);

  // Last frame anchor routines

  JavaFrameAnchor* frame_anchor(void)            { return &_anchor; }

  // last_Java_sp
  bool has_last_Java_frame() const               { return _anchor.has_last_Java_frame(); }
  intptr_t* last_Java_sp() const                 { return _anchor.last_Java_sp(); }

  // last_Java_pc

  address last_Java_pc(void)                     { return _anchor.last_Java_pc(); }

  // Safepoint support
  inline JavaThreadState thread_state() const;
  inline void set_thread_state(JavaThreadState s);
  inline void set_thread_state_fence(JavaThreadState s);  // fence after setting thread state
  inline ThreadSafepointState* safepoint_state() const;
  inline void set_safepoint_state(ThreadSafepointState* state);
  inline bool is_at_poll_safepoint();

  // JavaThread termination and lifecycle support:
  void smr_delete();
  bool on_thread_list() const { return _on_thread_list; }
  void set_on_thread_list() { _on_thread_list = true; }

  // thread has called JavaThread::exit(), thread's GC barrier is detached
  // or thread is terminated
  bool is_exiting() const;
  // thread's GC barrier is NOT detached and thread is NOT terminated
  bool is_oop_safe() const;
  // thread is terminated (no longer on the threads list); the thread must
  // be protected by a ThreadsListHandle to avoid potential crashes.
  bool check_is_terminated(TerminatedTypes l_terminated) const {
    return l_terminated == _thread_terminated || l_terminated == _vm_exited;
  }
  bool is_terminated() const;
  void set_terminated(TerminatedTypes t);

  void block_if_vm_exited();

  bool doing_unsafe_access()                     { return _doing_unsafe_access; }
  void set_doing_unsafe_access(bool val)         { _doing_unsafe_access = val; }

  bool is_throwing_unsafe_access_error()          { return _throwing_unsafe_access_error; }
  void set_throwing_unsafe_access_error(bool val) { _throwing_unsafe_access_error = val; }

  bool do_not_unlock_if_synchronized()             { return _do_not_unlock_if_synchronized; }
  void set_do_not_unlock_if_synchronized(bool val) { _do_not_unlock_if_synchronized = val; }

  SafepointMechanism::ThreadData* poll_data() { return &_poll_data; }

  static ByteSize polling_word_offset() {
    ByteSize offset = byte_offset_of(Thread, _poll_data) +
                      byte_offset_of(SafepointMechanism::ThreadData, _polling_word);
    // At least on x86_64, safepoint polls encode the offset as disp8 imm.
    assert(in_bytes(offset) < 128, "Offset >= 128");
    return offset;
  }

  static ByteSize polling_page_offset() {
    ByteSize offset = byte_offset_of(Thread, _poll_data) +
                      byte_offset_of(SafepointMechanism::ThreadData, _polling_page);
    // At least on x86_64, safepoint polls encode the offset as disp8 imm.
    assert(in_bytes(offset) < 128, "Offset >= 128");
    return offset;
  }

  void set_requires_cross_modify_fence(bool val) PRODUCT_RETURN NOT_PRODUCT({ _requires_cross_modify_fence = val; })

  // Continuation support
  ContinuationEntry* last_continuation() const { return _cont_entry; }
  void set_cont_fastpath(intptr_t* x)          { _cont_fastpath = x; }
  void push_cont_fastpath(intptr_t* sp)        { if (sp > _cont_fastpath) _cont_fastpath = sp; }
  void set_cont_fastpath_thread_state(bool x)  { _cont_fastpath_thread_state = (int)x; }
  intptr_t* raw_cont_fastpath() const          { return _cont_fastpath; }
  bool cont_fastpath() const                   { return _cont_fastpath == nullptr && _cont_fastpath_thread_state != 0; }
  bool cont_fastpath_thread_state() const      { return _cont_fastpath_thread_state != 0; }

  // Support for SharedRuntime::monitor_exit_helper()
  ObjectMonitor* unlocked_inflated_monitor() const { return _unlocked_inflated_monitor; }
  void clear_unlocked_inflated_monitor() {
    _unlocked_inflated_monitor = nullptr;
  }

  inline bool is_vthread_mounted() const;
  inline const ContinuationEntry* vthread_continuation() const;

 private:
  DEBUG_ONLY(void verify_frame_info();)

  // Support for thread handshake operations
  HandshakeState _handshake;
 public:
  HandshakeState* handshake_state() { return &_handshake; }

  // A JavaThread can always safely operate on it self and other threads
  // can do it safely if they are the active handshaker.
  bool is_handshake_safe_for(Thread* th) const {
    return _handshake.active_handshaker() == th || this == th;
  }

  // Suspend/resume support for JavaThread
  // higher-level suspension/resume logic called by the public APIs
private:
  SuspendResumeManager _suspend_resume_manager;
public:
  bool java_suspend(bool register_vthread_SR);
  bool java_resume(bool register_vthread_SR);
  bool is_suspended()     { return _suspend_resume_manager.is_suspended(); }
  SuspendResumeManager* suspend_resume_manager() { return &_suspend_resume_manager; }

  // Check for async exception in addition to safepoint.
  static void check_special_condition_for_native_trans(JavaThread *thread);

  // Synchronize with another thread that is deoptimizing objects of the
  // current thread, i.e. reverts optimizations based on escape analysis.
  void wait_for_object_deoptimization();

#if INCLUDE_JVMTI
  inline bool set_carrier_thread_suspended();
  inline bool clear_carrier_thread_suspended();

  bool is_carrier_thread_suspended() const {
    return AtomicAccess::load(&_carrier_thread_suspended);
  }

  bool is_in_VTMS_transition() const             { return _is_in_VTMS_transition; }
  void set_is_in_VTMS_transition(bool val);

  bool is_disable_suspend() const                { return _is_disable_suspend; }
  void toggle_is_disable_suspend()               { _is_disable_suspend = !_is_disable_suspend; };

  bool is_in_java_upcall() const                 { return _is_in_java_upcall; }
  void toggle_is_in_java_upcall()                { _is_in_java_upcall = !_is_in_java_upcall; };

  bool VTMS_transition_mark() const              { return AtomicAccess::load(&_VTMS_transition_mark); }
  void set_VTMS_transition_mark(bool val)        { AtomicAccess::store(&_VTMS_transition_mark, val); }

  // Temporarily skip posting JVMTI events for safety reasons when executions is in a critical section:
  // - is in a VTMS transition (_is_in_VTMS_transition)
  // - is in an interruptLock or similar critical section (_is_disable_suspend)
  // - JVMTI is making a Java upcall (_is_in_java_upcall)
  bool should_hide_jvmti_events() const          { return _is_in_VTMS_transition || _is_disable_suspend || _is_in_java_upcall; }

  bool on_monitor_waited_event()             { return _on_monitor_waited_event; }
  void set_on_monitor_waited_event(bool val) { _on_monitor_waited_event = val; }

  bool pending_contended_entered_event()         { return _contended_entered_monitor != nullptr; }
  ObjectMonitor* contended_entered_monitor()     { return _contended_entered_monitor; }
#ifdef ASSERT
  bool is_VTMS_transition_disabler() const       { return _is_VTMS_transition_disabler; }
  void set_is_VTMS_transition_disabler(bool val);
#endif
#endif

  void set_contended_entered_monitor(ObjectMonitor* val) NOT_JVMTI_RETURN JVMTI_ONLY({ _contended_entered_monitor = val; })

  // Support for object deoptimization and JFR suspension
  void handle_special_runtime_exit_condition();
  bool has_special_runtime_exit_condition() {
    return (_suspend_flags & _obj_deopt) != 0;
  }

  // Accessors for vframe array top
  // The linked list of vframe arrays are sorted on sp. This means when we
  // unpack the head must contain the vframe array to unpack.
  void set_vframe_array_head(vframeArray* value) { _vframe_array_head = value; }
  vframeArray* vframe_array_head() const         { return _vframe_array_head;  }

  // Side structure for deferring update of java frame locals until deopt occurs
  JvmtiDeferredUpdates* deferred_updates() const      { return _jvmti_deferred_updates; }
  void set_deferred_updates(JvmtiDeferredUpdates* du) { _jvmti_deferred_updates = du; }

  // These only really exist to make debugging deopt problems simpler

  void set_vframe_array_last(vframeArray* value) { _vframe_array_last = value; }
  vframeArray* vframe_array_last() const         { return _vframe_array_last;  }

  // The special resourceMark used during deoptimization

  void set_deopt_mark(DeoptResourceMark* value)  { _deopt_mark = value; }
  DeoptResourceMark* deopt_mark(void)            { return _deopt_mark; }

  void set_deopt_compiled_method(nmethod* nm)    { _deopt_nmethod = nm; }
  nmethod* deopt_compiled_method()               { return _deopt_nmethod; }

  Method*    callee_target() const               { return _callee_target; }
  void set_callee_target  (Method* x)            { _callee_target   = x; }

  // Oop results of vm runtime calls
  oop  vm_result_oop() const                     { return _vm_result_oop; }
  void set_vm_result_oop(oop x)                  { _vm_result_oop   = x; }

  void set_vm_result_metadata(Metadata* x)       { _vm_result_metadata = x; }

  // Is thread in scope of an InternalOOMEMark?
  bool is_in_internal_oome_mark() const          { return _is_in_internal_oome_mark; }
  void set_is_in_internal_oome_mark(bool b)      { _is_in_internal_oome_mark = b;    }

#if INCLUDE_JVMCI
  jlong pending_failed_speculation() const        { return _pending_failed_speculation; }
  void set_pending_monitorenter(bool b)           { _pending_monitorenter = b; }
  void set_pending_deoptimization(int reason)     { _pending_deoptimization = reason; }
  void set_pending_failed_speculation(jlong failed_speculation) { _pending_failed_speculation = failed_speculation; }
  void set_pending_transfer_to_interpreter(bool b) { _pending_transfer_to_interpreter = b; }
  void set_jvmci_alternate_call_target(address a) { assert(_jvmci._alternate_call_target == nullptr, "must be"); _jvmci._alternate_call_target = a; }
  void set_jvmci_implicit_exception_pc(address a) { assert(_jvmci._implicit_exception_pc == nullptr, "must be"); _jvmci._implicit_exception_pc = a; }

  JVMCIRuntime* libjvmci_runtime() const          { return _libjvmci_runtime; }
  void set_libjvmci_runtime(JVMCIRuntime* rt) {
    assert((_libjvmci_runtime == nullptr && rt != nullptr) || (_libjvmci_runtime != nullptr && rt == nullptr), "must be");
    _libjvmci_runtime = rt;
  }
#endif // INCLUDE_JVMCI

  // Exception handling for compiled methods
  oop      exception_oop() const;
  address  exception_pc() const                  { return _exception_pc; }

  void set_exception_oop(oop o);
  void set_exception_pc(address a)               { _exception_pc = a; }
  void set_exception_handler_pc(address a)       { _exception_handler_pc = a; }

  void clear_exception_oop_and_pc() {
    set_exception_oop(nullptr);
    set_exception_pc(nullptr);
  }

  // Check if address is in the usable part of the stack (excludes protected
  // guard pages). Can be applied to any thread and is an approximation for
  // using is_in_live_stack when the query has to happen from another thread.
  bool is_in_usable_stack(address adr) const {
    return is_in_stack_range_incl(adr, _stack_overflow_state.stack_reserved_zone_base());
  }

  // Misc. accessors/mutators
  static ByteSize scopedValueCache_offset()       { return byte_offset_of(JavaThread, _scopedValueCache); }

  // For assembly stub generation
  static ByteSize threadObj_offset()             { return byte_offset_of(JavaThread, _threadObj); }
  static ByteSize vthread_offset()               { return byte_offset_of(JavaThread, _vthread); }
  static ByteSize jni_environment_offset()       { return byte_offset_of(JavaThread, _jni_environment); }
  static ByteSize pending_jni_exception_check_fn_offset() {
    return byte_offset_of(JavaThread, _pending_jni_exception_check_fn);
  }
  static ByteSize last_Java_sp_offset() {
    return byte_offset_of(JavaThread, _anchor) + JavaFrameAnchor::last_Java_sp_offset();
  }
  static ByteSize last_Java_pc_offset() {
    return byte_offset_of(JavaThread, _anchor) + JavaFrameAnchor::last_Java_pc_offset();
  }
  static ByteSize frame_anchor_offset() {
    return byte_offset_of(JavaThread, _anchor);
  }
  static ByteSize callee_target_offset()         { return byte_offset_of(JavaThread, _callee_target); }
  static ByteSize vm_result_oop_offset()         { return byte_offset_of(JavaThread, _vm_result_oop); }
  static ByteSize vm_result_metadata_offset()    { return byte_offset_of(JavaThread, _vm_result_metadata); }
  static ByteSize thread_state_offset()          { return byte_offset_of(JavaThread, _thread_state); }
  static ByteSize saved_exception_pc_offset()    { return byte_offset_of(JavaThread, _saved_exception_pc); }
  static ByteSize osthread_offset()              { return byte_offset_of(JavaThread, _osthread); }
#if INCLUDE_JVMCI
  static ByteSize pending_deoptimization_offset() { return byte_offset_of(JavaThread, _pending_deoptimization); }
  static ByteSize pending_monitorenter_offset()  { return byte_offset_of(JavaThread, _pending_monitorenter); }
  static ByteSize jvmci_alternate_call_target_offset() { return byte_offset_of(JavaThread, _jvmci._alternate_call_target); }
  static ByteSize jvmci_implicit_exception_pc_offset() { return byte_offset_of(JavaThread, _jvmci._implicit_exception_pc); }
  static ByteSize jvmci_counters_offset()        { return byte_offset_of(JavaThread, _jvmci_counters); }
#endif // INCLUDE_JVMCI
  static ByteSize exception_oop_offset()         { return byte_offset_of(JavaThread, _exception_oop); }
  static ByteSize exception_pc_offset()          { return byte_offset_of(JavaThread, _exception_pc); }
  static ByteSize exception_handler_pc_offset()  { return byte_offset_of(JavaThread, _exception_handler_pc); }

  static ByteSize active_handles_offset()        { return byte_offset_of(JavaThread, _active_handles); }

  // StackOverflow offsets
  static ByteSize stack_overflow_limit_offset()  {
    return byte_offset_of(JavaThread, _stack_overflow_state._stack_overflow_limit);
  }
  static ByteSize stack_guard_state_offset()     {
    return byte_offset_of(JavaThread, _stack_overflow_state._stack_guard_state);
  }
  static ByteSize reserved_stack_activation_offset() {
    return byte_offset_of(JavaThread, _stack_overflow_state._reserved_stack_activation);
  }
  static ByteSize shadow_zone_safe_limit()  {
    return byte_offset_of(JavaThread, _stack_overflow_state._shadow_zone_safe_limit);
  }
  static ByteSize shadow_zone_growth_watermark()  {
    return byte_offset_of(JavaThread, _stack_overflow_state._shadow_zone_growth_watermark);
  }

  static ByteSize suspend_flags_offset()         { return byte_offset_of(JavaThread, _suspend_flags); }

  static ByteSize do_not_unlock_if_synchronized_offset() { return byte_offset_of(JavaThread, _do_not_unlock_if_synchronized); }
  static ByteSize should_post_on_exceptions_flag_offset() {
    return byte_offset_of(JavaThread, _should_post_on_exceptions_flag);
  }
  static ByteSize doing_unsafe_access_offset() { return byte_offset_of(JavaThread, _doing_unsafe_access); }
  NOT_PRODUCT(static ByteSize requires_cross_modify_fence_offset()  { return byte_offset_of(JavaThread, _requires_cross_modify_fence); })

  static ByteSize monitor_owner_id_offset()   { return byte_offset_of(JavaThread, _monitor_owner_id); }

  static ByteSize cont_entry_offset()         { return byte_offset_of(JavaThread, _cont_entry); }
  static ByteSize cont_fastpath_offset()      { return byte_offset_of(JavaThread, _cont_fastpath); }
  static ByteSize preemption_cancelled_offset()  { return byte_offset_of(JavaThread, _preemption_cancelled); }
  static ByteSize preempt_alternate_return_offset() { return byte_offset_of(JavaThread, _preempt_alternate_return); }
  DEBUG_ONLY(static ByteSize interp_at_preemptable_vmcall_cnt_offset() { return byte_offset_of(JavaThread, _interp_at_preemptable_vmcall_cnt); })
  static ByteSize unlocked_inflated_monitor_offset() { return byte_offset_of(JavaThread, _unlocked_inflated_monitor); }

#if INCLUDE_JVMTI
  static ByteSize is_in_VTMS_transition_offset()     { return byte_offset_of(JavaThread, _is_in_VTMS_transition); }
  static ByteSize is_disable_suspend_offset()        { return byte_offset_of(JavaThread, _is_disable_suspend); }
#endif

  // Returns the jni environment for this thread
  JNIEnv* jni_environment()                      { return &_jni_environment; }

  // Returns the current thread as indicated by the given JNIEnv.
  // We don't assert it is Thread::current here as that is done at the
  // external JNI entry points where the JNIEnv is passed into the VM.
  static JavaThread* thread_from_jni_environment(JNIEnv* env) {
    JavaThread* current = reinterpret_cast<JavaThread*>(((intptr_t)env - in_bytes(jni_environment_offset())));
    // We can't normally get here in a thread that has completed its
    // execution and so "is_terminated", except when the call is from
    // AsyncGetCallTrace, which can be triggered by a signal at any point in
    // a thread's lifecycle. A thread is also considered terminated if the VM
    // has exited, so we have to check this and block in case this is a daemon
    // thread returning to the VM (the JNI DirectBuffer entry points rely on
    // this).
    if (current->is_terminated()) {
      current->block_if_vm_exited();
    }
    return current;
  }

  // JNI critical regions. These can nest.
  bool in_critical()    { return _jni_active_critical > 0; }
  bool in_last_critical()  { return _jni_active_critical == 1; }
  inline void enter_critical();
  void exit_critical() {
    assert(Thread::current() == this, "this must be current thread");
    _jni_active_critical--;
    assert(_jni_active_critical >= 0, "JNI critical nesting problem?");
  }

  // Atomic version; invoked by a thread other than the owning thread.
  bool in_critical_atomic() { return AtomicAccess::load(&_jni_active_critical) > 0; }

  // Checked JNI: is the programmer required to check for exceptions, if so specify
  // which function name. Returning to a Java frame should implicitly clear the
  // pending check, this is done for Native->Java transitions (i.e. user JNI code).
  // VM->Java transitions are not cleared, it is expected that JNI code enclosed
  // within ThreadToNativeFromVM makes proper exception checks (i.e. VM internal).
  bool is_pending_jni_exception_check() const { return _pending_jni_exception_check_fn != nullptr; }
  void clear_pending_jni_exception_check() { _pending_jni_exception_check_fn = nullptr; }
  const char* get_pending_jni_exception_check() const { return _pending_jni_exception_check_fn; }
  void set_pending_jni_exception_check(const char* fn_name) { _pending_jni_exception_check_fn = (char*) fn_name; }

  // For deadlock detection
  int depth_first_number() { return _depth_first_number; }
  void set_depth_first_number(int dfn) { _depth_first_number = dfn; }

 public:
  bool in_deopt_handler() const                  { return _in_deopt_handler > 0; }
  void inc_in_deopt_handler()                    { _in_deopt_handler++; }
  void dec_in_deopt_handler() {
    assert(_in_deopt_handler > 0, "mismatched deopt nesting");
    if (_in_deopt_handler > 0) { // robustness
      _in_deopt_handler--;
    }
  }

 private:
  void set_entry_point(ThreadFunction entry_point) { _entry_point = entry_point; }

  // factor out low-level mechanics for use in both normal and error cases
  const char* get_thread_name_string(char* buf = nullptr, int buflen = 0) const;

 public:

  // Frame iteration; calls the function f for all frames on the stack
  void frames_do(void f(frame*, const RegisterMap*));

  // Memory operations
  void oops_do_frames(OopClosure* f, NMethodClosure* cf);
  void oops_do_no_frames(OopClosure* f, NMethodClosure* cf);

  // GC operations
  virtual void nmethods_do(NMethodClosure* cf);

  // RedefineClasses Support
  void metadata_do(MetadataClosure* f);

  // Debug method asserting thread states are correct during a handshake operation.
  DEBUG_ONLY(void verify_states_for_handshake();)

  // Misc. operations
  const char* name() const;
  const char* name_raw() const;
  const char* type_name() const { return "JavaThread"; }
  static const char* name_for(oop thread_obj);

  void print_on(outputStream* st, bool print_extended_info) const;
  void print_on(outputStream* st) const { print_on(st, false); }
  void print() const;
  void print_thread_state_on(outputStream*) const;
  void print_on_error(outputStream* st, char* buf, int buflen) const;
  void print_name_on_error(outputStream* st, char* buf, int buflen) const;
  void verify();

  // Accessing frames
  frame last_frame() {
    _anchor.make_walkable();
    return pd_last_frame();
  }
  javaVFrame* last_java_vframe(RegisterMap* reg_map) { return last_java_vframe(last_frame(), reg_map); }

  frame carrier_last_frame(RegisterMap* reg_map);
  javaVFrame* carrier_last_java_vframe(RegisterMap* reg_map) { return last_java_vframe(carrier_last_frame(reg_map), reg_map); }

  frame vthread_last_frame();
  javaVFrame* vthread_last_java_vframe(RegisterMap* reg_map) { return last_java_vframe(vthread_last_frame(), reg_map); }

  frame platform_thread_last_frame(RegisterMap* reg_map);
  javaVFrame*  platform_thread_last_java_vframe(RegisterMap* reg_map) {
    return last_java_vframe(platform_thread_last_frame(reg_map), reg_map);
  }

  javaVFrame* last_java_vframe(const frame f, RegisterMap* reg_map);

  // Returns method at 'depth' java or native frames down the stack
  // Used for security checks
  Klass* security_get_caller_class(int depth);

  // Print stack trace in external format
  // These variants print carrier/platform thread information only.
  void print_stack_on(outputStream* st);
  void print_stack() { print_stack_on(tty); }
  // This prints the currently mounted virtual thread.
  void print_vthread_stack_on(outputStream* st);
  // This prints the active stack: either carrier/platform or virtual.
  void print_active_stack_on(outputStream* st);
  // Print current stack trace for checked JNI warnings and JNI fatal errors.
  // This is the external format from above, but selecting the platform
  // or vthread as applicable.
  void print_jni_stack();

  // Print stack traces in various internal formats
  void trace_stack()                             PRODUCT_RETURN;
  void trace_stack_from(vframe* start_vf)        PRODUCT_RETURN;
  void trace_frames()                            PRODUCT_RETURN;

  // Print an annotated view of the stack frames
  void print_frame_layout(int depth = 0, bool validate_only = false) NOT_DEBUG_RETURN;
  void validate_frame_layout() {
    print_frame_layout(0, true);
  }

  // Function for testing deoptimization
  void deoptimize();
  void make_zombies();

  void deoptimize_marked_methods();

 public:
  // Returns the running thread as a JavaThread
  static JavaThread* current() {
    return JavaThread::cast(Thread::current());
  }

  // Returns the current thread as a JavaThread, or nullptr if not attached
  static inline JavaThread* current_or_null();

  // Casts
  static JavaThread* cast(Thread* t) {
    assert(t->is_Java_thread(), "incorrect cast to JavaThread");
    return static_cast<JavaThread*>(t);
  }

  static const JavaThread* cast(const Thread* t) {
    assert(t->is_Java_thread(), "incorrect cast to const JavaThread");
    return static_cast<const JavaThread*>(t);
  }

  // Returns the active Java thread.  Do not use this if you know you are calling
  // from a JavaThread, as it's slower than JavaThread::current.  If called from
  // the VMThread, it also returns the JavaThread that instigated the VMThread's
  // operation.  You may not want that either.
  static JavaThread* active();

 protected:
  virtual void pre_run();
  virtual void run();
  void thread_main_inner();
  virtual void post_run();

 public:
  // Thread local information maintained by JVMTI.
  void set_jvmti_thread_state(JvmtiThreadState *value)                           { _jvmti_thread_state = value; }
  // A JvmtiThreadState is lazily allocated. This jvmti_thread_state()
  // getter is used to get this JavaThread's JvmtiThreadState if it has
  // one which means null can be returned. JvmtiThreadState::state_for()
  // is used to get the specified JavaThread's JvmtiThreadState if it has
  // one or it allocates a new JvmtiThreadState for the JavaThread and
  // returns it. JvmtiThreadState::state_for() will return null only if
  // the specified JavaThread is exiting.
  JvmtiThreadState *jvmti_thread_state() const                                   { return _jvmti_thread_state; }
  static ByteSize jvmti_thread_state_offset()                                    { return byte_offset_of(JavaThread, _jvmti_thread_state); }

#if INCLUDE_JVMTI
  // Rebind JVMTI thread state from carrier to virtual or from virtual to carrier.
  JvmtiThreadState *rebind_to_jvmti_thread_state_of(oop thread_oop);
#endif

  // JVMTI PopFrame support
  // Setting and clearing popframe_condition
  // All of these enumerated values are bits. popframe_pending
  // indicates that a PopFrame() has been requested and not yet been
  // completed. popframe_processing indicates that that PopFrame() is in
  // the process of being completed. popframe_force_deopt_reexecution_bit
  // indicates that special handling is required when returning to a
  // deoptimized caller.
  enum PopCondition {
    popframe_inactive                      = 0x00,
    popframe_pending_bit                   = 0x01,
    popframe_processing_bit                = 0x02,
    popframe_force_deopt_reexecution_bit   = 0x04
  };
  PopCondition popframe_condition()                   { return (PopCondition) _popframe_condition; }
  void set_popframe_condition(PopCondition c)         { _popframe_condition = c; }
  void set_popframe_condition_bit(PopCondition c)     { _popframe_condition |= c; }
  void clear_popframe_condition()                     { _popframe_condition = popframe_inactive; }
  static ByteSize popframe_condition_offset()         { return byte_offset_of(JavaThread, _popframe_condition); }
  bool has_pending_popframe()                         { return (popframe_condition() & popframe_pending_bit) != 0; }
  bool popframe_forcing_deopt_reexecution()           { return (popframe_condition() & popframe_force_deopt_reexecution_bit) != 0; }

  bool pop_frame_in_process(void)                     { return ((_popframe_condition & popframe_processing_bit) != 0); }
  void set_pop_frame_in_process(void)                 { _popframe_condition |= popframe_processing_bit; }
  void clr_pop_frame_in_process(void)                 { _popframe_condition &= ~popframe_processing_bit; }

  int frames_to_pop_failed_realloc() const            { return _frames_to_pop_failed_realloc; }
  void set_frames_to_pop_failed_realloc(int nb)       { _frames_to_pop_failed_realloc = nb; }
  void dec_frames_to_pop_failed_realloc()             { _frames_to_pop_failed_realloc--; }

 private:
  // Saved incoming arguments to popped frame.
  // Used only when popped interpreted frame returns to deoptimized frame.
  void*    _popframe_preserved_args;
  int      _popframe_preserved_args_size;

 public:
  void  popframe_preserve_args(ByteSize size_in_bytes, void* start);
  void* popframe_preserved_args();
  ByteSize popframe_preserved_args_size();
  WordSize popframe_preserved_args_size_in_words();
  void  popframe_free_preserved_args();


 private:
  JvmtiThreadState *_jvmti_thread_state;

  // Used by the interpreter in fullspeed mode for frame pop, method
  // entry, method exit and single stepping support. This field is
  // only set to non-zero at a safepoint or using a direct handshake
  // (see EnterInterpOnlyModeHandshakeClosure).
  // It can be set to zero asynchronously to this threads execution (i.e., without
  // safepoint/handshake or a lock) so we have to be very careful.
  // Accesses by other threads are synchronized using JvmtiThreadState_lock though.
  // This field is checked by the interpreter which expects it to be an integer.
  int               _interp_only_mode;

 public:
  // used by the interpreter for fullspeed debugging support (see above)
  static ByteSize interp_only_mode_offset() { return byte_offset_of(JavaThread, _interp_only_mode); }
  bool is_interp_only_mode()                { return (_interp_only_mode != 0); }
  void set_interp_only_mode(bool val)       { _interp_only_mode = val ? 1 : 0; }

  // support for cached flag that indicates whether exceptions need to be posted for this thread
  // if this is false, we can avoid deoptimizing when events are thrown
  // this gets set to reflect whether jvmtiExport::post_exception_throw would actually do anything
 private:
  int    _should_post_on_exceptions_flag;

 public:
  void  set_should_post_on_exceptions_flag(int val)  { _should_post_on_exceptions_flag = val; }

 private:
  ThreadStatistics *_thread_stat;

 public:
  ThreadStatistics* get_thread_stat() const    { return _thread_stat; }

  // Return a blocker object for which this thread is blocked parking.
  oop current_park_blocker();

 private:
  static size_t _stack_size_at_create;

 public:
  static inline size_t stack_size_at_create(void) {
    return _stack_size_at_create;
  }
  static inline void set_stack_size_at_create(size_t value) {
    _stack_size_at_create = value;
  }

  // Machine dependent stuff
#include OS_CPU_HEADER(javaThread)

  // JSR166 per-thread parker
 private:
  Parker _parker;
 public:
  Parker* parker() { return &_parker; }

 public:
  // clearing/querying jni attach status
  bool is_attaching_via_jni() const { return _jni_attach_state == _attaching_via_jni; }
  bool has_attached_via_jni() const { return is_attaching_via_jni() || _jni_attach_state == _attached_via_jni; }
  inline void set_done_attaching_via_jni();

  // Stack dump assistance:
  // Track the class we want to initialize but for which we have to wait
  // on its init_lock() because it is already being initialized.
  void set_class_to_be_initialized(InstanceKlass* k);
  InstanceKlass* class_to_be_initialized() const;

  // Track executing class initializer, see ThreadInClassInitializer
  void set_class_being_initialized(InstanceKlass* k);
  InstanceKlass* class_being_initialized() const;

private:
  InstanceKlass* _class_to_be_initialized;
  InstanceKlass* _class_being_initialized;

  // java.lang.Thread.sleep support
  ParkEvent * _SleepEvent;

#if INCLUDE_JFR
  // Support for jdk.VirtualThreadPinned event
  freeze_result _last_freeze_fail_result;
  Ticks _last_freeze_fail_time;
#endif

public:
  bool sleep(jlong millis);
  bool sleep_nanos(jlong nanos);

  // java.lang.Thread interruption support
  void interrupt();
  bool is_interrupted(bool clear_interrupted);

#if INCLUDE_JFR
  // Support for jdk.VirtualThreadPinned event
  freeze_result last_freeze_fail_result() { return _last_freeze_fail_result; }
  Ticks& last_freeze_fail_time() { return _last_freeze_fail_time; }
  void set_last_freeze_fail_result(freeze_result result);
#endif
  void post_vthread_pinned_event(EventVirtualThreadPinned* event, const char* op, freeze_result result) NOT_JFR_RETURN();


  // This is only for use by JVMTI RawMonitorWait. It emulates the actions of
  // the Java code in Object::wait which are not present in RawMonitorWait.
  bool get_and_clear_interrupted();

private:
  LockStack _lock_stack;
  OMCache _om_cache;

public:
  LockStack& lock_stack() { return _lock_stack; }

  static ByteSize lock_stack_offset()      { return byte_offset_of(JavaThread, _lock_stack); }
  // Those offsets are used in code generators to access the LockStack that is embedded in this
  // JavaThread structure. Those accesses are relative to the current thread, which
  // is typically in a dedicated register.
  static ByteSize lock_stack_top_offset()  { return lock_stack_offset() + LockStack::top_offset(); }
  static ByteSize lock_stack_base_offset() { return lock_stack_offset() + LockStack::base_offset(); }

  static ByteSize om_cache_offset()        { return byte_offset_of(JavaThread, _om_cache); }
  static ByteSize om_cache_oops_offset()   { return om_cache_offset() + OMCache::entries_offset(); }

  void om_set_monitor_cache(ObjectMonitor* monitor);
  void om_clear_monitor_cache();
  ObjectMonitor* om_get_from_monitor_cache(oop obj);

  static OopStorage* thread_oop_storage();

  static void verify_cross_modify_fence_failure(JavaThread *thread) PRODUCT_RETURN;

  // Helper function to create the java.lang.Thread object for a
  // VM-internal thread. The thread will have the given name and be
  // part of the System ThreadGroup.
  static Handle create_system_thread_object(const char* name, TRAPS);

  // Helper function to start a VM-internal daemon thread.
  // E.g. ServiceThread, NotificationThread, CompilerThread etc.
  static void start_internal_daemon(JavaThread* current, JavaThread* target,
                                    Handle thread_oop, ThreadPriority prio);

  // Helper function to do vm_exit_on_initialization for osthread
  // resource allocation failure.
  static void vm_exit_on_osthread_failure(JavaThread* thread);

  // Deferred OopHandle release support
 private:
  // List of OopHandles to be released - guarded by the Service_lock.
  static OopHandleList* _oop_handle_list;
  // Add our OopHandles to the list for the service thread to release.
  void add_oop_handles_for_release();
  // Called by the ServiceThread to release the OopHandles.
  static void release_oop_handles();
  // Called by the ServiceThread to poll if there are any OopHandles to release.
  // Called when holding the Service_lock.
  static bool has_oop_handles_to_release() {
    return _oop_handle_list != nullptr;
  }
};

inline JavaThread* JavaThread::current_or_null() {
  Thread* current = Thread::current_or_null();
  return current != nullptr ? JavaThread::cast(current) : nullptr;
}

class UnlockFlagSaver {
  private:
    JavaThread* _thread;
    bool _do_not_unlock;
  public:
    UnlockFlagSaver(JavaThread* t) {
      _thread = t;
      _do_not_unlock = t->do_not_unlock_if_synchronized();
      t->set_do_not_unlock_if_synchronized(false);
    }
    ~UnlockFlagSaver() {
      _thread->set_do_not_unlock_if_synchronized(_do_not_unlock);
    }
};

class JNIHandleMark : public StackObj {
  JavaThread* _thread;
 public:
  JNIHandleMark(JavaThread* thread) : _thread(thread) {
    thread->push_jni_handle_block();
  }
  ~JNIHandleMark() { _thread->pop_jni_handle_block(); }
};

class PreemptableInitCall {
  JavaThread* _thread;
  bool _previous;
  DEBUG_ONLY(InstanceKlass* _previous_klass;)
 public:
  PreemptableInitCall(JavaThread* thread, InstanceKlass* ik) : _thread(thread) {
    _previous = thread->at_preemptable_init();
    _thread->set_at_preemptable_init(true);
    DEBUG_ONLY(_previous_klass = _thread->preempt_init_klass();)
    DEBUG_ONLY(_thread->set_preempt_init_klass(ik));
  }
  ~PreemptableInitCall() {
    _thread->set_at_preemptable_init(_previous);
    DEBUG_ONLY(_thread->set_preempt_init_klass(_previous_klass));
  }
};

class NoPreemptMark {
  ContinuationEntry* _ce;
  bool _unpin;
 public:
  NoPreemptMark(JavaThread* thread, bool ignore_mark = false) : _ce(thread->last_continuation()), _unpin(false) {
    if (_ce != nullptr && !ignore_mark) _unpin = _ce->pin();
  }
  ~NoPreemptMark() { if (_unpin) _ce->unpin(); }
};

class ThreadOnMonitorWaitedEvent {
  JavaThread* _thread;
 public:
  ThreadOnMonitorWaitedEvent(JavaThread* thread) : _thread(thread) {
    JVMTI_ONLY(_thread->set_on_monitor_waited_event(true);)
  }
  ~ThreadOnMonitorWaitedEvent() { JVMTI_ONLY(_thread->set_on_monitor_waited_event(false);) }
};

class ThreadInClassInitializer : public StackObj {
  JavaThread* _thread;
  InstanceKlass* _previous;
 public:
  ThreadInClassInitializer(JavaThread* thread, InstanceKlass* ik) : _thread(thread) {
    _previous = _thread->class_being_initialized();
    _thread->set_class_being_initialized(ik);
  }
  ~ThreadInClassInitializer() {
    _thread->set_class_being_initialized(_previous);
  }
};

class ThrowingUnsafeAccessError : public StackObj {
  JavaThread* _thread;
  bool _prev;
public:
  ThrowingUnsafeAccessError(JavaThread* thread) :
      _thread(thread),
      _prev(thread->is_throwing_unsafe_access_error()) {
    _thread->set_throwing_unsafe_access_error(true);
  }
  ~ThrowingUnsafeAccessError() {
    _thread->set_throwing_unsafe_access_error(_prev);
  }
};

class ThreadWaitingForClassInit : public StackObj {
  JavaThread* _thread;
 public:
  ThreadWaitingForClassInit(JavaThread* thread, InstanceKlass* ik) : _thread(thread) {
    _thread->set_class_to_be_initialized(ik);
  }
  ~ThreadWaitingForClassInit() {
    _thread->set_class_to_be_initialized(nullptr);
  }
};

#endif // SHARE_RUNTIME_JAVATHREAD_HPP<|MERGE_RESOLUTION|>--- conflicted
+++ resolved
@@ -485,11 +485,7 @@
   // For Object.wait() we set this field to know if we need to
   // throw IE at the end of thawing before returning to Java.
   bool _pending_interrupted_exception;
-<<<<<<< HEAD
-  // We allow preemption on some klass initializion calls.
-=======
   // We allow preemption on some klass initialization calls.
->>>>>>> c6a88155
   // We use this boolean to mark such calls.
   bool _at_preemptable_init;
 
@@ -503,11 +499,7 @@
   bool preempting()                              { return _preempt_alternate_return != nullptr; }
   void set_preempt_alternate_return(address val) { _preempt_alternate_return = val; }
 
-<<<<<<< HEAD
-  bool at_preemptable_init() { return _at_preemptable_init; }
-=======
   bool at_preemptable_init()           { return _at_preemptable_init; }
->>>>>>> c6a88155
   void set_at_preemptable_init(bool b) { _at_preemptable_init = b; }
 
 #ifdef ASSERT
@@ -516,26 +508,6 @@
 
   InstanceKlass* preempt_init_klass() { return _preempt_init_klass; }
   void set_preempt_init_klass(InstanceKlass* ik) { _preempt_init_klass = ik; }
-<<<<<<< HEAD
-
-  int _interp_at_preemptable_vmcall_cnt;
-  int interp_at_preemptable_vmcall_cnt() { return _interp_at_preemptable_vmcall_cnt; }
-
-  class AtRedoVMCall : public StackObj {
-    JavaThread* _thread;
-   public:
-    AtRedoVMCall(JavaThread *t) : _thread(t) {
-      _thread->_interp_at_preemptable_vmcall_cnt++;
-      assert(_thread->_interp_at_preemptable_vmcall_cnt > 0, "");
-    }
-    ~AtRedoVMCall() {
-      _thread->_interp_at_preemptable_vmcall_cnt--;
-      assert(_thread->_interp_at_preemptable_vmcall_cnt >= 0, "");
-    }
-  };
-#endif
-
-=======
 
   int _interp_at_preemptable_vmcall_cnt;
   int interp_at_preemptable_vmcall_cnt() { return _interp_at_preemptable_vmcall_cnt; }
@@ -563,7 +535,6 @@
   };
 #endif // ASSERT
 
->>>>>>> c6a88155
 private:
   friend class VMThread;
   friend class ThreadWaitTransition;
@@ -1394,23 +1365,6 @@
   ~JNIHandleMark() { _thread->pop_jni_handle_block(); }
 };
 
-class PreemptableInitCall {
-  JavaThread* _thread;
-  bool _previous;
-  DEBUG_ONLY(InstanceKlass* _previous_klass;)
- public:
-  PreemptableInitCall(JavaThread* thread, InstanceKlass* ik) : _thread(thread) {
-    _previous = thread->at_preemptable_init();
-    _thread->set_at_preemptable_init(true);
-    DEBUG_ONLY(_previous_klass = _thread->preempt_init_klass();)
-    DEBUG_ONLY(_thread->set_preempt_init_klass(ik));
-  }
-  ~PreemptableInitCall() {
-    _thread->set_at_preemptable_init(_previous);
-    DEBUG_ONLY(_thread->set_preempt_init_klass(_previous_klass));
-  }
-};
-
 class NoPreemptMark {
   ContinuationEntry* _ce;
   bool _unpin;
@@ -1457,15 +1411,4 @@
   }
 };
 
-class ThreadWaitingForClassInit : public StackObj {
-  JavaThread* _thread;
- public:
-  ThreadWaitingForClassInit(JavaThread* thread, InstanceKlass* ik) : _thread(thread) {
-    _thread->set_class_to_be_initialized(ik);
-  }
-  ~ThreadWaitingForClassInit() {
-    _thread->set_class_to_be_initialized(nullptr);
-  }
-};
-
 #endif // SHARE_RUNTIME_JAVATHREAD_HPP
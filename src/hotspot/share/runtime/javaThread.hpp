/*
 * Copyright (c) 1997, 2024, Oracle and/or its affiliates. All rights reserved.
 * Copyright (c) 2021, Azul Systems, Inc. All rights reserved.
 * DO NOT ALTER OR REMOVE COPYRIGHT NOTICES OR THIS FILE HEADER.
 *
 * This code is free software; you can redistribute it and/or modify it
 * under the terms of the GNU General Public License version 2 only, as
 * published by the Free Software Foundation.
 *
 * This code is distributed in the hope that it will be useful, but WITHOUT
 * ANY WARRANTY; without even the implied warranty of MERCHANTABILITY or
 * FITNESS FOR A PARTICULAR PURPOSE.  See the GNU General Public License
 * version 2 for more details (a copy is included in the LICENSE file that
 * accompanied this code).
 *
 * You should have received a copy of the GNU General Public License version
 * 2 along with this work; if not, write to the Free Software Foundation,
 * Inc., 51 Franklin St, Fifth Floor, Boston, MA 02110-1301 USA.
 *
 * Please contact Oracle, 500 Oracle Parkway, Redwood Shores, CA 94065 USA
 * or visit www.oracle.com if you need additional information or have any
 * questions.
 *
 */

#ifndef SHARE_RUNTIME_JAVATHREAD_HPP
#define SHARE_RUNTIME_JAVATHREAD_HPP

#include "jni.h"
#include "memory/allocation.hpp"
#include "oops/oop.hpp"
#include "oops/oopHandle.hpp"
#include "runtime/continuationEntry.hpp"
#include "runtime/frame.hpp"
#include "runtime/globals.hpp"
#include "runtime/handshake.hpp"
#include "runtime/javaFrameAnchor.hpp"
#include "runtime/lockStack.hpp"
#include "runtime/park.hpp"
#include "runtime/safepointMechanism.hpp"
#include "runtime/stackWatermarkSet.hpp"
#include "runtime/stackOverflow.hpp"
#include "runtime/thread.hpp"
#include "runtime/threadHeapSampler.hpp"
#include "runtime/threadIdentifier.hpp"
#include "runtime/threadStatisticalInfo.hpp"
#include "utilities/exceptions.hpp"
#include "utilities/globalDefinitions.hpp"
#include "utilities/macros.hpp"
#if INCLUDE_JFR
#include "jfr/support/jfrThreadExtension.hpp"
#include "utilities/ticks.hpp"
#endif

class AsyncExceptionHandshake;
class DeoptResourceMark;
class InternalOOMEMark;
class JNIHandleBlock;
class JVMCIRuntime;

class JvmtiDeferredUpdates;
class JvmtiSampledObjectAllocEventCollector;
class JvmtiThreadState;

class Metadata;
class ObjectMonitor;
class OopHandleList;
class OopStorage;
class OSThread;

class ThreadsList;
class ThreadSafepointState;
class ThreadStatistics;

class vframeArray;
class vframe;
class javaVFrame;

class JavaThread;
typedef void (*ThreadFunction)(JavaThread*, TRAPS);

class EventVirtualThreadPinned;

class JavaThread: public Thread {
  friend class VMStructs;
  friend class JVMCIVMStructs;
  friend class WhiteBox;
  friend class ThreadsSMRSupport; // to access _threadObj for exiting_threads_oops_do
  friend class HandshakeState;
  friend class Continuation;
  friend class Threads;
  friend class ServiceThread; // for deferred OopHandle release access
 private:
  bool           _on_thread_list;                // Is set when this JavaThread is added to the Threads list

  // All references to Java objects managed via OopHandles. These
  // have to be released by the ServiceThread after the JavaThread has
  // terminated - see add_oop_handles_for_release().
  OopHandle      _threadObj;                     // The Java level thread object
  OopHandle      _vthread; // the value returned by Thread.currentThread(): the virtual thread, if mounted, otherwise _threadObj
  OopHandle      _jvmti_vthread;
  OopHandle      _scopedValueCache;

  static OopStorage* _thread_oop_storage;

#ifdef ASSERT
 private:
  int _java_call_counter;

 public:
  int  java_call_counter()                       { return _java_call_counter; }
  void inc_java_call_counter()                   { _java_call_counter++; }
  void dec_java_call_counter() {
    assert(_java_call_counter > 0, "Invalid nesting of JavaCallWrapper");
    _java_call_counter--;
  }
 private:  // restore original namespace restriction
#endif  // ifdef ASSERT

  JavaFrameAnchor _anchor;                       // Encapsulation of current java frame and it state

  ThreadFunction _entry_point;

  JNIEnv        _jni_environment;

  // Deopt support
  DeoptResourceMark*  _deopt_mark;               // Holds special ResourceMark for deoptimization

  nmethod*      _deopt_nmethod;                  // nmethod that is currently being deoptimized
  vframeArray*  _vframe_array_head;              // Holds the heap of the active vframeArrays
  vframeArray*  _vframe_array_last;              // Holds last vFrameArray we popped
  // Holds updates by JVMTI agents for compiled frames that cannot be performed immediately. They
  // will be carried out as soon as possible which, in most cases, is just before deoptimization of
  // the frame, when control returns to it.
  JvmtiDeferredUpdates* _jvmti_deferred_updates;

  // Handshake value for fixing 6243940. We need a place for the i2c
  // adapter to store the callee Method*. This value is NEVER live
  // across a gc point so it does NOT have to be gc'd
  // The handshake is open ended since we can't be certain that it will
  // be nulled. This is because we rarely ever see the race and end up
  // in handle_wrong_method which is the backend of the handshake. See
  // code in i2c adapters and handle_wrong_method.

  Method*       _callee_target;

  // Used to pass back results to the interpreter or generated code running Java code.
  oop           _vm_result;    // oop result is GC-preserved
  Metadata*     _vm_result_2;  // non-oop result

  // See ReduceInitialCardMarks: this holds the precise space interval of
  // the most recent slow path allocation for which compiled code has
  // elided card-marks for performance along the fast-path.
  MemRegion     _deferred_card_mark;

  ObjectMonitor* volatile _current_pending_monitor;     // ObjectMonitor this thread is waiting to lock
  bool           _current_pending_monitor_is_from_java; // locking is from Java code
  ObjectMonitor* volatile _current_waiting_monitor;     // ObjectMonitor on which this thread called Object.wait()

  // Active_handles points to a block of handles
  JNIHandleBlock* _active_handles;

  // One-element thread local free list
  JNIHandleBlock* _free_handle_block;

  // ID used as owner for inflated monitors. Same as the j.l.Thread.tid of the
  // current _vthread object, except during creation of the primordial and JNI
  // attached thread cases where this field can have a temporary value.
  int64_t _lock_id;

 public:
  void set_lock_id(int64_t tid) {
    assert(tid >= ThreadIdentifier::initial() && tid < ThreadIdentifier::current(), "invalid tid");
    _lock_id = tid;
  }
  int64_t lock_id() const { return _lock_id; }

  // For tracking the heavyweight monitor the thread is pending on.
  ObjectMonitor* current_pending_monitor() {
    // Use Atomic::load() to prevent data race between concurrent modification and
    // concurrent readers, e.g. ThreadService::get_current_contended_monitor().
    // Especially, reloading pointer from thread after null check must be prevented.
    return Atomic::load(&_current_pending_monitor);
  }
  void set_current_pending_monitor(ObjectMonitor* monitor) {
    Atomic::store(&_current_pending_monitor, monitor);
  }
  void set_current_pending_monitor_is_from_java(bool from_java) {
    _current_pending_monitor_is_from_java = from_java;
  }
  bool current_pending_monitor_is_from_java() {
    return _current_pending_monitor_is_from_java;
  }
  ObjectMonitor* current_waiting_monitor() {
    // See the comment in current_pending_monitor() above.
    return Atomic::load(&_current_waiting_monitor);
  }
  void set_current_waiting_monitor(ObjectMonitor* monitor) {
    Atomic::store(&_current_waiting_monitor, monitor);
  }

  // JNI handle support
  JNIHandleBlock* active_handles() const         { return _active_handles; }
  void set_active_handles(JNIHandleBlock* block) { _active_handles = block; }
  JNIHandleBlock* free_handle_block() const      { return _free_handle_block; }
  void set_free_handle_block(JNIHandleBlock* block) { _free_handle_block = block; }

  void push_jni_handle_block();
  void pop_jni_handle_block();

 private:
  enum SuspendFlags {
    // NOTE: avoid using the sign-bit as cc generates different test code
    //       when the sign-bit is used, and sometimes incorrectly - see CR 6398077
    _trace_flag             = 0x00000004U, // call tracing backend
    _obj_deopt              = 0x00000008U  // suspend for object reallocation and relocking for JVMTI agent
  };

  // various suspension related flags - atomically updated
  volatile uint32_t _suspend_flags;

  inline void set_suspend_flag(SuspendFlags f);
  inline void clear_suspend_flag(SuspendFlags f);

 public:
  inline void set_trace_flag();
  inline void clear_trace_flag();
  inline void set_obj_deopt_flag();
  inline void clear_obj_deopt_flag();
  bool is_trace_suspend()      { return (_suspend_flags & _trace_flag) != 0; }
  bool is_obj_deopt_suspend()  { return (_suspend_flags & _obj_deopt) != 0; }

  // Asynchronous exception support
 private:
  friend class InstallAsyncExceptionHandshake;
  friend class AsyncExceptionHandshake;
  friend class HandshakeState;

  void handle_async_exception(oop java_throwable);
 public:
  void install_async_exception(AsyncExceptionHandshake* aec = nullptr);
  bool has_async_exception_condition();
  inline void set_pending_unsafe_access_error();
  static void send_async_exception(JavaThread* jt, oop java_throwable);

  class NoAsyncExceptionDeliveryMark : public StackObj {
    friend JavaThread;
    JavaThread *_target;
    inline NoAsyncExceptionDeliveryMark(JavaThread *t);
    inline ~NoAsyncExceptionDeliveryMark();
  };

  // Safepoint support
 public:                                                        // Expose _thread_state for SafeFetchInt()
  volatile JavaThreadState _thread_state;
  ThreadSafepointState*          _safepoint_state;              // Holds information about a thread during a safepoint
  address                        _saved_exception_pc;           // Saved pc of instruction where last implicit exception happened
  NOT_PRODUCT(bool               _requires_cross_modify_fence;) // State used by VerifyCrossModifyFence
#ifdef ASSERT
  // Debug support for checking if code allows safepoints or not.
  // Safepoints in the VM can happen because of allocation, invoking a VM operation, or blocking on
  // mutex, or blocking on an object synchronizer (Java locking).
  // If _no_safepoint_count is non-zero, then an assertion failure will happen in any of
  // the above cases. The class NoSafepointVerifier is used to set this counter.
  int _no_safepoint_count;                             // If 0, thread allow a safepoint to happen

 public:
  void inc_no_safepoint_count() { _no_safepoint_count++; }
  void dec_no_safepoint_count() { _no_safepoint_count--; }
  bool is_in_no_safepoint_scope() { return _no_safepoint_count > 0; }
#endif // ASSERT
 public:
  // These functions check conditions before possibly going to a safepoint.
  // including NoSafepointVerifier.
  void check_for_valid_safepoint_state() NOT_DEBUG_RETURN;
  void check_possible_safepoint()        NOT_DEBUG_RETURN;

#ifdef ASSERT
 private:
  volatile uint64_t _visited_for_critical_count;

 public:
  void set_visited_for_critical_count(uint64_t safepoint_id) {
    assert(_visited_for_critical_count == 0, "Must be reset before set");
    assert((safepoint_id & 0x1) == 1, "Must be odd");
    _visited_for_critical_count = safepoint_id;
  }
  void reset_visited_for_critical_count(uint64_t safepoint_id) {
    assert(_visited_for_critical_count == safepoint_id, "Was not visited");
    _visited_for_critical_count = 0;
  }
  bool was_visited_for_critical_count(uint64_t safepoint_id) const {
    return _visited_for_critical_count == safepoint_id;
  }
#endif // ASSERT

  // JavaThread termination support
 public:
  enum TerminatedTypes {
    _not_terminated = 0xDEAD - 3,
    _thread_exiting,                             // JavaThread::exit() has been called for this thread
    _thread_gc_barrier_detached,                 // thread's GC barrier has been detached
    _thread_terminated,                          // JavaThread is removed from thread list
    _vm_exited                                   // JavaThread is still executing native code, but VM is terminated
                                                 // only VM_Exit can set _vm_exited
  };

 private:
  // In general a JavaThread's _terminated field transitions as follows:
  //
  //   _not_terminated => _thread_exiting => _thread_gc_barrier_detached => _thread_terminated
  //
  // _vm_exited is a special value to cover the case of a JavaThread
  // executing native code after the VM itself is terminated.
  //
  // A JavaThread that fails to JNI attach has these _terminated field transitions:
  //   _not_terminated => _thread_terminated
  //
  volatile TerminatedTypes _terminated;

  jint                  _in_deopt_handler;       // count of deoptimization
                                                 // handlers thread is in
  volatile bool         _doing_unsafe_access;    // Thread may fault due to unsafe access
  bool                  _do_not_unlock_if_synchronized;  // Do not unlock the receiver of a synchronized method (since it was
                                                         // never locked) when throwing an exception. Used by interpreter only.
#if INCLUDE_JVMTI
  volatile bool         _carrier_thread_suspended;       // Carrier thread is externally suspended
  bool                  _is_in_VTMS_transition;          // thread is in virtual thread mount state transition
  bool                  _is_disable_suspend;             // JVMTI suspend is temporarily disabled; used on current thread only
  bool                  _VTMS_transition_mark;           // used for sync between VTMS transitions and disablers
  bool                  _pending_jvmti_unmount_event;    // When preempting we post unmount event at unmount end rather than start
  bool                  _on_monitor_waited_event;        // Avoid callee arg processing for enterSpecial when posting waited event
  ObjectMonitor*        _contended_entered_monitor;      // Monitor for pending monitor_contended_entered callback
#ifdef ASSERT
  bool                  _is_VTMS_transition_disabler;    // thread currently disabled VTMS transitions
#endif
#endif

  // JNI attach states:
  enum JNIAttachStates {
    _not_attaching_via_jni = 1,  // thread is not attaching via JNI
    _attaching_via_jni,          // thread is attaching via JNI
    _attached_via_jni            // thread has attached via JNI
  };

  // A regular JavaThread's _jni_attach_state is _not_attaching_via_jni.
  // A native thread that is attaching via JNI starts with a value
  // of _attaching_via_jni and transitions to _attached_via_jni.
  volatile JNIAttachStates _jni_attach_state;

  // In scope of an InternalOOMEMark?
  bool _is_in_internal_oome_mark;

#if INCLUDE_JVMCI
  // The _pending_* fields below are used to communicate extra information
  // from an uncommon trap in JVMCI compiled code to the uncommon trap handler.

  // Communicates the DeoptReason and DeoptAction of the uncommon trap
  int       _pending_deoptimization;

  // Specifies whether the uncommon trap is to bci 0 of a synchronized method
  // before the monitor has been acquired.
  bool      _pending_monitorenter;

  // Specifies if the DeoptReason for the last uncommon trap was Reason_transfer_to_interpreter
  bool      _pending_transfer_to_interpreter;

  // An id of a speculation that JVMCI compiled code can use to further describe and
  // uniquely identify the speculative optimization guarded by an uncommon trap.
  // See JVMCINMethodData::SPECULATION_LENGTH_BITS for further details.
  jlong     _pending_failed_speculation;

  // These fields are mutually exclusive in terms of live ranges.
  union {
    // Communicates the pc at which the most recent implicit exception occurred
    // from the signal handler to a deoptimization stub.
    address   _implicit_exception_pc;

    // Communicates an alternative call target to an i2c stub from a JavaCall .
    address   _alternate_call_target;
  } _jvmci;

  // The JVMCIRuntime in a JVMCI shared library
  JVMCIRuntime* _libjvmci_runtime;

  // Support for high precision, thread sensitive counters in JVMCI compiled code.
  jlong*    _jvmci_counters;

  // Fast thread locals for use by JVMCI
  jlong      _jvmci_reserved0;
  jlong      _jvmci_reserved1;
  oop        _jvmci_reserved_oop0;

  // This field is used to keep an nmethod visible to the GC so that it and its contained oops can
  // be kept alive
  nmethod*  _live_nmethod;

 public:
  static jlong* _jvmci_old_thread_counters;
  static void collect_counters(jlong* array, int length);

  bool resize_counters(int current_size, int new_size);

  static bool resize_all_jvmci_counters(int new_size);

  void set_jvmci_reserved_oop0(oop value) {
    _jvmci_reserved_oop0 = value;
  }

  oop get_jvmci_reserved_oop0() {
    return _jvmci_reserved_oop0;
  }

  void set_jvmci_reserved0(jlong value) {
    _jvmci_reserved0 = value;
  }

  jlong get_jvmci_reserved0() {
    return _jvmci_reserved0;
  }

  void set_jvmci_reserved1(jlong value) {
    _jvmci_reserved1 = value;
  }

  jlong get_jvmci_reserved1() {
    return _jvmci_reserved1;
  }

  void set_live_nmethod(nmethod* nm) {
    assert(_live_nmethod == nullptr, "only one");
    _live_nmethod = nm;
  }

  void clear_live_nmethod() {
    _live_nmethod = nullptr;
  }

 private:
#endif // INCLUDE_JVMCI

  StackOverflow    _stack_overflow_state;

  void pretouch_stack();

  // Compiler exception handling (NOTE: The _exception_oop is *NOT* the same as _pending_exception. It is
  // used to temp. parsing values into and out of the runtime system during exception handling for compiled
  // code)
  volatile oop     _exception_oop;               // Exception thrown in compiled code
  volatile address _exception_pc;                // PC where exception happened
  volatile address _exception_handler_pc;        // PC for handler of exception
  volatile int     _is_method_handle_return;     // true (== 1) if the current exception PC is a MethodHandle call site.

 private:
  // support for JNI critical regions
  jint    _jni_active_critical;                  // count of entries into JNI critical region

  // Checked JNI: function name requires exception check
  char* _pending_jni_exception_check_fn;

  // For deadlock detection.
  int _depth_first_number;

  // JVMTI PopFrame support
  // This is set to popframe_pending to signal that top Java frame should be popped immediately
  int _popframe_condition;

  // If reallocation of scalar replaced objects fails, we throw OOM
  // and during exception propagation, pop the top
  // _frames_to_pop_failed_realloc frames, the ones that reference
  // failed reallocations.
  int _frames_to_pop_failed_realloc;

  ContinuationEntry* _cont_entry;
  intptr_t* _cont_fastpath; // the sp of the oldest known interpreted/call_stub frame inside the
                            // continuation that we know about
  int _cont_fastpath_thread_state; // whether global thread state allows continuation fastpath (JVMTI)

  // It's signed for error detection.
  intx _held_monitor_count;  // used by continuations for fast lock detection
  intx _jni_monitor_count;
  ObjectMonitor* _unlocked_inflated_monitor;

  // This is the field we poke in the interpreter and native
  // wrapper (Object.wait) to check for preemption.
  address _preempt_alternate_return;
  // When preempting on monitorenter we could have acquired the
  // monitor after freezing all vthread frames. In that case we
  // set this field so that in the preempt stub we call thaw again
  // instead of unmounting.
  bool _preemption_cancelled;
  // For Object.wait() we set this field to know if we need to
  // throw IE at the end of thawing before returning to Java.
  bool _pending_interrupted_exception;

 public:
  bool preemption_cancelled()           { return _preemption_cancelled; }
  void set_preemption_cancelled(bool b) { _preemption_cancelled = b; }

  bool pending_interrupted_exception()           { return _pending_interrupted_exception; }
  void set_pending_interrupted_exception(bool b) { _pending_interrupted_exception = b; }

  bool preempting()           { return _preempt_alternate_return != nullptr; }
  void set_preempt_alternate_return(address val) { _preempt_alternate_return = val; }

private:

  friend class VMThread;
  friend class ThreadWaitTransition;
  friend class VM_Exit;

  // Stack watermark barriers.
  StackWatermarks _stack_watermarks;

 public:
  inline StackWatermarks* stack_watermarks() { return &_stack_watermarks; }

 public:
  // Constructor
  JavaThread(MemTag mem_tag = mtThread);   // delegating constructor
  JavaThread(ThreadFunction entry_point, size_t stack_size = 0, MemTag mem_tag = mtThread);
  ~JavaThread();

  // Factory method to create a new JavaThread whose attach state is "is attaching"
  static JavaThread* create_attaching_thread();

#ifdef ASSERT
  // verify this JavaThread hasn't be published in the Threads::list yet
  void verify_not_published();
#endif // ASSERT

  StackOverflow* stack_overflow_state() { return &_stack_overflow_state; }

  //JNI functiontable getter/setter for JVMTI jni function table interception API.
  void set_jni_functions(struct JNINativeInterface_* functionTable) {
    _jni_environment.functions = functionTable;
  }
  struct JNINativeInterface_* get_jni_functions() {
    return (struct JNINativeInterface_ *)_jni_environment.functions;
  }

  // This function is called at thread creation to allow
  // platform specific thread variables to be initialized.
  void cache_global_variables();

  // Executes Shutdown.shutdown()
  void invoke_shutdown_hooks();

  // Cleanup on thread exit
  enum ExitType {
    normal_exit,
    jni_detach
  };
  void exit(bool destroy_vm, ExitType exit_type = normal_exit);

  void cleanup_failed_attach_current_thread(bool is_daemon);

  // Testers
  virtual bool is_Java_thread() const            { return true;  }
  virtual bool can_call_java() const             { return true; }

  virtual bool is_active_Java_thread() const;

  // Thread oop. threadObj() can be null for initial JavaThread
  // (or for threads attached via JNI)
  oop threadObj() const;
  void set_threadOopHandles(oop p);
  oop vthread() const;
  void set_vthread(oop p);
  oop scopedValueCache() const;
  void set_scopedValueCache(oop p);
  void clear_scopedValueBindings();
  oop jvmti_vthread() const;
  void set_jvmti_vthread(oop p);
  oop vthread_or_thread() const;

  // Prepare thread and add to priority queue.  If a priority is
  // not specified, use the priority of the thread object. Threads_lock
  // must be held while this function is called.
  void prepare(jobject jni_thread, ThreadPriority prio=NoPriority);

  void set_saved_exception_pc(address pc)        { _saved_exception_pc = pc; }
  address saved_exception_pc()                   { return _saved_exception_pc; }

  ThreadFunction entry_point() const             { return _entry_point; }

  // Allocates a new Java level thread object for this thread. thread_name may be null.
  void allocate_threadObj(Handle thread_group, const char* thread_name, bool daemon, TRAPS);

  // Last frame anchor routines

  JavaFrameAnchor* frame_anchor(void)            { return &_anchor; }

  // last_Java_sp
  bool has_last_Java_frame() const               { return _anchor.has_last_Java_frame(); }
  intptr_t* last_Java_sp() const                 { return _anchor.last_Java_sp(); }

  // last_Java_pc

  address last_Java_pc(void)                     { return _anchor.last_Java_pc(); }

  // Safepoint support
  inline JavaThreadState thread_state() const;
  inline void set_thread_state(JavaThreadState s);
  inline void set_thread_state_fence(JavaThreadState s);  // fence after setting thread state
  inline ThreadSafepointState* safepoint_state() const;
  inline void set_safepoint_state(ThreadSafepointState* state);
  inline bool is_at_poll_safepoint();

  // JavaThread termination and lifecycle support:
  void smr_delete();
  bool on_thread_list() const { return _on_thread_list; }
  void set_on_thread_list() { _on_thread_list = true; }

  // thread has called JavaThread::exit(), thread's GC barrier is detached
  // or thread is terminated
  bool is_exiting() const;
  // thread's GC barrier is NOT detached and thread is NOT terminated
  bool is_oop_safe() const;
  // thread is terminated (no longer on the threads list); the thread must
  // be protected by a ThreadsListHandle to avoid potential crashes.
  bool check_is_terminated(TerminatedTypes l_terminated) const {
    return l_terminated == _thread_terminated || l_terminated == _vm_exited;
  }
  bool is_terminated() const;
  void set_terminated(TerminatedTypes t);

  void block_if_vm_exited();

  bool doing_unsafe_access()                     { return _doing_unsafe_access; }
  void set_doing_unsafe_access(bool val)         { _doing_unsafe_access = val; }

  bool do_not_unlock_if_synchronized()             { return _do_not_unlock_if_synchronized; }
  void set_do_not_unlock_if_synchronized(bool val) { _do_not_unlock_if_synchronized = val; }

  SafepointMechanism::ThreadData* poll_data() { return &_poll_data; }

  static ByteSize polling_word_offset() {
    ByteSize offset = byte_offset_of(Thread, _poll_data) +
                      byte_offset_of(SafepointMechanism::ThreadData, _polling_word);
    // At least on x86_64, safepoint polls encode the offset as disp8 imm.
    assert(in_bytes(offset) < 128, "Offset >= 128");
    return offset;
  }

  static ByteSize polling_page_offset() {
    ByteSize offset = byte_offset_of(Thread, _poll_data) +
                      byte_offset_of(SafepointMechanism::ThreadData, _polling_page);
    // At least on x86_64, safepoint polls encode the offset as disp8 imm.
    assert(in_bytes(offset) < 128, "Offset >= 128");
    return offset;
  }

  void set_requires_cross_modify_fence(bool val) PRODUCT_RETURN NOT_PRODUCT({ _requires_cross_modify_fence = val; })

  // Continuation support
  ContinuationEntry* last_continuation() const { return _cont_entry; }
  void set_cont_fastpath(intptr_t* x)          { _cont_fastpath = x; }
  void push_cont_fastpath(intptr_t* sp)        { if (sp > _cont_fastpath) _cont_fastpath = sp; }
  void set_cont_fastpath_thread_state(bool x)  { _cont_fastpath_thread_state = (int)x; }
  intptr_t* raw_cont_fastpath() const          { return _cont_fastpath; }
  bool cont_fastpath() const                   { return _cont_fastpath == nullptr && _cont_fastpath_thread_state != 0; }
  bool cont_fastpath_thread_state() const      { return _cont_fastpath_thread_state != 0; }

  void inc_held_monitor_count(intx i = 1, bool jni = false);
  void dec_held_monitor_count(intx i = 1, bool jni = false);

  intx held_monitor_count() { return _held_monitor_count; }
  intx jni_monitor_count()  { return _jni_monitor_count;  }
  void clear_jni_monitor_count() { _jni_monitor_count = 0; }

  // Support for SharedRuntime::monitor_exit_helper()
  ObjectMonitor* unlocked_inflated_monitor() const { return _unlocked_inflated_monitor; }
  void clear_unlocked_inflated_monitor() {
    _unlocked_inflated_monitor = nullptr;
  }

  inline bool is_vthread_mounted() const;
  inline const ContinuationEntry* vthread_continuation() const;

 private:
  DEBUG_ONLY(void verify_frame_info();)

  // Support for thread handshake operations
  HandshakeState _handshake;
 public:
  HandshakeState* handshake_state() { return &_handshake; }

  // A JavaThread can always safely operate on it self and other threads
  // can do it safely if they are the active handshaker.
  bool is_handshake_safe_for(Thread* th) const {
    return _handshake.active_handshaker() == th || this == th;
  }

  // Suspend/resume support for JavaThread
  // higher-level suspension/resume logic called by the public APIs
  bool java_suspend();
  bool java_resume();
  bool is_suspended()     { return _handshake.is_suspended(); }

  // Check for async exception in addition to safepoint.
  static void check_special_condition_for_native_trans(JavaThread *thread);

  // Synchronize with another thread that is deoptimizing objects of the
  // current thread, i.e. reverts optimizations based on escape analysis.
  void wait_for_object_deoptimization();

#if INCLUDE_JVMTI
  inline void set_carrier_thread_suspended();
  inline void clear_carrier_thread_suspended();

  bool is_carrier_thread_suspended() const {
    return _carrier_thread_suspended;
  }

  bool is_in_VTMS_transition() const             { return _is_in_VTMS_transition; }
  void set_is_in_VTMS_transition(bool val);

  bool is_disable_suspend() const                { return _is_disable_suspend; }
  void toggle_is_disable_suspend()               { _is_disable_suspend = !_is_disable_suspend; };

  bool VTMS_transition_mark() const              { return Atomic::load(&_VTMS_transition_mark); }
  void set_VTMS_transition_mark(bool val)        { Atomic::store(&_VTMS_transition_mark, val); }

  bool pending_jvmti_unmount_event()             { return _pending_jvmti_unmount_event; }
  void set_pending_jvmti_unmount_event(bool val) { _pending_jvmti_unmount_event = val; }

  bool on_monitor_waited_event()             { return _on_monitor_waited_event; }
  void set_on_monitor_waited_event(bool val) { _on_monitor_waited_event = val; }

  bool pending_contended_entered_event()         { return _contended_entered_monitor != nullptr; }
  ObjectMonitor* contended_entered_monitor()     { return _contended_entered_monitor; }
#ifdef ASSERT
  bool is_VTMS_transition_disabler() const       { return _is_VTMS_transition_disabler; }
  void set_is_VTMS_transition_disabler(bool val);
#endif
#endif

  void set_contended_entered_monitor(ObjectMonitor* val) NOT_JVMTI_RETURN JVMTI_ONLY({ _contended_entered_monitor = val; })

  // Support for object deoptimization and JFR suspension
  void handle_special_runtime_exit_condition();
  bool has_special_runtime_exit_condition() {
    return (_suspend_flags & (_obj_deopt JFR_ONLY(| _trace_flag))) != 0;
  }

  // Stack-locking support (not for LM_LIGHTWEIGHT)
  bool is_lock_owned(address adr) const;

  // Accessors for vframe array top
  // The linked list of vframe arrays are sorted on sp. This means when we
  // unpack the head must contain the vframe array to unpack.
  void set_vframe_array_head(vframeArray* value) { _vframe_array_head = value; }
  vframeArray* vframe_array_head() const         { return _vframe_array_head;  }

  // Side structure for deferring update of java frame locals until deopt occurs
  JvmtiDeferredUpdates* deferred_updates() const      { return _jvmti_deferred_updates; }
  void set_deferred_updates(JvmtiDeferredUpdates* du) { _jvmti_deferred_updates = du; }

  // These only really exist to make debugging deopt problems simpler

  void set_vframe_array_last(vframeArray* value) { _vframe_array_last = value; }
  vframeArray* vframe_array_last() const         { return _vframe_array_last;  }

  // The special resourceMark used during deoptimization

  void set_deopt_mark(DeoptResourceMark* value)  { _deopt_mark = value; }
  DeoptResourceMark* deopt_mark(void)            { return _deopt_mark; }

  void set_deopt_compiled_method(nmethod* nm)    { _deopt_nmethod = nm; }
  nmethod* deopt_compiled_method()               { return _deopt_nmethod; }

  Method*    callee_target() const               { return _callee_target; }
  void set_callee_target  (Method* x)            { _callee_target   = x; }

  // Oop results of vm runtime calls
  oop  vm_result() const                         { return _vm_result; }
  void set_vm_result  (oop x)                    { _vm_result   = x; }

  void set_vm_result_2  (Metadata* x)            { _vm_result_2   = x; }

  MemRegion deferred_card_mark() const           { return _deferred_card_mark; }
  void set_deferred_card_mark(MemRegion mr)      { _deferred_card_mark = mr;   }

  // Is thread in scope of an InternalOOMEMark?
  bool is_in_internal_oome_mark() const          { return _is_in_internal_oome_mark; }
  void set_is_in_internal_oome_mark(bool b)      { _is_in_internal_oome_mark = b;    }

#if INCLUDE_JVMCI
  jlong pending_failed_speculation() const        { return _pending_failed_speculation; }
  void set_pending_monitorenter(bool b)           { _pending_monitorenter = b; }
  void set_pending_deoptimization(int reason)     { _pending_deoptimization = reason; }
  void set_pending_failed_speculation(jlong failed_speculation) { _pending_failed_speculation = failed_speculation; }
  void set_pending_transfer_to_interpreter(bool b) { _pending_transfer_to_interpreter = b; }
  void set_jvmci_alternate_call_target(address a) { assert(_jvmci._alternate_call_target == nullptr, "must be"); _jvmci._alternate_call_target = a; }
  void set_jvmci_implicit_exception_pc(address a) { assert(_jvmci._implicit_exception_pc == nullptr, "must be"); _jvmci._implicit_exception_pc = a; }

  JVMCIRuntime* libjvmci_runtime() const          { return _libjvmci_runtime; }
  void set_libjvmci_runtime(JVMCIRuntime* rt) {
    assert((_libjvmci_runtime == nullptr && rt != nullptr) || (_libjvmci_runtime != nullptr && rt == nullptr), "must be");
    _libjvmci_runtime = rt;
  }
#endif // INCLUDE_JVMCI

  // Exception handling for compiled methods
  oop      exception_oop() const;
  address  exception_pc() const                  { return _exception_pc; }

  void set_exception_oop(oop o);
  void set_exception_pc(address a)               { _exception_pc = a; }
  void set_exception_handler_pc(address a)       { _exception_handler_pc = a; }
  void set_is_method_handle_return(bool value)   { _is_method_handle_return = value ? 1 : 0; }

  void clear_exception_oop_and_pc() {
    set_exception_oop(nullptr);
    set_exception_pc(nullptr);
  }

  // Check if address is in the usable part of the stack (excludes protected
  // guard pages). Can be applied to any thread and is an approximation for
  // using is_in_live_stack when the query has to happen from another thread.
  bool is_in_usable_stack(address adr) const {
    return is_in_stack_range_incl(adr, _stack_overflow_state.stack_reserved_zone_base());
  }

  // Misc. accessors/mutators
  static ByteSize scopedValueCache_offset()       { return byte_offset_of(JavaThread, _scopedValueCache); }

  // For assembly stub generation
  static ByteSize threadObj_offset()             { return byte_offset_of(JavaThread, _threadObj); }
  static ByteSize vthread_offset()               { return byte_offset_of(JavaThread, _vthread); }
  static ByteSize jni_environment_offset()       { return byte_offset_of(JavaThread, _jni_environment); }
  static ByteSize pending_jni_exception_check_fn_offset() {
    return byte_offset_of(JavaThread, _pending_jni_exception_check_fn);
  }
  static ByteSize last_Java_sp_offset() {
    return byte_offset_of(JavaThread, _anchor) + JavaFrameAnchor::last_Java_sp_offset();
  }
  static ByteSize last_Java_pc_offset() {
    return byte_offset_of(JavaThread, _anchor) + JavaFrameAnchor::last_Java_pc_offset();
  }
  static ByteSize frame_anchor_offset() {
    return byte_offset_of(JavaThread, _anchor);
  }
  static ByteSize callee_target_offset()         { return byte_offset_of(JavaThread, _callee_target); }
  static ByteSize vm_result_offset()             { return byte_offset_of(JavaThread, _vm_result); }
  static ByteSize vm_result_2_offset()           { return byte_offset_of(JavaThread, _vm_result_2); }
  static ByteSize thread_state_offset()          { return byte_offset_of(JavaThread, _thread_state); }
  static ByteSize saved_exception_pc_offset()    { return byte_offset_of(JavaThread, _saved_exception_pc); }
  static ByteSize osthread_offset()              { return byte_offset_of(JavaThread, _osthread); }
#if INCLUDE_JVMCI
  static ByteSize pending_deoptimization_offset() { return byte_offset_of(JavaThread, _pending_deoptimization); }
  static ByteSize pending_monitorenter_offset()  { return byte_offset_of(JavaThread, _pending_monitorenter); }
  static ByteSize jvmci_alternate_call_target_offset() { return byte_offset_of(JavaThread, _jvmci._alternate_call_target); }
  static ByteSize jvmci_implicit_exception_pc_offset() { return byte_offset_of(JavaThread, _jvmci._implicit_exception_pc); }
  static ByteSize jvmci_counters_offset()        { return byte_offset_of(JavaThread, _jvmci_counters); }
#endif // INCLUDE_JVMCI
  static ByteSize exception_oop_offset()         { return byte_offset_of(JavaThread, _exception_oop); }
  static ByteSize exception_pc_offset()          { return byte_offset_of(JavaThread, _exception_pc); }
  static ByteSize exception_handler_pc_offset()  { return byte_offset_of(JavaThread, _exception_handler_pc); }
  static ByteSize is_method_handle_return_offset() { return byte_offset_of(JavaThread, _is_method_handle_return); }

  static ByteSize active_handles_offset()        { return byte_offset_of(JavaThread, _active_handles); }

  // StackOverflow offsets
  static ByteSize stack_overflow_limit_offset()  {
    return byte_offset_of(JavaThread, _stack_overflow_state._stack_overflow_limit);
  }
  static ByteSize stack_guard_state_offset()     {
    return byte_offset_of(JavaThread, _stack_overflow_state._stack_guard_state);
  }
  static ByteSize reserved_stack_activation_offset() {
    return byte_offset_of(JavaThread, _stack_overflow_state._reserved_stack_activation);
  }
  static ByteSize shadow_zone_safe_limit()  {
    return byte_offset_of(JavaThread, _stack_overflow_state._shadow_zone_safe_limit);
  }
  static ByteSize shadow_zone_growth_watermark()  {
    return byte_offset_of(JavaThread, _stack_overflow_state._shadow_zone_growth_watermark);
  }

  static ByteSize suspend_flags_offset()         { return byte_offset_of(JavaThread, _suspend_flags); }

  static ByteSize do_not_unlock_if_synchronized_offset() { return byte_offset_of(JavaThread, _do_not_unlock_if_synchronized); }
  static ByteSize should_post_on_exceptions_flag_offset() {
    return byte_offset_of(JavaThread, _should_post_on_exceptions_flag);
  }
  static ByteSize doing_unsafe_access_offset() { return byte_offset_of(JavaThread, _doing_unsafe_access); }
  NOT_PRODUCT(static ByteSize requires_cross_modify_fence_offset()  { return byte_offset_of(JavaThread, _requires_cross_modify_fence); })

  static ByteSize lock_id_offset()            { return byte_offset_of(JavaThread, _lock_id); }

  static ByteSize cont_entry_offset()         { return byte_offset_of(JavaThread, _cont_entry); }
  static ByteSize cont_fastpath_offset()      { return byte_offset_of(JavaThread, _cont_fastpath); }
  static ByteSize held_monitor_count_offset() { return byte_offset_of(JavaThread, _held_monitor_count); }
  static ByteSize jni_monitor_count_offset()  { return byte_offset_of(JavaThread, _jni_monitor_count); }
  static ByteSize preemption_cancelled_offset()  { return byte_offset_of(JavaThread, _preemption_cancelled); }
  static ByteSize preempt_alternate_return_offset() { return byte_offset_of(JavaThread, _preempt_alternate_return); }
  static ByteSize unlocked_inflated_monitor_offset() { return byte_offset_of(JavaThread, _unlocked_inflated_monitor); }

#if INCLUDE_JVMTI
  static ByteSize is_in_VTMS_transition_offset()     { return byte_offset_of(JavaThread, _is_in_VTMS_transition); }
  static ByteSize is_disable_suspend_offset()        { return byte_offset_of(JavaThread, _is_disable_suspend); }
#endif

  // Returns the jni environment for this thread
  JNIEnv* jni_environment()                      { return &_jni_environment; }

  // Returns the current thread as indicated by the given JNIEnv.
  // We don't assert it is Thread::current here as that is done at the
  // external JNI entry points where the JNIEnv is passed into the VM.
  static JavaThread* thread_from_jni_environment(JNIEnv* env) {
    JavaThread* current = reinterpret_cast<JavaThread*>(((intptr_t)env - in_bytes(jni_environment_offset())));
    // We can't normally get here in a thread that has completed its
    // execution and so "is_terminated", except when the call is from
    // AsyncGetCallTrace, which can be triggered by a signal at any point in
    // a thread's lifecycle. A thread is also considered terminated if the VM
    // has exited, so we have to check this and block in case this is a daemon
    // thread returning to the VM (the JNI DirectBuffer entry points rely on
    // this).
    if (current->is_terminated()) {
      current->block_if_vm_exited();
    }
    return current;
  }

  // JNI critical regions. These can nest.
  bool in_critical()    { return _jni_active_critical > 0; }
  bool in_last_critical()  { return _jni_active_critical == 1; }
  inline void enter_critical();
  void exit_critical() {
    assert(Thread::current() == this, "this must be current thread");
    _jni_active_critical--;
    assert(_jni_active_critical >= 0, "JNI critical nesting problem?");
  }

  // Checked JNI: is the programmer required to check for exceptions, if so specify
  // which function name. Returning to a Java frame should implicitly clear the
  // pending check, this is done for Native->Java transitions (i.e. user JNI code).
  // VM->Java transitions are not cleared, it is expected that JNI code enclosed
  // within ThreadToNativeFromVM makes proper exception checks (i.e. VM internal).
  bool is_pending_jni_exception_check() const { return _pending_jni_exception_check_fn != nullptr; }
  void clear_pending_jni_exception_check() { _pending_jni_exception_check_fn = nullptr; }
  const char* get_pending_jni_exception_check() const { return _pending_jni_exception_check_fn; }
  void set_pending_jni_exception_check(const char* fn_name) { _pending_jni_exception_check_fn = (char*) fn_name; }

  // For deadlock detection
  int depth_first_number() { return _depth_first_number; }
  void set_depth_first_number(int dfn) { _depth_first_number = dfn; }

 public:
  bool in_deopt_handler() const                  { return _in_deopt_handler > 0; }
  void inc_in_deopt_handler()                    { _in_deopt_handler++; }
  void dec_in_deopt_handler() {
    assert(_in_deopt_handler > 0, "mismatched deopt nesting");
    if (_in_deopt_handler > 0) { // robustness
      _in_deopt_handler--;
    }
  }

 private:
  void set_entry_point(ThreadFunction entry_point) { _entry_point = entry_point; }

  // factor out low-level mechanics for use in both normal and error cases
  const char* get_thread_name_string(char* buf = nullptr, int buflen = 0) const;

 public:

  // Frame iteration; calls the function f for all frames on the stack
  void frames_do(void f(frame*, const RegisterMap*));

  // Memory operations
  void oops_do_frames(OopClosure* f, NMethodClosure* cf);
  void oops_do_no_frames(OopClosure* f, NMethodClosure* cf);

  // GC operations
  virtual void nmethods_do(NMethodClosure* cf);

  // RedefineClasses Support
  void metadata_do(MetadataClosure* f);

  // Debug method asserting thread states are correct during a handshake operation.
  DEBUG_ONLY(void verify_states_for_handshake();)

  // Misc. operations
  const char* name() const;
  const char* name_raw() const;
  const char* type_name() const { return "JavaThread"; }
  static const char* name_for(oop thread_obj);

  void print_on(outputStream* st, bool print_extended_info) const;
  void print_on(outputStream* st) const { print_on(st, false); }
  void print() const;
  void print_thread_state_on(outputStream*) const;
  void print_on_error(outputStream* st, char* buf, int buflen) const;
  void print_name_on_error(outputStream* st, char* buf, int buflen) const;
  void verify();

  // Accessing frames
  frame last_frame() {
    _anchor.make_walkable();
    return pd_last_frame();
  }
  javaVFrame* last_java_vframe(RegisterMap* reg_map) { return last_java_vframe(last_frame(), reg_map); }

  frame carrier_last_frame(RegisterMap* reg_map);
  javaVFrame* carrier_last_java_vframe(RegisterMap* reg_map) { return last_java_vframe(carrier_last_frame(reg_map), reg_map); }

  frame vthread_last_frame();
  javaVFrame* vthread_last_java_vframe(RegisterMap* reg_map) { return last_java_vframe(vthread_last_frame(), reg_map); }

  frame platform_thread_last_frame(RegisterMap* reg_map);
  javaVFrame*  platform_thread_last_java_vframe(RegisterMap* reg_map) {
    return last_java_vframe(platform_thread_last_frame(reg_map), reg_map);
  }

  javaVFrame* last_java_vframe(const frame f, RegisterMap* reg_map);

  // Returns method at 'depth' java or native frames down the stack
  // Used for security checks
  Klass* security_get_caller_class(int depth);

  // Print stack trace in external format
  // These variants print carrier/platform thread information only.
  void print_stack_on(outputStream* st);
  void print_stack() { print_stack_on(tty); }
  // This prints the currently mounted virtual thread.
  void print_vthread_stack_on(outputStream* st);
  // This prints the active stack: either carrier/platform or virtual.
  void print_active_stack_on(outputStream* st);
  // Print current stack trace for checked JNI warnings and JNI fatal errors.
  // This is the external format from above, but selecting the platform
  // or vthread as applicable.
  void print_jni_stack();

  // Print stack traces in various internal formats
  void trace_stack()                             PRODUCT_RETURN;
  void trace_stack_from(vframe* start_vf)        PRODUCT_RETURN;
  void trace_frames()                            PRODUCT_RETURN;

  // Print an annotated view of the stack frames
  void print_frame_layout(int depth = 0, bool validate_only = false) NOT_DEBUG_RETURN;
  void validate_frame_layout() {
    print_frame_layout(0, true);
  }

  // Function for testing deoptimization
  void deoptimize();
  void make_zombies();

  void deoptimize_marked_methods();

 public:
  // Returns the running thread as a JavaThread
  static JavaThread* current() {
    return JavaThread::cast(Thread::current());
  }

  // Returns the current thread as a JavaThread, or nullptr if not attached
  static inline JavaThread* current_or_null();

  // Casts
  static JavaThread* cast(Thread* t) {
    assert(t->is_Java_thread(), "incorrect cast to JavaThread");
    return static_cast<JavaThread*>(t);
  }

  static const JavaThread* cast(const Thread* t) {
    assert(t->is_Java_thread(), "incorrect cast to const JavaThread");
    return static_cast<const JavaThread*>(t);
  }

  // Returns the active Java thread.  Do not use this if you know you are calling
  // from a JavaThread, as it's slower than JavaThread::current.  If called from
  // the VMThread, it also returns the JavaThread that instigated the VMThread's
  // operation.  You may not want that either.
  static JavaThread* active();

 protected:
  virtual void pre_run();
  virtual void run();
  void thread_main_inner();
  virtual void post_run();

 public:
  // Thread local information maintained by JVMTI.
  void set_jvmti_thread_state(JvmtiThreadState *value)                           { _jvmti_thread_state = value; }
  // A JvmtiThreadState is lazily allocated. This jvmti_thread_state()
  // getter is used to get this JavaThread's JvmtiThreadState if it has
  // one which means null can be returned. JvmtiThreadState::state_for()
  // is used to get the specified JavaThread's JvmtiThreadState if it has
  // one or it allocates a new JvmtiThreadState for the JavaThread and
  // returns it. JvmtiThreadState::state_for() will return null only if
  // the specified JavaThread is exiting.
  JvmtiThreadState *jvmti_thread_state() const                                   { return _jvmti_thread_state; }
  static ByteSize jvmti_thread_state_offset()                                    { return byte_offset_of(JavaThread, _jvmti_thread_state); }

#if INCLUDE_JVMTI
  // Rebind JVMTI thread state from carrier to virtual or from virtual to carrier.
  JvmtiThreadState *rebind_to_jvmti_thread_state_of(oop thread_oop);
#endif

  // JVMTI PopFrame support
  // Setting and clearing popframe_condition
  // All of these enumerated values are bits. popframe_pending
  // indicates that a PopFrame() has been requested and not yet been
  // completed. popframe_processing indicates that that PopFrame() is in
  // the process of being completed. popframe_force_deopt_reexecution_bit
  // indicates that special handling is required when returning to a
  // deoptimized caller.
  enum PopCondition {
    popframe_inactive                      = 0x00,
    popframe_pending_bit                   = 0x01,
    popframe_processing_bit                = 0x02,
    popframe_force_deopt_reexecution_bit   = 0x04
  };
  PopCondition popframe_condition()                   { return (PopCondition) _popframe_condition; }
  void set_popframe_condition(PopCondition c)         { _popframe_condition = c; }
  void set_popframe_condition_bit(PopCondition c)     { _popframe_condition |= c; }
  void clear_popframe_condition()                     { _popframe_condition = popframe_inactive; }
  static ByteSize popframe_condition_offset()         { return byte_offset_of(JavaThread, _popframe_condition); }
  bool has_pending_popframe()                         { return (popframe_condition() & popframe_pending_bit) != 0; }
  bool popframe_forcing_deopt_reexecution()           { return (popframe_condition() & popframe_force_deopt_reexecution_bit) != 0; }

  bool pop_frame_in_process(void)                     { return ((_popframe_condition & popframe_processing_bit) != 0); }
  void set_pop_frame_in_process(void)                 { _popframe_condition |= popframe_processing_bit; }
  void clr_pop_frame_in_process(void)                 { _popframe_condition &= ~popframe_processing_bit; }

  int frames_to_pop_failed_realloc() const            { return _frames_to_pop_failed_realloc; }
  void set_frames_to_pop_failed_realloc(int nb)       { _frames_to_pop_failed_realloc = nb; }
  void dec_frames_to_pop_failed_realloc()             { _frames_to_pop_failed_realloc--; }

 private:
  // Saved incoming arguments to popped frame.
  // Used only when popped interpreted frame returns to deoptimized frame.
  void*    _popframe_preserved_args;
  int      _popframe_preserved_args_size;

 public:
  void  popframe_preserve_args(ByteSize size_in_bytes, void* start);
  void* popframe_preserved_args();
  ByteSize popframe_preserved_args_size();
  WordSize popframe_preserved_args_size_in_words();
  void  popframe_free_preserved_args();


 private:
  JvmtiThreadState *_jvmti_thread_state;

  // Used by the interpreter in fullspeed mode for frame pop, method
  // entry, method exit and single stepping support. This field is
  // only set to non-zero at a safepoint or using a direct handshake
  // (see EnterInterpOnlyModeClosure).
  // It can be set to zero asynchronously to this threads execution (i.e., without
  // safepoint/handshake or a lock) so we have to be very careful.
  // Accesses by other threads are synchronized using JvmtiThreadState_lock though.
  int               _interp_only_mode;

 public:
  // used by the interpreter for fullspeed debugging support (see above)
  static ByteSize interp_only_mode_offset() { return byte_offset_of(JavaThread, _interp_only_mode); }
  bool is_interp_only_mode()                { return (_interp_only_mode != 0); }
  int get_interp_only_mode()                { return _interp_only_mode; }
  int set_interp_only_mode(int val)         { return _interp_only_mode = val; }
  void increment_interp_only_mode()         { ++_interp_only_mode; }
  void decrement_interp_only_mode()         { --_interp_only_mode; }

  // support for cached flag that indicates whether exceptions need to be posted for this thread
  // if this is false, we can avoid deoptimizing when events are thrown
  // this gets set to reflect whether jvmtiExport::post_exception_throw would actually do anything
 private:
  int    _should_post_on_exceptions_flag;

 public:
  void  set_should_post_on_exceptions_flag(int val)  { _should_post_on_exceptions_flag = val; }

 private:
  ThreadStatistics *_thread_stat;

 public:
  ThreadStatistics* get_thread_stat() const    { return _thread_stat; }

  // Return a blocker object for which this thread is blocked parking.
  oop current_park_blocker();

 private:
  static size_t _stack_size_at_create;

 public:
  static inline size_t stack_size_at_create(void) {
    return _stack_size_at_create;
  }
  static inline void set_stack_size_at_create(size_t value) {
    _stack_size_at_create = value;
  }

  // Machine dependent stuff
#include OS_CPU_HEADER(javaThread)

  // JSR166 per-thread parker
 private:
  Parker _parker;
 public:
  Parker* parker() { return &_parker; }

 public:
  // clearing/querying jni attach status
  bool is_attaching_via_jni() const { return _jni_attach_state == _attaching_via_jni; }
  bool has_attached_via_jni() const { return is_attaching_via_jni() || _jni_attach_state == _attached_via_jni; }
  inline void set_done_attaching_via_jni();

  // Stack dump assistance:
  // Track the class we want to initialize but for which we have to wait
  // on its init_lock() because it is already being initialized.
  void set_class_to_be_initialized(InstanceKlass* k);
  InstanceKlass* class_to_be_initialized() const;

  // Track executing class initializer, see ThreadInClassInitializer
  void set_class_being_initialized(InstanceKlass* k);
  InstanceKlass* class_being_initialized() const;

private:
  InstanceKlass* _class_to_be_initialized;
  InstanceKlass* _class_being_initialized;

  // java.lang.Thread.sleep support
  ParkEvent * _SleepEvent;

#if INCLUDE_JFR
  // Support for jdk.VirtualThreadPinned event
<<<<<<< HEAD
  int _last_freeze_fail_result;
=======
  freeze_result _last_freeze_fail_result;
>>>>>>> 79189f9b
  Ticks _last_freeze_fail_time;
#endif

public:
  bool sleep(jlong millis);
  bool sleep_nanos(jlong nanos);

  // java.lang.Thread interruption support
  void interrupt();
  bool is_interrupted(bool clear_interrupted);

#if INCLUDE_JFR
  // Support for jdk.VirtualThreadPinned event
<<<<<<< HEAD
  int last_freeze_fail_result() { return _last_freeze_fail_result; }
  Ticks& last_freeze_fail_time() { return _last_freeze_fail_time; }
  void set_last_freeze_fail_result(int result);
  void post_vthread_pinned_event(EventVirtualThreadPinned* event, const char* op, int result);
#endif
=======
  freeze_result last_freeze_fail_result() { return _last_freeze_fail_result; }
  Ticks& last_freeze_fail_time() { return _last_freeze_fail_time; }
  void set_last_freeze_fail_result(freeze_result result);
#endif
  void post_vthread_pinned_event(EventVirtualThreadPinned* event, const char* op, freeze_result result) NOT_JFR_RETURN();

>>>>>>> 79189f9b

  // This is only for use by JVMTI RawMonitorWait. It emulates the actions of
  // the Java code in Object::wait which are not present in RawMonitorWait.
  bool get_and_clear_interrupted();

private:
  LockStack _lock_stack;
  OMCache _om_cache;

public:
  LockStack& lock_stack() { return _lock_stack; }

  static ByteSize lock_stack_offset()      { return byte_offset_of(JavaThread, _lock_stack); }
  // Those offsets are used in code generators to access the LockStack that is embedded in this
  // JavaThread structure. Those accesses are relative to the current thread, which
  // is typically in a dedicated register.
  static ByteSize lock_stack_top_offset()  { return lock_stack_offset() + LockStack::top_offset(); }
  static ByteSize lock_stack_base_offset() { return lock_stack_offset() + LockStack::base_offset(); }

  static ByteSize om_cache_offset()        { return byte_offset_of(JavaThread, _om_cache); }
  static ByteSize om_cache_oops_offset()   { return om_cache_offset() + OMCache::entries_offset(); }

  void om_set_monitor_cache(ObjectMonitor* monitor);
  void om_clear_monitor_cache();
  ObjectMonitor* om_get_from_monitor_cache(oop obj);

  static OopStorage* thread_oop_storage();

  static void verify_cross_modify_fence_failure(JavaThread *thread) PRODUCT_RETURN;

  // Helper function to create the java.lang.Thread object for a
  // VM-internal thread. The thread will have the given name and be
  // part of the System ThreadGroup.
  static Handle create_system_thread_object(const char* name, TRAPS);

  // Helper function to start a VM-internal daemon thread.
  // E.g. ServiceThread, NotificationThread, CompilerThread etc.
  static void start_internal_daemon(JavaThread* current, JavaThread* target,
                                    Handle thread_oop, ThreadPriority prio);

  // Helper function to do vm_exit_on_initialization for osthread
  // resource allocation failure.
  static void vm_exit_on_osthread_failure(JavaThread* thread);

  // Deferred OopHandle release support
 private:
  // List of OopHandles to be released - guarded by the Service_lock.
  static OopHandleList* _oop_handle_list;
  // Add our OopHandles to the list for the service thread to release.
  void add_oop_handles_for_release();
  // Called by the ServiceThread to release the OopHandles.
  static void release_oop_handles();
  // Called by the ServiceThread to poll if there are any OopHandles to release.
  // Called when holding the Service_lock.
  static bool has_oop_handles_to_release() {
    return _oop_handle_list != nullptr;
  }
};

inline JavaThread* JavaThread::current_or_null() {
  Thread* current = Thread::current_or_null();
  return current != nullptr ? JavaThread::cast(current) : nullptr;
}

class UnlockFlagSaver {
  private:
    JavaThread* _thread;
    bool _do_not_unlock;
  public:
    UnlockFlagSaver(JavaThread* t) {
      _thread = t;
      _do_not_unlock = t->do_not_unlock_if_synchronized();
      t->set_do_not_unlock_if_synchronized(false);
    }
    ~UnlockFlagSaver() {
      _thread->set_do_not_unlock_if_synchronized(_do_not_unlock);
    }
};

class JNIHandleMark : public StackObj {
  JavaThread* _thread;
 public:
  JNIHandleMark(JavaThread* thread) : _thread(thread) {
    thread->push_jni_handle_block();
  }
  ~JNIHandleMark() { _thread->pop_jni_handle_block(); }
};

class NoPreemptMark {
  ContinuationEntry* _ce;
  bool _unpin;
 public:
  NoPreemptMark(JavaThread* thread) : _ce(thread->last_continuation()), _unpin(false) {
    if (_ce != nullptr) _unpin = _ce->pin();
  }
  ~NoPreemptMark() { if (_unpin) _ce->unpin(); }
};

class ThreadOnMonitorWaitedEvent {
  JavaThread* _thread;
 public:
  ThreadOnMonitorWaitedEvent(JavaThread* thread) : _thread(thread) {
    JVMTI_ONLY(_thread->set_on_monitor_waited_event(true);)
  }
  ~ThreadOnMonitorWaitedEvent() { JVMTI_ONLY(_thread->set_on_monitor_waited_event(false);) }
};

class ThreadInClassInitializer : public StackObj {
<<<<<<< HEAD
  InstanceKlass* _previous;
 public:
  ThreadInClassInitializer(InstanceKlass* ik) {
    JavaThread* current = JavaThread::current();
    _previous = current->class_being_initialized();
    current->set_class_being_initialized(ik);
  }
  ~ThreadInClassInitializer() {
    JavaThread* current = JavaThread::current();
    current->set_class_being_initialized(_previous);
=======
  JavaThread* _thread;
  InstanceKlass* _previous;
 public:
  ThreadInClassInitializer(JavaThread* thread, InstanceKlass* ik) : _thread(thread) {
    _previous = _thread->class_being_initialized();
    _thread->set_class_being_initialized(ik);
  }
  ~ThreadInClassInitializer() {
    _thread->set_class_being_initialized(_previous);
>>>>>>> 79189f9b
  }
};

#endif // SHARE_RUNTIME_JAVATHREAD_HPP<|MERGE_RESOLUTION|>--- conflicted
+++ resolved
@@ -1228,11 +1228,7 @@
 
 #if INCLUDE_JFR
   // Support for jdk.VirtualThreadPinned event
-<<<<<<< HEAD
-  int _last_freeze_fail_result;
-=======
   freeze_result _last_freeze_fail_result;
->>>>>>> 79189f9b
   Ticks _last_freeze_fail_time;
 #endif
 
@@ -1246,20 +1242,12 @@
 
 #if INCLUDE_JFR
   // Support for jdk.VirtualThreadPinned event
-<<<<<<< HEAD
-  int last_freeze_fail_result() { return _last_freeze_fail_result; }
-  Ticks& last_freeze_fail_time() { return _last_freeze_fail_time; }
-  void set_last_freeze_fail_result(int result);
-  void post_vthread_pinned_event(EventVirtualThreadPinned* event, const char* op, int result);
-#endif
-=======
   freeze_result last_freeze_fail_result() { return _last_freeze_fail_result; }
   Ticks& last_freeze_fail_time() { return _last_freeze_fail_time; }
   void set_last_freeze_fail_result(freeze_result result);
 #endif
   void post_vthread_pinned_event(EventVirtualThreadPinned* event, const char* op, freeze_result result) NOT_JFR_RETURN();
 
->>>>>>> 79189f9b
 
   // This is only for use by JVMTI RawMonitorWait. It emulates the actions of
   // the Java code in Object::wait which are not present in RawMonitorWait.
@@ -1368,18 +1356,6 @@
 };
 
 class ThreadInClassInitializer : public StackObj {
-<<<<<<< HEAD
-  InstanceKlass* _previous;
- public:
-  ThreadInClassInitializer(InstanceKlass* ik) {
-    JavaThread* current = JavaThread::current();
-    _previous = current->class_being_initialized();
-    current->set_class_being_initialized(ik);
-  }
-  ~ThreadInClassInitializer() {
-    JavaThread* current = JavaThread::current();
-    current->set_class_being_initialized(_previous);
-=======
   JavaThread* _thread;
   InstanceKlass* _previous;
  public:
@@ -1389,7 +1365,6 @@
   }
   ~ThreadInClassInitializer() {
     _thread->set_class_being_initialized(_previous);
->>>>>>> 79189f9b
   }
 };
 

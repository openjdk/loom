/*
 * Copyright (c) 2018, 2023, Oracle and/or its affiliates. All rights reserved.
 * DO NOT ALTER OR REMOVE COPYRIGHT NOTICES OR THIS FILE HEADER.
 *
 * This code is free software; you can redistribute it and/or modify it
 * under the terms of the GNU General Public License version 2 only, as
 * published by the Free Software Foundation.
 *
 * This code is distributed in the hope that it will be useful, but WITHOUT
 * ANY WARRANTY; without even the implied warranty of MERCHANTABILITY or
 * FITNESS FOR A PARTICULAR PURPOSE.  See the GNU General Public License
 * version 2 for more details (a copy is included in the LICENSE file that
 * accompanied this code).
 *
 * You should have received a copy of the GNU General Public License version
 * 2 along with this work; if not, write to the Free Software Foundation,
 * Inc., 51 Franklin St, Fifth Floor, Boston, MA 02110-1301 USA.
 *
 * Please contact Oracle, 500 Oracle Parkway, Redwood Shores, CA 94065 USA
 * or visit www.oracle.com if you need additional information or have any
 * questions.
 *
 */

#include "precompiled.hpp"
#include "classfile/javaClasses.inline.hpp"
#include "classfile/vmSymbols.hpp"
#include "code/codeCache.inline.hpp"
#include "code/compiledMethod.inline.hpp"
#include "code/vmreg.inline.hpp"
#include "compiler/oopMap.inline.hpp"
#include "gc/shared/continuationGCSupport.inline.hpp"
#include "gc/shared/gc_globals.hpp"
#include "gc/shared/barrierSet.hpp"
#include "gc/shared/memAllocator.hpp"
#include "gc/shared/threadLocalAllocBuffer.inline.hpp"
#include "interpreter/interpreter.hpp"
#include "jfr/jfrEvents.hpp"
#include "logging/log.hpp"
#include "logging/logStream.hpp"
#include "oops/access.inline.hpp"
#include "oops/method.inline.hpp"
#include "oops/oopsHierarchy.hpp"
#include "oops/objArrayOop.inline.hpp"
#include "oops/stackChunkOop.inline.hpp"
#include "prims/jvmtiThreadState.hpp"
#include "runtime/arguments.hpp"
#include "runtime/continuation.hpp"
#include "runtime/continuationEntry.inline.hpp"
#include "runtime/continuationHelper.inline.hpp"
#include "runtime/continuationJavaClasses.inline.hpp"
#include "runtime/continuationWrapper.inline.hpp"
#include "runtime/frame.inline.hpp"
#include "runtime/interfaceSupport.inline.hpp"
#include "runtime/javaThread.inline.hpp"
#include "runtime/jniHandles.inline.hpp"
#include "runtime/keepStackGCProcessed.hpp"
#include "runtime/objectMonitor.inline.hpp"
#include "runtime/orderAccess.hpp"
#include "runtime/prefetch.inline.hpp"
#include "runtime/smallRegisterMap.inline.hpp"
#include "runtime/sharedRuntime.hpp"
#include "runtime/stackChunkFrameStream.inline.hpp"
#include "runtime/stackFrameStream.inline.hpp"
#include "runtime/stackOverflow.hpp"
#include "runtime/stackWatermarkSet.inline.hpp"
#include "utilities/debug.hpp"
#include "utilities/exceptions.hpp"
#include "utilities/macros.hpp"
#include "utilities/vmError.hpp"
#if INCLUDE_ZGC
#include "gc/z/zStackChunkGCData.inline.hpp"
#endif

#include <type_traits>

/*
 * This file contains the implementation of continuation freezing (yield) and thawing (run).
 *
 * This code is very latency-critical and very hot. An ordinary and well-behaved server application
 * would likely call these operations many thousands of times per second second, on every core.
 *
 * Freeze might be called every time the application performs any I/O operation, every time it
 * acquires a j.u.c. lock, every time it takes a message from a queue, and thaw can be called
 * multiple times in each of those cases, as it is called by the return barrier, which may be
 * invoked on method return.
 *
 * The amortized budget for each of those two operations is ~100-150ns. That is why, for
 * example, every effort is made to avoid Java-VM transitions as much as possible.
 *
 * On the fast path, all frames are known to be compiled, and the chunk requires no barriers
 * and so frames simply copied, and the bottom-most one is patched.
 * On the slow path, internal pointers in interpreted frames are de/relativized to/from offsets
 * and absolute pointers, and barriers invoked.
 */

/************************************************

Thread-stack layout on freeze/thaw.
See corresponding stack-chunk layout in instanceStackChunkKlass.hpp

            +----------------------------+
            |      .                     |
            |      .                     |
            |      .                     |
            |   carrier frames           |
            |                            |
            |----------------------------|
            |                            |
            |    Continuation.run        |
            |                            |
            |============================|
            |    enterSpecial frame      |
            |  pc                        |
            |  rbp                       |
            |  -----                     |
        ^   |  int argsize               | = ContinuationEntry
        |   |  oopDesc* cont             |
        |   |  oopDesc* chunk            |
        |   |  ContinuationEntry* parent |
        |   |  ...                       |
        |   |============================| <------ JavaThread::_cont_entry = entry->sp()
        |   |  ? alignment word ?        |
        |   |----------------------------| <--\
        |   |                            |    |
        |   |  ? caller stack args ?     |    |   argsize (might not be 2-word aligned) words
Address |   |                            |    |   Caller is still in the chunk.
        |   |----------------------------|    |
        |   |  pc (? return barrier ?)   |    |  This pc contains the return barrier when the bottom-most frame
        |   |  rbp                       |    |  isn't the last one in the continuation.
        |   |                            |    |
        |   |    frame                   |    |
        |   |                            |    |
            +----------------------------|     \__ Continuation frames to be frozen/thawed
            |                            |     /
            |    frame                   |    |
            |                            |    |
            |----------------------------|    |
            |                            |    |
            |    frame                   |    |
            |                            |    |
            |----------------------------| <--/
            |                            |
            |    doYield/safepoint stub  | When preempting forcefully, we could have a safepoint stub
            |                            | instead of a doYield stub
            |============================| <- the sp passed to freeze
            |                            |
            |  Native freeze/thaw frames |
            |      .                     |
            |      .                     |
            |      .                     |
            +----------------------------+

************************************************/

static const bool TEST_THAW_ONE_CHUNK_FRAME = false; // force thawing frames one-at-a-time for testing

#define CONT_JFR false // emit low-level JFR events that count slow/fast path for continuation performance debugging only
#if CONT_JFR
  #define CONT_JFR_ONLY(code) code
#else
  #define CONT_JFR_ONLY(code)
#endif

// TODO: See AbstractAssembler::generate_stack_overflow_check,
// Compile::bang_size_in_bytes(), m->as_SafePoint()->jvms()->interpreter_frame_size()
// when we stack-bang, we need to update a thread field with the lowest (farthest) bang point.

// Data invariants are defined by Continuation::debug_verify_continuation and Continuation::debug_verify_stack_chunk

// Used to just annotatate cold/hot branches
#define LIKELY(condition)   (condition)
#define UNLIKELY(condition) (condition)

// debugging functions
#ifdef ASSERT
extern "C" bool dbg_is_safe(const void* p, intptr_t errvalue); // address p is readable and *(intptr_t*)p != errvalue

static void verify_continuation(oop continuation) { Continuation::debug_verify_continuation(continuation); }

static void do_deopt_after_thaw(JavaThread* thread);
static bool do_verify_after_thaw(JavaThread* thread, stackChunkOop chunk, outputStream* st);
static void log_frames(JavaThread* thread);
static void print_frame_layout(const frame& f, bool callee_complete, outputStream* st = tty);

#define assert_pfl(p, ...) \
do {                                           \
  if (!(p)) {                                  \
    JavaThread* t = JavaThread::active();      \
    if (t->has_last_Java_frame()) {            \
      tty->print_cr("assert(" #p ") failed:"); \
      t->print_frame_layout();                 \
    }                                          \
  }                                            \
  vmassert(p, __VA_ARGS__);                    \
} while(0)

#else
static void verify_continuation(oop continuation) { }
#define assert_pfl(p, ...)
#endif

static freeze_result is_pinned0(JavaThread* thread, oop cont_scope, bool safepoint);
template<typename ConfigT, bool preempt> static inline int freeze_internal(JavaThread* thread, intptr_t* const sp);

static inline int prepare_thaw_internal(JavaThread* thread, bool return_barrier);
template<typename ConfigT> static inline intptr_t* thaw_internal(JavaThread* thread, const Continuation::thaw_kind kind);


// Entry point to freeze. Transitions are handled manually
// Called from gen_continuation_yield() in sharedRuntime_<cpu>.cpp through Continuation::freeze_entry();
template<typename ConfigT>
static JRT_BLOCK_ENTRY(int, freeze(JavaThread* current, intptr_t* sp))
  assert(sp == current->frame_anchor()->last_Java_sp(), "");

  if (current->raw_cont_fastpath() > current->last_continuation()->entry_sp() || current->raw_cont_fastpath() < sp) {
    current->set_cont_fastpath(nullptr);
  }

  return ConfigT::freeze(current, sp);
JRT_END

JRT_LEAF(int, Continuation::prepare_thaw(JavaThread* thread, bool return_barrier))
  return prepare_thaw_internal(thread, return_barrier);
JRT_END

template<typename ConfigT>
static JRT_LEAF(intptr_t*, thaw(JavaThread* thread, int kind))
  // TODO: JRT_LEAF and NoHandleMark is problematic for JFR events.
  // vFrameStreamCommon allocates Handles in RegisterMap for continuations.
  // Also the preemption case with JVMTI events enabled might safepoint so
  // undo the NoSafepointVerifier here and rely on handling by ContinuationWrapper.
  // JRT_ENTRY instead?
  ResetNoHandleMark rnhm;
  debug_only(PauseNoSafepointVerifier pnsv(&__nsv);)

  // we might modify the code cache via BarrierSetNMethod::nmethod_entry_barrier
  MACOS_AARCH64_ONLY(ThreadWXEnable __wx(WXWrite, thread));
  return ConfigT::thaw(thread, (Continuation::thaw_kind)kind);
JRT_END

JVM_ENTRY(jint, CONT_isPinned0(JNIEnv* env, jobject cont_scope)) {
  JavaThread* thread = JavaThread::thread_from_jni_environment(env);
  return is_pinned0(thread, JNIHandles::resolve(cont_scope), false);
}
JVM_END

///////////

enum class oop_kind { NARROW, WIDE };
template <oop_kind oops, typename BarrierSetT>
class Config {
public:
  typedef Config<oops, BarrierSetT> SelfT;
  using OopT = std::conditional_t<oops == oop_kind::NARROW, narrowOop, oop>;

  static int freeze(JavaThread* thread, intptr_t* const sp) {
    return freeze_internal<SelfT, false>(thread, sp);
  }

  static int freeze_preempt(JavaThread* thread, intptr_t* const sp) {
    return freeze_internal<SelfT, true>(thread, sp);
  }

  static intptr_t* thaw(JavaThread* thread, Continuation::thaw_kind kind) {
    return thaw_internal<SelfT>(thread, kind);
  }
};

static bool stack_overflow_check(JavaThread* thread, size_t size, address sp) {
  const size_t page_size = os::vm_page_size();
  if (size > page_size) {
    if (sp - size < thread->stack_overflow_state()->shadow_zone_safe_limit()) {
      return false;
    }
  }
  return true;
}

#ifdef ASSERT
static oop get_continuation(JavaThread* thread) {
  assert(thread != nullptr, "");
  assert(thread->threadObj() != nullptr, "");
  return java_lang_Thread::continuation(thread->threadObj());
}
#endif // ASSERT

inline void clear_anchor(JavaThread* thread) {
  thread->frame_anchor()->clear();
}

static void set_anchor(JavaThread* thread, intptr_t* sp, address pc = nullptr) {
  if (pc == nullptr) {
    pc = ContinuationHelper::return_address_at(
           sp - frame::sender_sp_ret_address_offset());
  }
  assert(pc != nullptr, "");

  JavaFrameAnchor* anchor = thread->frame_anchor();
  anchor->set_last_Java_sp(sp);
  anchor->set_last_Java_pc(pc);
  ContinuationHelper::set_anchor_pd(anchor, sp);

  assert(thread->has_last_Java_frame(), "");
  assert(thread->last_frame().cb() != nullptr, "");
}

static void set_anchor_to_entry(JavaThread* thread, ContinuationEntry* entry) {
  JavaFrameAnchor* anchor = thread->frame_anchor();
  anchor->set_last_Java_sp(entry->entry_sp());
  anchor->set_last_Java_pc(entry->entry_pc());
  ContinuationHelper::set_anchor_to_entry_pd(anchor, entry);

  assert(thread->has_last_Java_frame(), "");
  assert(thread->last_frame().cb() != nullptr, "");
}

#ifdef ASSERT
static int monitors_to_fix_on_stack(JavaThread* thread) {
  ResourceMark rm(JavaThread::current());
  ContinuationEntry* ce = thread->last_continuation();
  RegisterMap map(thread,
                  RegisterMap::UpdateMap::include,
                  RegisterMap::ProcessFrames::include,
                  RegisterMap::WalkContinuation::include);
  map.set_include_argument_oops(false);
  ResourceHashtable<oopDesc*, bool> rhtable;
  int monitor_count = 0;
  for (frame f = thread->last_frame(); Continuation::is_frame_in_continuation(thread, f); f = f.sender(&map)) {
    if (f.is_interpreted_frame()) {
      frame abs = !f.is_heap_frame() ? f : map.stack_chunk()->derelativize(f);
      monitor_count += ContinuationHelper::InterpretedFrame::monitors_to_fix(abs, rhtable, map.stack_chunk()());
    } else if (f.is_compiled_frame()) {
      monitor_count += ContinuationHelper::CompiledFrame::monitors_to_fix(map.thread(), &map, f, rhtable);
    } else if (f.is_native_frame()) {
      monitor_count += ContinuationHelper::NativeFrame::monitors_to_fix(map.thread(), f, rhtable);
    }
  }
  return monitor_count;
}
#endif

#if CONT_JFR
class FreezeThawJfrInfo : public StackObj {
  short _e_size;
  short _e_num_interpreted_frames;
 public:

  FreezeThawJfrInfo() : _e_size(0), _e_num_interpreted_frames(0) {}
  inline void record_interpreted_frame() { _e_num_interpreted_frames++; }
  inline void record_size_copied(int size) { _e_size += size << LogBytesPerWord; }
  template<typename Event> void post_jfr_event(Event *e, oop continuation, JavaThread* jt);
};

template<typename Event> void FreezeThawJfrInfo::post_jfr_event(Event* e, oop continuation, JavaThread* jt) {
  if (e->should_commit()) {
    log_develop_trace(continuations)("JFR event: iframes: %d size: %d", _e_num_interpreted_frames, _e_size);
    e->set_carrierThread(JFR_JVM_THREAD_ID(jt));
    e->set_continuationClass(continuation->klass());
    e->set_interpretedFrames(_e_num_interpreted_frames);
    e->set_size(_e_size);
    e->commit();
  }
}
#endif // CONT_JFR

/////////////// FREEZE ////

class FreezeBase : public StackObj {
protected:
  JavaThread* const _thread;
  ContinuationWrapper& _cont;
  bool _barriers; // only set when we allocate a chunk

  intptr_t* _bottom_address;

  const bool _preempt;
  // Used on preemption only
  frame _last_frame;
  oop _monitorenter_obj;

  // Used to support freezing with held monitors
  int _monitors_to_fix;
  int _monitors_in_lockstack;

  int _freeze_size; // total size of all frames plus metadata in words.
  int _total_align_size;

  intptr_t* _cont_stack_top;
  intptr_t* _cont_stack_bottom;

  CONT_JFR_ONLY(FreezeThawJfrInfo _jfr_info;)

#ifdef ASSERT
  intptr_t* _orig_chunk_sp;
  int _fast_freeze_size;
  bool _empty;
#endif

  JvmtiSampledObjectAllocEventCollector* _jvmti_event_collector;

  NOT_PRODUCT(int _frames;)
  DEBUG_ONLY(intptr_t* _last_write;)

  inline FreezeBase(JavaThread* thread, ContinuationWrapper& cont, intptr_t* sp, bool preempt);

public:
  NOINLINE freeze_result freeze_slow();
  void freeze_fast_existing_chunk();

  CONT_JFR_ONLY(FreezeThawJfrInfo& jfr_info() { return _jfr_info; })
  void set_jvmti_event_collector(JvmtiSampledObjectAllocEventCollector* jsoaec) { _jvmti_event_collector = jsoaec; }

  inline int size_if_fast_freeze_available();

  inline frame& last_frame() { return _last_frame; }
  inline void set_last_frame() { _last_frame = _thread->last_frame(); }

#ifdef ASSERT
  bool interpreted_native_or_deoptimized_on_stack();
#endif

protected:
  inline void init_rest();
  void throw_stack_overflow_on_humongous_chunk();

  // fast path
  inline void copy_to_chunk(intptr_t* from, intptr_t* to, int size);
  inline void unwind_frames();
  inline void patch_stack_pd(intptr_t* frame_sp, intptr_t* heap_sp);

  // slow path
  virtual stackChunkOop allocate_chunk_slow(size_t stack_size) = 0;

  int cont_size() { return pointer_delta_as_int(_cont_stack_bottom, _cont_stack_top); }

private:
  // slow path
  frame freeze_start_frame();
  frame freeze_start_frame_on_preempt();
  NOINLINE freeze_result recurse_freeze(frame& f, frame& caller, int callee_argsize, bool callee_interpreted, bool top);
  inline frame freeze_start_frame_yield_stub();
  template<typename FKind>
  inline freeze_result recurse_freeze_java_frame(const frame& f, frame& caller, int fsize, int argsize);
  inline void before_freeze_java_frame(const frame& f, const frame& caller, int fsize, int argsize, bool is_bottom_frame);
  inline void after_freeze_java_frame(const frame& hf, bool is_bottom_frame);
  freeze_result finalize_freeze(const frame& callee, frame& caller, int argsize);
  void patch(const frame& f, frame& hf, const frame& caller, bool is_bottom_frame);
  NOINLINE freeze_result recurse_freeze_interpreted_frame(frame& f, frame& caller, int callee_argsize, bool callee_interpreted);
  freeze_result recurse_freeze_compiled_frame(frame& f, frame& caller, int callee_argsize, bool callee_interpreted);
  NOINLINE freeze_result recurse_freeze_stub_frame(frame& f, frame& caller);
  NOINLINE void finish_freeze(const frame& f, const frame& top);

  void fix_monitors_in_interpreted_frame(frame& f);
  template <typename RegisterMapT>
  void fix_monitors_in_compiled_frame(frame& f, RegisterMapT* map);
  void fix_monitors_in_fast_path();

  inline bool stack_overflow();

  static frame sender(const frame& f) { return f.is_interpreted_frame() ? sender<ContinuationHelper::InterpretedFrame>(f)
                                                                        : sender<ContinuationHelper::NonInterpretedUnknownFrame>(f); }
  template<typename FKind> static inline frame sender(const frame& f);
  template<typename FKind> frame new_heap_frame(frame& f, frame& caller);
  inline void set_top_frame_metadata_pd(const frame& hf);
  inline void patch_pd(frame& callee, const frame& caller);
  void adjust_interpreted_frame_unextended_sp(frame& f);
  static inline void prepare_freeze_interpreted_top_frame(const frame& f);
  static inline void relativize_interpreted_frame_metadata(const frame& f, const frame& hf);

protected:
  void freeze_fast_copy(stackChunkOop chunk, int chunk_start_sp CONT_JFR_ONLY(COMMA bool chunk_is_allocated));
  bool freeze_fast_new_chunk(stackChunkOop chunk);

#ifdef ASSERT
  bool is_empty(stackChunkOop chunk) {
    // during freeze, the chunk is in an intermediate state (after setting the chunk's argsize but before setting its
    // ultimate sp) so we use this instead of stackChunkOopDesc::is_empty
    return chunk->sp() >= chunk->stack_size() - chunk->argsize() - frame::metadata_words_at_top;
  }
#endif
};

template <typename ConfigT>
class Freeze : public FreezeBase {
private:
  stackChunkOop allocate_chunk(size_t stack_size);

public:
  inline Freeze(JavaThread* thread, ContinuationWrapper& cont, intptr_t* frame_sp, bool preempt)
    : FreezeBase(thread, cont, frame_sp, preempt) {}

  freeze_result try_freeze_fast();

protected:
  virtual stackChunkOop allocate_chunk_slow(size_t stack_size) override { return allocate_chunk(stack_size); }
};

FreezeBase::FreezeBase(JavaThread* thread, ContinuationWrapper& cont, intptr_t* frame_sp, bool preempt) :
    _thread(thread), _cont(cont), _barriers(false), _preempt(preempt), _last_frame(false /* no initialization */) {
  DEBUG_ONLY(_jvmti_event_collector = nullptr;)

  assert(_thread != nullptr, "");
  assert(_thread->last_continuation()->entry_sp() == _cont.entrySP(), "");

  DEBUG_ONLY(_cont.entry()->verify_cookie();)

  assert(!Interpreter::contains(_cont.entryPC()), "");

  _bottom_address = _cont.entrySP() - _cont.entry_frame_extension();
#ifdef _LP64
  if (((intptr_t)_bottom_address & 0xf) != 0) {
    _bottom_address--;
  }
  assert(is_aligned(_bottom_address, frame::frame_alignment), "");
#endif

  log_develop_trace(continuations)("bottom_address: " INTPTR_FORMAT " entrySP: " INTPTR_FORMAT " argsize: " PTR_FORMAT,
                p2i(_bottom_address), p2i(_cont.entrySP()), (_cont.entrySP() - _bottom_address) << LogBytesPerWord);
  assert(_bottom_address != nullptr, "");
  assert(_bottom_address <= _cont.entrySP(), "");
  DEBUG_ONLY(_last_write = nullptr;)

  assert(_cont.chunk_invariant(), "");
  assert(!Interpreter::contains(_cont.entryPC()), "");
#if !defined(PPC64) || defined(ZERO)
  static const int doYield_stub_frame_size = frame::metadata_words;
#else
  static const int doYield_stub_frame_size = frame::native_abi_reg_args_size >> LogBytesPerWord;
#endif
  // With preemption doYield() might not have been resolved yet
  assert(_preempt || SharedRuntime::cont_doYield_stub()->frame_size() == doYield_stub_frame_size, "");

  // properties of the continuation on the stack; all sizes are in words
  _cont_stack_top    = frame_sp + (!preempt ? doYield_stub_frame_size : 0); // we don't freeze the doYield stub frame
  _cont_stack_bottom = _cont.entrySP() + (_cont.argsize() == 0 ? frame::metadata_words_at_top : 0)
      - ContinuationHelper::frame_align_words(_cont.argsize()); // see alignment in thaw

  log_develop_trace(continuations)("freeze size: %d argsize: %d top: " INTPTR_FORMAT " bottom: " INTPTR_FORMAT,
    cont_size(), _cont.argsize(), p2i(_cont_stack_top), p2i(_cont_stack_bottom));
  assert(cont_size() > 0, "");

  _monitors_to_fix = thread->held_monitor_count();
  assert(_monitors_to_fix >= 0, "invariant");
  DEBUG_ONLY(int monitors_cnt = monitors_to_fix_on_stack(_thread);)
  // Ignore assert if inside ObjectLocker since those monitors are not in the
  // Java stack. We are going to pin due to having native frames on the stack
  // anyways so no monitor fix attempt will be done. Maybe we should check for
  // this case early in freeze_internal() along with the other pin conditions.
  assert(monitors_cnt == _monitors_to_fix || thread->obj_locker_count() > 0, "wrong monitor count. Found %d in the stack but counter is %d", monitors_cnt, _monitors_to_fix);

  _monitors_in_lockstack = _monitors_to_fix > 0 && LockingMode == LM_LIGHTWEIGHT ? _thread->lock_stack().monitor_count() : 0;
  assert(_monitors_in_lockstack >= 0, "_monitors_in_lockstack=%d", _monitors_in_lockstack);
  assert(_monitors_in_lockstack <= 8, "_monitors_in_lockstack=%d", _monitors_in_lockstack);
  assert(_monitors_in_lockstack <= _monitors_to_fix, "lockstack_cnt=%d, _monitors_to_fix=%d", _monitors_in_lockstack, _monitors_to_fix);
}

void FreezeBase::init_rest() { // we want to postpone some initialization after chunk handling
  _freeze_size = 0;
  _total_align_size = 0;
  NOT_PRODUCT(_frames = 0;)
}

void FreezeBase::fix_monitors_in_interpreted_frame(frame& f) {
  BasicObjectLock* first_mon = f.interpreter_frame_monitor_begin();
  BasicObjectLock* last_mon = f.interpreter_frame_monitor_end();
  assert(last_mon <= first_mon, "must be");

  if (first_mon == last_mon) {
    return;
  }

  int initial_monitors = _monitors_to_fix;
  for (BasicObjectLock* current = f.previous_monitor_in_interpreter_frame(first_mon);
       current >= last_mon; current = f.previous_monitor_in_interpreter_frame(current)) {
    oop obj = current->obj();
    if (obj == nullptr) {
      continue;
    }
    if (obj == _monitorenter_obj) {
      assert(_preempt, "should be preemption on monitorenter case");
      assert(obj->mark().monitor() != nullptr, "failed to acquire the lock but its not inflated");
      continue;
    }

    ObjectMonitor* om = nullptr;
    markWord mark = obj->mark();
    if (LockingMode == LM_LIGHTWEIGHT && (!mark.has_monitor() || mark.monitor()->is_owner_anonymous())) {
      // it's in the lockstack, nothing to do
      //assert(_thread->lock_stack().contains(obj), "should be in lockstack");
      continue;
    }

    // Inflate lock if not already inflated.
    if (!mark.has_monitor()) {
      om = ObjectSynchronizer::inflate(_thread, obj, ObjectSynchronizer::InflateCause::inflate_cause_cont_freeze);
    } else {
      om = mark.monitor();
    }
    assert(om != nullptr, "invariant");

    void* owner = om->owner();
    assert((JavaThread*)owner == _thread || (LockingMode != LM_LIGHTWEIGHT && _thread->is_lock_owned((address)owner)) ||
           (om->has_vthread_owner() && om->vthread_owner() == _thread->vthread()), "invariant");
    if (om->has_vthread_owner()) {
      // Already fixed.
      continue;
    }

    // Set owner to be the continuation.
    assert(java_lang_VirtualThread::is_instance(_thread->vthread()), "wrong identity");
    om->set_vthread_owner(owner, _thread->vthread());
    om->set_was_fixed_on_freeze(true);
    if (--_monitors_to_fix == 0) break;
  }
  assert(_monitors_to_fix >= 0, "invariant");
}

template <typename RegisterMapT>
void FreezeBase::fix_monitors_in_compiled_frame(frame& f, RegisterMapT* map) {
  assert(!f.is_interpreted_frame(), "");
  assert(ContinuationHelper::CompiledFrame::is_instance(f), "");

  CompiledMethod* cm = f.cb()->as_compiled_method();

  if (!cm->has_monitors()) {
    return;
  }

  int initial_monitors = _monitors_to_fix;
  for (ScopeDesc* scope = cm->scope_desc_at(f.pc()); scope != nullptr; scope = scope->sender()) {
    GrowableArray<MonitorValue*>* mons = scope->monitors();
    if (mons == nullptr || mons->is_empty()) {
      continue;
    }

    for (int index = (mons->length()-1); index >= 0; index--) { // see compiledVFrame::monitors()
      MonitorValue* mon = mons->at(index);
      if (mon->eliminated()) {
        continue; // we ignore eliminated monitors
      }
      ScopeValue* ov = mon->owner();
      StackValue* owner_sv = StackValue::create_stack_value(&f, map, ov); // it is an oop
      oop obj = owner_sv->get_obj()();
      if (obj == nullptr) {
        continue;
      }
      if (obj == _monitorenter_obj) {
        assert(_preempt, "should be preemption on monitorenter case");
        assert(obj->mark().monitor() != nullptr, "failed to acquire the lock but its not inflated");
        continue;
      }

      ObjectMonitor* om = nullptr;
      markWord mark = obj->mark();
      if (LockingMode == LM_LIGHTWEIGHT && (!mark.has_monitor() || mark.monitor()->is_owner_anonymous())) {
        // it's in the lockstack, nothing to do
        //assert(_thread->lock_stack().contains(obj), "should be in lockstack");
        continue;
      }

      // Inflate lock if not already inflated.
      if (!mark.has_monitor()) {
        om = ObjectSynchronizer::inflate(_thread, obj, ObjectSynchronizer::InflateCause::inflate_cause_cont_freeze);
      } else {
        om = mark.monitor();
      }
      assert(om != nullptr, "invariant");

      void* owner = om->owner();
      assert((JavaThread*)owner == _thread || (LockingMode != LM_LIGHTWEIGHT && _thread->is_lock_owned((address)owner)) ||
             (om->has_vthread_owner() && om->vthread_owner() == _thread->vthread()), "invariant");
      if (om->has_vthread_owner()) {
        // Already fixed.
        continue;
      }

      // Set owner to be the continuation.
      assert(java_lang_VirtualThread::is_instance(_thread->vthread()), "wrong identity");
      om->set_vthread_owner(owner, _thread->vthread());
      om->set_was_fixed_on_freeze(true);
      if (--_monitors_to_fix == 0) break;
    }
  }
  assert(_monitors_to_fix >= 0, "invariant");
}

void FreezeBase::fix_monitors_in_fast_path() {
  _thread->clear_held_monitor_count();

  if (_monitors_in_lockstack > 0) {
    assert(LockingMode == LM_LIGHTWEIGHT, "invariant");
    stackChunkOop chunk = _cont.tail();

    assert(chunk->sp_address() - chunk->start_address() >= _monitors_in_lockstack, "no room for lockstack");
    _thread->lock_stack().move_to_address((oop*)chunk->start_address());

    chunk->set_lockStackSize((uint8_t)_monitors_in_lockstack);
    chunk->set_has_lockStack(true);

    _monitors_to_fix -= _monitors_in_lockstack;
    assert(_monitors_to_fix >= 0, "invariant");
    if (_monitors_to_fix == 0) return;
  }

  _monitorenter_obj = _thread->is_on_monitorenter() ? ((ObjectMonitor*)(_thread->_Stalled))->object() : nullptr;

  ResourceMark rm(_thread);
  RegisterMap map(JavaThread::current(),
                RegisterMap::UpdateMap::include,
                RegisterMap::ProcessFrames::skip, // already processed in unwind_frames()
                RegisterMap::WalkContinuation::skip);
  map.set_include_argument_oops(false);
  frame freezed_top(_cont_stack_top);
  frame first = !_preempt ? freezed_top : freezed_top.sender(&map);
  for (frame f = first; _monitors_to_fix > 0 && Continuation::is_frame_in_continuation(_cont.entry(), f); f = f.sender(&map)) {
    fix_monitors_in_compiled_frame(f, &map);
  }
  assert(_monitors_to_fix == 0, "missing monitors in stack");
}

void FreezeBase::copy_to_chunk(intptr_t* from, intptr_t* to, int size) {
  stackChunkOop chunk = _cont.tail();
  chunk->copy_from_stack_to_chunk(from, to, size);
  CONT_JFR_ONLY(_jfr_info.record_size_copied(size);)

#ifdef ASSERT
  if (_last_write != nullptr) {
    assert(_last_write == to + size, "Missed a spot: _last_write: " INTPTR_FORMAT " to+size: " INTPTR_FORMAT
        " stack_size: %d _last_write offset: " PTR_FORMAT " to+size: " PTR_FORMAT, p2i(_last_write), p2i(to+size),
        chunk->stack_size(), _last_write-chunk->start_address(), to+size-chunk->start_address());
    _last_write = to;
  }
#endif
}

// Called _after_ the last possible safepoint during the freeze operation (chunk allocation)
void FreezeBase::unwind_frames() {
  ContinuationEntry* entry = _cont.entry();
  entry->flush_stack_processing(_thread);
  set_anchor_to_entry(_thread, entry);
}

template <typename ConfigT>
freeze_result Freeze<ConfigT>::try_freeze_fast() {
  assert(_thread->thread_state() == _thread_in_vm, "");
  assert(_thread->cont_fastpath(), "");

  DEBUG_ONLY(_fast_freeze_size = size_if_fast_freeze_available();)
  assert(_fast_freeze_size == 0, "");

  stackChunkOop chunk = allocate_chunk(cont_size() + frame::metadata_words + _monitors_in_lockstack);
  if (freeze_fast_new_chunk(chunk)) {
    return freeze_ok;
  }
  if (_thread->has_pending_exception()) {
    return freeze_exception;
  }

  // TODO R REMOVE when deopt change is fixed
  assert(!_thread->cont_fastpath() || _barriers, "");
  log_develop_trace(continuations)("-- RETRYING SLOW --");
  return freeze_slow();
}

// Returns size needed if the continuation fits, otherwise 0.
int FreezeBase::size_if_fast_freeze_available() {
  stackChunkOop chunk = _cont.tail();
  if (chunk == nullptr || chunk->is_gc_mode() || chunk->requires_barriers() || chunk->has_mixed_frames()) {
    log_develop_trace(continuations)("chunk available %s", chunk == nullptr ? "no chunk" : "chunk requires barriers");
    return 0;
  }

  int total_size_needed = cont_size();
  const int chunk_sp = chunk->sp();

  // argsize can be nonzero if we have a caller, but the caller could be in a non-empty parent chunk,
  // so we subtract it only if we overlap with the caller, i.e. the current chunk isn't empty.
  // Consider leaving the chunk's argsize set when emptying it and removing the following branch,
  // although that would require changing stackChunkOopDesc::is_empty
  if (chunk_sp < chunk->stack_size()) {
    total_size_needed -= _cont.argsize() + frame::metadata_words_at_top;
  }

  total_size_needed += _monitors_in_lockstack;

  int chunk_free_room = chunk_sp - frame::metadata_words_at_bottom;
  bool available = chunk_free_room >= total_size_needed;
  log_develop_trace(continuations)("chunk available: %s size: %d argsize: %d top: " INTPTR_FORMAT " bottom: " INTPTR_FORMAT,
    available ? "yes" : "no" , total_size_needed, _cont.argsize(), p2i(_cont_stack_top), p2i(_cont_stack_bottom));
  return available ? total_size_needed : 0;
}

void FreezeBase::freeze_fast_existing_chunk() {
  stackChunkOop chunk = _cont.tail();
  DEBUG_ONLY(_orig_chunk_sp = chunk->sp_address();)

  DEBUG_ONLY(_fast_freeze_size = size_if_fast_freeze_available();)
  assert(_fast_freeze_size > 0, "");

  if (chunk->sp() < chunk->stack_size()) { // we are copying into a non-empty chunk
    DEBUG_ONLY(_empty = false;)
    assert(chunk->sp() < (chunk->stack_size() - chunk->argsize()), "");
#ifdef ASSERT
    {
      intptr_t* retaddr_slot = (chunk->sp_address()
                                - frame::sender_sp_ret_address_offset());
      assert(ContinuationHelper::return_address_at(retaddr_slot) == chunk->pc(),
             "unexpected saved return address");
    }
#endif

    // the chunk's sp before the freeze, adjusted to point beyond the stack-passed arguments in the topmost frame
    // we overlap; we'll overwrite the chunk's top frame's callee arguments
    const int chunk_start_sp = chunk->sp() + _cont.argsize() + frame::metadata_words_at_top;
    assert(chunk_start_sp <= chunk->stack_size(), "sp not pointing into stack");

    // increase max_size by what we're freezing minus the overlap
    chunk->set_max_thawing_size(chunk->max_thawing_size() + cont_size() - _cont.argsize() - frame::metadata_words_at_top);

    intptr_t* const bottom_sp = _cont_stack_bottom - _cont.argsize() - frame::metadata_words_at_top;
    assert(bottom_sp == _bottom_address, "");
    // Because the chunk isn't empty, we know there's a caller in the chunk, therefore the bottom-most frame
    // should have a return barrier (installed back when we thawed it).
#ifdef ASSERT
    {
      intptr_t* retaddr_slot = (bottom_sp
                                - frame::sender_sp_ret_address_offset());
      assert(ContinuationHelper::return_address_at(retaddr_slot)
             == StubRoutines::cont_returnBarrier(),
             "should be the continuation return barrier");
    }
#endif
    // We copy the fp from the chunk back to the stack because it contains some caller data,
    // including, possibly, an oop that might have gone stale since we thawed.
    patch_stack_pd(bottom_sp, chunk->sp_address());
    // we don't patch the return pc at this time, so as not to make the stack unwalkable for async walks

    freeze_fast_copy(chunk, chunk_start_sp CONT_JFR_ONLY(COMMA false));
  } else { // the chunk is empty
    DEBUG_ONLY(_empty = true;)
    const int chunk_start_sp = chunk->sp();

    assert(chunk_start_sp == chunk->stack_size(), "");

    chunk->set_max_thawing_size(cont_size());
    chunk->set_argsize(_cont.argsize());

    freeze_fast_copy(chunk, chunk_start_sp CONT_JFR_ONLY(COMMA false));
  }
}

bool FreezeBase::freeze_fast_new_chunk(stackChunkOop chunk) {
  DEBUG_ONLY(_empty = true;)

  // Install new chunk
  _cont.set_tail(chunk);

  if (UNLIKELY(chunk == nullptr || !_thread->cont_fastpath() || _barriers)) { // OOME/probably humongous
    log_develop_trace(continuations)("Retrying slow. Barriers: %d", _barriers);
    return false;
  }

  chunk->set_max_thawing_size(cont_size());
  chunk->set_argsize(_cont.argsize());

  // in a fresh chunk, we freeze *with* the bottom-most frame's stack arguments.
  // They'll then be stored twice: in the chunk and in the parent chunk's top frame
  const int chunk_start_sp = cont_size() + frame::metadata_words + _monitors_in_lockstack;
  assert(chunk_start_sp == chunk->stack_size(), "");

  DEBUG_ONLY(_orig_chunk_sp = chunk->start_address() + chunk_start_sp;)

  freeze_fast_copy(chunk, chunk_start_sp CONT_JFR_ONLY(COMMA true));

  return true;
}

void FreezeBase::freeze_fast_copy(stackChunkOop chunk, int chunk_start_sp CONT_JFR_ONLY(COMMA bool chunk_is_allocated)) {
  assert(chunk != nullptr, "");
  assert(!chunk->has_mixed_frames(), "");
  assert(!chunk->is_gc_mode(), "");
  assert(!chunk->has_bitmap(), "");
  assert(!chunk->requires_barriers(), "");
  assert(chunk == _cont.tail(), "");

  // We unwind frames after the last safepoint so that the GC will have found the oops in the frames, but before
  // writing into the chunk. This is so that an asynchronous stack walk (not at a safepoint) that suspends us here
  // will either see no continuation on the stack, or a consistent chunk.
  unwind_frames();

  log_develop_trace(continuations)("freeze_fast start: chunk " INTPTR_FORMAT " size: %d orig sp: %d argsize: %d",
    p2i((oopDesc*)chunk), chunk->stack_size(), chunk_start_sp, _cont.argsize());
  assert(chunk_start_sp <= chunk->stack_size(), "");
  assert(chunk_start_sp >= cont_size(), "no room in the chunk");

  const int chunk_new_sp = chunk_start_sp - cont_size(); // the chunk's new sp, after freeze
  assert(!(_fast_freeze_size > 0) || (_orig_chunk_sp - (chunk->start_address() + chunk_new_sp)) == (_fast_freeze_size - _monitors_in_lockstack), "");

  intptr_t* chunk_top = chunk->start_address() + chunk_new_sp;
#ifdef ASSERT
  if (!_empty) {
    intptr_t* retaddr_slot = (_orig_chunk_sp
                              - frame::sender_sp_ret_address_offset());
    assert(ContinuationHelper::return_address_at(retaddr_slot) == chunk->pc(),
           "unexpected saved return address");
  }
#endif

  log_develop_trace(continuations)("freeze_fast start: " INTPTR_FORMAT " sp: %d chunk_top: " INTPTR_FORMAT,
                              p2i(chunk->start_address()), chunk_new_sp, p2i(chunk_top));
  intptr_t* from = _cont_stack_top - frame::metadata_words_at_bottom;
  intptr_t* to   = chunk_top - frame::metadata_words_at_bottom;
  copy_to_chunk(from, to, cont_size() + frame::metadata_words_at_bottom);
  // Because we're not patched yet, the chunk is now in a bad state

  // patch return pc of the bottom-most frozen frame (now in the chunk)
  // with the actual caller's return address
  intptr_t* chunk_bottom_retaddr_slot = (chunk_top + cont_size()
                                         - _cont.argsize()
                                         - frame::metadata_words_at_top
                                         - frame::sender_sp_ret_address_offset());
#ifdef ASSERT
  if (!_empty) {
    assert(ContinuationHelper::return_address_at(chunk_bottom_retaddr_slot)
           == StubRoutines::cont_returnBarrier(),
           "should be the continuation return barrier");
  }
#endif
  ContinuationHelper::patch_return_address_at(chunk_bottom_retaddr_slot,
                                              chunk->pc());

  // We're always writing to a young chunk, so the GC can't see it until the next safepoint.
  chunk->set_sp(chunk_new_sp);
  // set chunk->pc to the return address of the topmost frame in the chunk
  chunk->set_pc(ContinuationHelper::return_address_at(
                  _cont_stack_top - frame::sender_sp_ret_address_offset()));

  // Fix monitors after unwinding frames to make sure oops are valid.
  if (_monitors_to_fix > 0) {
    fix_monitors_in_fast_path();
  }

  _cont.write();

  log_develop_trace(continuations)("FREEZE CHUNK #" INTPTR_FORMAT " (young)", _cont.hash());
  LogTarget(Trace, continuations) lt;
  if (lt.develop_is_enabled()) {
    LogStream ls(lt);
    chunk->print_on(true, &ls);
  }

  // Verification
  assert(_cont.chunk_invariant(), "");
  chunk->verify();

#if CONT_JFR
  EventContinuationFreezeFast e;
  if (e.should_commit()) {
    e.set_id(cast_from_oop<u8>(chunk));
    DEBUG_ONLY(e.set_allocate(chunk_is_allocated);)
    e.set_size(cont_size() << LogBytesPerWord);
    e.commit();
  }
#endif
}

NOINLINE freeze_result FreezeBase::freeze_slow() {
#ifdef ASSERT
  ResourceMark rm;
#endif

  log_develop_trace(continuations)("freeze_slow  #" INTPTR_FORMAT, _cont.hash());
  assert(_thread->thread_state() == _thread_in_vm || _thread->thread_state() == _thread_blocked, "");

#if CONT_JFR
  EventContinuationFreezeSlow e;
  if (e.should_commit()) {
    e.set_id(cast_from_oop<u8>(_cont.continuation()));
    e.commit();
  }
#endif

  init_rest();

  HandleMark hm(Thread::current());

  frame f = freeze_start_frame();

  LogTarget(Debug, continuations) lt;
  if (lt.develop_is_enabled()) {
    LogStream ls(lt);
    f.print_on(&ls);
  }

  frame caller; // the frozen caller in the chunk
  freeze_result res = recurse_freeze(f, caller, 0, false, true);

  if (res == freeze_ok) {
    finish_freeze(f, caller);
    _cont.write();
    assert(_monitors_to_fix == 0, "missing monitors in stack");
  }

  return res;
}

frame FreezeBase::freeze_start_frame() {
  if (LIKELY(!_preempt)) {
    return freeze_start_frame_yield_stub();
  } else {
    return freeze_start_frame_on_preempt();
  }
}

frame FreezeBase::freeze_start_frame_yield_stub() {
  frame f = _thread->last_frame();
  assert(SharedRuntime::cont_doYield_stub()->contains(f.pc()), "must be");
  f = sender<ContinuationHelper::NonInterpretedUnknownFrame>(f);
  assert(Continuation::is_frame_in_continuation(_thread->last_continuation(), f), "");
  return f;
}

frame FreezeBase::freeze_start_frame_on_preempt() {
  assert(_last_frame.sp() == _thread->last_frame().sp(), "_last_frame should be already initialized");
  assert(Continuation::is_frame_in_continuation(_thread->last_continuation(), _last_frame), "");
  return _last_frame;
}

// The parameter callee_argsize includes metadata that has to be part of caller/callee overlap.
NOINLINE freeze_result FreezeBase::recurse_freeze(frame& f, frame& caller, int callee_argsize, bool callee_interpreted, bool top) {
  assert(f.unextended_sp() < _bottom_address, ""); // see recurse_freeze_java_frame
  assert(f.is_interpreted_frame() || ((top && _preempt) == ContinuationHelper::Frame::is_stub(f.cb()))
         || ((top && _preempt) == f.is_native_frame()), "");

  if (stack_overflow()) {
    return freeze_exception;
  }

  if (f.is_compiled_frame()) {
    if (UNLIKELY(f.oop_map() == nullptr)) {
      // special native frame
      return freeze_pinned_native;
    }
    return recurse_freeze_compiled_frame(f, caller, callee_argsize, callee_interpreted);
  } else if (f.is_interpreted_frame()) {
    assert(!f.interpreter_frame_method()->is_native() || (_preempt && top && _thread->is_on_monitorenter()), "");
    if (_preempt && top && f.interpreter_frame_method()->is_native()) {
      // TODO: Allow preemption for this case too
      return freeze_pinned_native;
    }
    return recurse_freeze_interpreted_frame(f, caller, callee_argsize, callee_interpreted);
  } else if (_preempt && top) {
    assert(ContinuationHelper::Frame::is_stub(f.cb()) || (f.is_native_frame() && _thread->is_on_monitorenter()), "invariant");
    if (f.is_native_frame()) {
      // TODO: Allow preemption for this case too
      return freeze_pinned_native;
    } else {
      return recurse_freeze_stub_frame(f, caller);
    }
  } else {
    return freeze_pinned_native;
  }
}

// The parameter callee_argsize includes metadata that has to be part of caller/callee overlap.
// See also StackChunkFrameStream<frame_kind>::frame_size()
template<typename FKind>
inline freeze_result FreezeBase::recurse_freeze_java_frame(const frame& f, frame& caller, int fsize, int argsize) {
  assert(FKind::is_instance(f), "");

  assert(fsize > 0, "");
  assert(argsize >= 0, "");
  _freeze_size += fsize;
  NOT_PRODUCT(_frames++;)

  assert(FKind::frame_bottom(f) <= _bottom_address, "");

  // We don't use FKind::frame_bottom(f) == _bottom_address because on x64 there's sometimes an extra word between
  // enterSpecial and an interpreted frame
  if (FKind::frame_bottom(f) >= _bottom_address - 1) {
    return finalize_freeze(f, caller, argsize); // recursion end
  } else {
    frame senderf = sender<FKind>(f);
    assert(FKind::interpreted || senderf.sp() == senderf.unextended_sp(), "");
    freeze_result result = recurse_freeze(senderf, caller, argsize, FKind::interpreted, false); // recursive call
    return result;
  }
}

inline void FreezeBase::before_freeze_java_frame(const frame& f, const frame& caller, int fsize, int argsize, bool is_bottom_frame) {
  LogTarget(Trace, continuations) lt;
  if (lt.develop_is_enabled()) {
    LogStream ls(lt);
    ls.print_cr("======== FREEZING FRAME interpreted: %d bottom: %d", f.is_interpreted_frame(), is_bottom_frame);
    ls.print_cr("fsize: %d argsize: %d", fsize, argsize);
    f.print_value_on(&ls, nullptr);
  }
  assert(caller.is_interpreted_frame() == Interpreter::contains(caller.pc()), "");
}

inline void FreezeBase::after_freeze_java_frame(const frame& hf, bool is_bottom_frame) {
  LogTarget(Trace, continuations) lt;
  if (lt.develop_is_enabled()) {
    LogStream ls(lt);
    DEBUG_ONLY(hf.print_value_on(&ls, nullptr);)
    assert(hf.is_heap_frame(), "should be");
    DEBUG_ONLY(print_frame_layout(hf, false, &ls);)
    if (is_bottom_frame) {
      ls.print_cr("bottom h-frame:");
      hf.print_on(&ls);
    }
  }
}

// The parameter argsize_md includes metadata that has to be part of caller/callee overlap.
// See also StackChunkFrameStream<frame_kind>::frame_size()
freeze_result FreezeBase::finalize_freeze(const frame& callee, frame& caller, int argsize_md) {
  int argsize = argsize_md - frame::metadata_words_at_top;
  assert(callee.is_interpreted_frame()
    || ContinuationHelper::Frame::is_stub(callee.cb())
    || callee.cb()->as_nmethod()->is_osr_method()
    || argsize == _cont.argsize(), "argsize: %d cont.argsize: %d", argsize, _cont.argsize());
  log_develop_trace(continuations)("bottom: " INTPTR_FORMAT " count %d size: %d argsize: %d",
    p2i(_bottom_address), _frames, _freeze_size << LogBytesPerWord, argsize);

  LogTarget(Trace, continuations) lt;

#ifdef ASSERT
  bool empty = _cont.is_empty();
  log_develop_trace(continuations)("empty: %d", empty);
#endif

  stackChunkOop chunk = _cont.tail();

  assert(chunk == nullptr || (chunk->max_thawing_size() == 0) == chunk->is_empty(), "");

  _freeze_size += frame::metadata_words; // for top frame's metadata

  int overlap = 0; // the args overlap the caller -- if there is one in this chunk and is of the same kind
  int unextended_sp = -1;
  if (chunk != nullptr) {
    unextended_sp = chunk->sp();
    if (!chunk->is_empty()) {
      StackChunkFrameStream<ChunkFrames::Mixed> last(chunk);
      unextended_sp = chunk->to_offset(StackChunkFrameStream<ChunkFrames::Mixed>(chunk).unextended_sp());
      bool top_interpreted = Interpreter::contains(chunk->pc());
      if (callee.is_interpreted_frame() == top_interpreted) {
        overlap = argsize_md;
      }
    }
  }

  log_develop_trace(continuations)("finalize _size: %d overlap: %d unextended_sp: %d", _freeze_size, overlap, unextended_sp);

  _freeze_size -= overlap;
  assert(_freeze_size >= 0, "");

  assert(chunk == nullptr || chunk->is_empty()
          || unextended_sp == chunk->to_offset(StackChunkFrameStream<ChunkFrames::Mixed>(chunk).unextended_sp()), "");
  assert(chunk != nullptr || unextended_sp < _freeze_size, "");

  _freeze_size += _monitors_in_lockstack;

  // _barriers can be set to true by an allocation in freeze_fast, in which case the chunk is available
  bool allocated_old_in_freeze_fast = _barriers;
  assert(!allocated_old_in_freeze_fast || (unextended_sp >= _freeze_size && chunk->is_empty()),
    "Chunk allocated in freeze_fast is of insufficient size "
    "unextended_sp: %d size: %d is_empty: %d", unextended_sp, _freeze_size, chunk->is_empty());
  assert(!allocated_old_in_freeze_fast || (!UseZGC && !UseG1GC), "Unexpected allocation");

  DEBUG_ONLY(bool empty_chunk = true);
  if (unextended_sp < _freeze_size || chunk->is_gc_mode() || (!allocated_old_in_freeze_fast && chunk->requires_barriers())) {
    // ALLOCATE NEW CHUNK

    if (lt.develop_is_enabled()) {
      LogStream ls(lt);
      if (chunk == nullptr) {
        ls.print_cr("no chunk");
      } else {
        ls.print_cr("chunk barriers: %d _size: %d free size: %d",
          chunk->requires_barriers(), _freeze_size, chunk->sp() - frame::metadata_words);
        chunk->print_on(&ls);
      }
    }

    _freeze_size += overlap; // we're allocating a new chunk, so no overlap
    // overlap = 0;

    chunk = allocate_chunk_slow(_freeze_size);
    if (chunk == nullptr) {
      return freeze_exception;
    }

    // Install new chunk
    _cont.set_tail(chunk);

    int sp = chunk->stack_size() - argsize_md;
    chunk->set_sp(sp);
    chunk->set_argsize(argsize);
    assert(is_empty(chunk), "");
  } else {
    // REUSE EXISTING CHUNK
    log_develop_trace(continuations)("Reusing chunk mixed: %d empty: %d", chunk->has_mixed_frames(), chunk->is_empty());
    if (chunk->is_empty()) {
      int sp = chunk->stack_size() - argsize_md;
      chunk->set_sp(sp);
      chunk->set_argsize(argsize);
      _freeze_size += overlap;
      assert(chunk->max_thawing_size() == 0, "");
    } DEBUG_ONLY(else empty_chunk = false;)
  }
  assert(!chunk->is_gc_mode(), "");
  assert(!chunk->has_bitmap(), "");
  chunk->set_has_mixed_frames(true);

  assert(chunk->requires_barriers() == _barriers, "");
  assert(!_barriers || is_empty(chunk), "");

  assert(!is_empty(chunk) || StackChunkFrameStream<ChunkFrames::Mixed>(chunk).is_done(), "");
  assert(!is_empty(chunk) || StackChunkFrameStream<ChunkFrames::Mixed>(chunk).to_frame().is_empty(), "");

  if (_preempt) {
    frame f = _thread->last_frame();
    if (f.is_interpreted_frame()) {
      // Do it now that we know freezing will be successful.
      prepare_freeze_interpreted_top_frame(f);
    }
  }

  // We unwind frames after the last safepoint so that the GC will have found the oops in the frames, but before
  // writing into the chunk. This is so that an asynchronous stack walk (not at a safepoint) that suspends us here
  // will either see no continuation or a consistent chunk.
  unwind_frames();

  chunk->set_max_thawing_size(chunk->max_thawing_size() + _freeze_size - _monitors_in_lockstack - frame::metadata_words);

  if (lt.develop_is_enabled()) {
    LogStream ls(lt);
    ls.print_cr("top chunk:");
    chunk->print_on(&ls);
  }

  // Fix monitors after unwinding frames to make sure oops are valid. Also do it now to avoid unnecessary
  // calls to fix_monitors_in_interpreted_frame/fix_monitors_in_compiled_frame() later.
  if (_monitors_to_fix > 0) {
    _thread->clear_held_monitor_count();

    if (_monitors_in_lockstack > 0) {
      assert(LockingMode == LM_LIGHTWEIGHT, "invariant");

      assert(chunk->sp_address() - chunk->start_address() >= _monitors_in_lockstack, "no room for lockstack");
      _thread->lock_stack().move_to_address((oop*)chunk->start_address());

      chunk->set_lockStackSize((uint8_t)_monitors_in_lockstack);
      chunk->set_has_lockStack(true);

      _monitors_to_fix -= _monitors_in_lockstack;
    }
    _monitorenter_obj = _thread->is_on_monitorenter() ? ((ObjectMonitor*)(_thread->_Stalled))->object() : nullptr;
  }

  // The topmost existing frame in the chunk; or an empty frame if the chunk is empty
  caller = StackChunkFrameStream<ChunkFrames::Mixed>(chunk).to_frame();

  DEBUG_ONLY(_last_write = caller.unextended_sp() + (empty_chunk ? argsize_md : overlap);)

  assert(chunk->is_in_chunk(_last_write - _freeze_size),
    "last_write-size: " INTPTR_FORMAT " start: " INTPTR_FORMAT, p2i(_last_write-_freeze_size), p2i(chunk->start_address()));
#ifdef ASSERT
  if (lt.develop_is_enabled()) {
    LogStream ls(lt);
    ls.print_cr("top hframe before (freeze):");
    assert(caller.is_heap_frame(), "should be");
    caller.print_on(&ls);
  }

  assert(!empty || Continuation::is_continuation_entry_frame(callee, nullptr), "");

  frame entry = sender(callee);

  assert((!empty && Continuation::is_return_barrier_entry(entry.pc())) || (empty && Continuation::is_continuation_enterSpecial(entry)), "");
  assert(callee.is_interpreted_frame() || entry.sp() == entry.unextended_sp(), "");
#endif

  return freeze_ok_bottom;
}

void FreezeBase::patch(const frame& f, frame& hf, const frame& caller, bool is_bottom_frame) {
  if (is_bottom_frame) {
    // If we're the bottom frame, we need to replace the return barrier with the real
    // caller's pc.
    address last_pc = caller.pc();
    assert((last_pc == nullptr) == is_empty(_cont.tail()), "");
    ContinuationHelper::Frame::patch_pc(caller, last_pc);
  } else {
    assert(!caller.is_empty(), "");
  }

  patch_pd(hf, caller);

  if (f.is_interpreted_frame()) {
    assert(hf.is_heap_frame(), "should be");
    ContinuationHelper::InterpretedFrame::patch_sender_sp(hf, caller);
  }

#ifdef ASSERT
  if (hf.is_compiled_frame()) {
    if (f.is_deoptimized_frame()) { // TODO DEOPT: long term solution: unroll on freeze and patch pc
      log_develop_trace(continuations)("Freezing deoptimized frame");
      assert(f.cb()->as_compiled_method()->is_deopt_pc(f.raw_pc()), "");
      assert(f.cb()->as_compiled_method()->is_deopt_pc(ContinuationHelper::Frame::real_pc(f)), "");
    }
  }
#endif
}

#ifdef ASSERT
static void verify_frame_top(const frame& f, intptr_t* top) {
  ResourceMark rm;
  InterpreterOopMap mask;
  f.interpreted_frame_oop_map(&mask);
  assert(top <= ContinuationHelper::InterpretedFrame::frame_top(f, &mask),
         "frame_top: " INTPTR_FORMAT " Interpreted::frame_top: " INTPTR_FORMAT,
           p2i(top), p2i(ContinuationHelper::InterpretedFrame::frame_top(f, &mask)));
}
#endif // ASSERT

// The parameter callee_argsize includes metadata that has to be part of caller/callee overlap.
// See also StackChunkFrameStream<frame_kind>::frame_size()
NOINLINE freeze_result FreezeBase::recurse_freeze_interpreted_frame(frame& f, frame& caller,
                                                                    int callee_argsize /* incl. metadata */,
                                                                    bool callee_interpreted) {
  adjust_interpreted_frame_unextended_sp(f);

  // The frame's top never includes the stack arguments to the callee
  intptr_t* const stack_frame_top = ContinuationHelper::InterpretedFrame::frame_top(f, callee_argsize, callee_interpreted);
  intptr_t* const stack_frame_bottom = ContinuationHelper::InterpretedFrame::frame_bottom(f);
  const int fsize = pointer_delta_as_int(stack_frame_bottom, stack_frame_top);

  DEBUG_ONLY(verify_frame_top(f, stack_frame_top));

  Method* frame_method = ContinuationHelper::Frame::frame_method(f);
  // including metadata between f and its args
  const int argsize = ContinuationHelper::InterpretedFrame::stack_argsize(f) + frame::metadata_words_at_top;

  log_develop_trace(continuations)("recurse_freeze_interpreted_frame %s _size: %d fsize: %d argsize: %d",
    frame_method->name_and_sig_as_C_string(), _freeze_size, fsize, argsize);
  // we'd rather not yield inside methods annotated with @JvmtiMountTransition. In the preempt case
  // we already checked it is safe to do so in Continuation::is_safe_vthread_to_preempt().
  assert(!ContinuationHelper::Frame::frame_method(f)->jvmti_mount_transition() || _preempt, "");

  freeze_result result = recurse_freeze_java_frame<ContinuationHelper::InterpretedFrame>(f, caller, fsize, argsize);
  if (UNLIKELY(result > freeze_ok_bottom)) {
    return result;
  }

  bool is_bottom_frame = result == freeze_ok_bottom;
  assert(!caller.is_empty() || is_bottom_frame, "");

  DEBUG_ONLY(before_freeze_java_frame(f, caller, fsize, 0, is_bottom_frame);)

  frame hf = new_heap_frame<ContinuationHelper::InterpretedFrame>(f, caller);
  _total_align_size += frame::align_wiggle; // add alignment room for internal interpreted frame alignment on AArch64/PPC64

  intptr_t* heap_frame_top = ContinuationHelper::InterpretedFrame::frame_top(hf, callee_argsize, callee_interpreted);
  intptr_t* heap_frame_bottom = ContinuationHelper::InterpretedFrame::frame_bottom(hf);
  assert(heap_frame_bottom == heap_frame_top + fsize, "");

  // Some architectures (like AArch64/PPC64/RISC-V) add padding between the locals and the fixed_frame to keep the fp 16-byte-aligned.
  // On those architectures we freeze the padding in order to keep the same fp-relative offsets in the fixed_frame.
  copy_to_chunk(stack_frame_top, heap_frame_top, fsize);
  assert(!is_bottom_frame || !caller.is_interpreted_frame() || (heap_frame_top + fsize) == (caller.unextended_sp() + argsize), "");

  relativize_interpreted_frame_metadata(f, hf);

  patch(f, hf, caller, is_bottom_frame);

  CONT_JFR_ONLY(_jfr_info.record_interpreted_frame();)
  DEBUG_ONLY(after_freeze_java_frame(hf, is_bottom_frame);)
  caller = hf;

  // Mark frame_method's GC epoch for class redefinition on_stack calculation.
  frame_method->record_gc_epoch();

  if (_monitors_to_fix > 0) {
    // Check if we have monitors in this frame
    fix_monitors_in_interpreted_frame(f);
  }

  return freeze_ok;
}

// The parameter callee_argsize includes metadata that has to be part of caller/callee overlap.
// See also StackChunkFrameStream<frame_kind>::frame_size()
freeze_result FreezeBase::recurse_freeze_compiled_frame(frame& f, frame& caller,
                                                        int callee_argsize /* incl. metadata */,
                                                        bool callee_interpreted) {
  // The frame's top never includes the stack arguments to the callee
  intptr_t* const stack_frame_top = ContinuationHelper::CompiledFrame::frame_top(f, callee_argsize, callee_interpreted);
  intptr_t* const stack_frame_bottom = ContinuationHelper::CompiledFrame::frame_bottom(f);
  // including metadata between f and its stackargs
  const int argsize = ContinuationHelper::CompiledFrame::stack_argsize(f) + frame::metadata_words_at_top;
  const int fsize = pointer_delta_as_int(stack_frame_bottom + argsize, stack_frame_top);

  log_develop_trace(continuations)("recurse_freeze_compiled_frame %s _size: %d fsize: %d argsize: %d",
                             ContinuationHelper::Frame::frame_method(f) != nullptr ?
                             ContinuationHelper::Frame::frame_method(f)->name_and_sig_as_C_string() : "",
                             _freeze_size, fsize, argsize);
  // we'd rather not yield inside methods annotated with @JvmtiMountTransition. In the preempt case
  // we already checked it is safe to do so in Continuation::is_safe_vthread_to_preempt().
  assert(!ContinuationHelper::Frame::frame_method(f)->jvmti_mount_transition() || _preempt, "");

  freeze_result result = recurse_freeze_java_frame<ContinuationHelper::CompiledFrame>(f, caller, fsize, argsize);
  if (UNLIKELY(result > freeze_ok_bottom)) {
    return result;
  }

  bool is_bottom_frame = result == freeze_ok_bottom;
  assert(!caller.is_empty() || is_bottom_frame, "");

  DEBUG_ONLY(before_freeze_java_frame(f, caller, fsize, argsize, is_bottom_frame);)

  frame hf = new_heap_frame<ContinuationHelper::CompiledFrame>(f, caller);

  intptr_t* heap_frame_top = ContinuationHelper::CompiledFrame::frame_top(hf, callee_argsize, callee_interpreted);

  copy_to_chunk(stack_frame_top, heap_frame_top, fsize);
  assert(!is_bottom_frame || !caller.is_compiled_frame() || (heap_frame_top + fsize) == (caller.unextended_sp() + argsize), "");

  if (caller.is_interpreted_frame()) {
    _total_align_size += frame::align_wiggle; // See Thaw::align
  }

  patch(f, hf, caller, is_bottom_frame);

  assert(is_bottom_frame || Interpreter::contains(ContinuationHelper::CompiledFrame::real_pc(caller)) == caller.is_interpreted_frame(), "");

  DEBUG_ONLY(after_freeze_java_frame(hf, is_bottom_frame);)
  caller = hf;

  if (_monitors_to_fix > 0) {
    // Check if we have monitors in this frame
    fix_monitors_in_compiled_frame(f, SmallRegisterMap::instance);
  }

  return freeze_ok;
}

NOINLINE freeze_result FreezeBase::recurse_freeze_stub_frame(frame& f, frame& caller) {
  DEBUG_ONLY(frame fsender = sender(f);)
  assert(!fsender.is_native_frame() || (Continuation::is_continuation_enterSpecial(fsender) && !_cont.is_empty()), "sender should't be native except for enterSpecial case");

  intptr_t* const stack_frame_top = ContinuationHelper::StubFrame::frame_top(f, 0, 0);
  const int fsize = f.cb()->frame_size();

  log_develop_trace(continuations)("recurse_freeze_stub_frame %s _size: %d fsize: %d :: " INTPTR_FORMAT " - " INTPTR_FORMAT,
    f.cb()->name(), _freeze_size, fsize, p2i(stack_frame_top), p2i(stack_frame_top+fsize));

  freeze_result result = recurse_freeze_java_frame<ContinuationHelper::StubFrame>(f, caller, fsize, 0);
  if (UNLIKELY(result > freeze_ok_bottom)) {
    return result;
  }

  bool is_bottom_frame = result == freeze_ok_bottom;
  assert(!caller.is_empty() || (is_bottom_frame && !_cont.is_empty()), "");

  DEBUG_ONLY(before_freeze_java_frame(f, caller, fsize, 0, is_bottom_frame);)

  frame hf = new_heap_frame<ContinuationHelper::StubFrame>(f, caller);
  intptr_t* heap_frame_top = ContinuationHelper::StubFrame::frame_top(hf, 0, 0);

  copy_to_chunk(stack_frame_top, heap_frame_top, fsize);

  if (caller.is_interpreted_frame()) {
    _total_align_size += frame::align_wiggle;
  }

  patch(f, hf, caller, is_bottom_frame);

  DEBUG_ONLY(after_freeze_java_frame(hf, is_bottom_frame);)

  caller = hf;
  return freeze_ok;
}

NOINLINE void FreezeBase::finish_freeze(const frame& f, const frame& top) {
  stackChunkOop chunk = _cont.tail();
  assert(chunk->to_offset(top.sp()) <= chunk->sp(), "");

  LogTarget(Trace, continuations) lt;
  if (lt.develop_is_enabled()) {
    LogStream ls(lt);
    assert(top.is_heap_frame(), "should be");
    top.print_on(&ls);
  }

  set_top_frame_metadata_pd(top);

  chunk->set_sp(chunk->to_offset(top.sp()));
  chunk->set_pc(top.pc());

  chunk->set_max_thawing_size(chunk->max_thawing_size() + _total_align_size);

  assert(chunk->sp_address() - chunk->start_address() >= _monitors_in_lockstack, "clash with lockstack");
  assert(_monitors_to_fix == 0, "missing monitors in stack");

  // At this point the chunk is consistent

  if (UNLIKELY(_barriers)) {
    log_develop_trace(continuations)("do barriers on old chunk");
    // Serial and Parallel GC can allocate objects directly into the old generation.
    // Then we want to relativize the derived pointers eagerly so that
    // old chunks are all in GC mode.
    assert(!UseG1GC, "G1 can not deal with allocating outside of eden");
    assert(!UseZGC, "ZGC can not deal with allocating chunks visible to marking");
    if (UseShenandoahGC) {
      _cont.tail()->relativize_derived_pointers_concurrently();
    } else {
      ContinuationGCSupport::transform_stack_chunk(_cont.tail());
    }
    // For objects in the old generation we must maintain the remembered set
    _cont.tail()->do_barriers<stackChunkOopDesc::BarrierType::Store>();
  }

  log_develop_trace(continuations)("finish_freeze: has_mixed_frames: %d", chunk->has_mixed_frames());
  if (lt.develop_is_enabled()) {
    LogStream ls(lt);
    chunk->print_on(true, &ls);
  }

  if (lt.develop_is_enabled()) {
    LogStream ls(lt);
    ls.print_cr("top hframe after (freeze):");
    assert(_cont.last_frame().is_heap_frame(), "should be");
    _cont.last_frame().print_on(&ls);
    DEBUG_ONLY(print_frame_layout(top, false, &ls);)
  }

  assert(_cont.chunk_invariant(), "");
}

inline bool FreezeBase::stack_overflow() { // detect stack overflow in recursive native code
  JavaThread* t = !_preempt ? _thread : JavaThread::current();
  assert(t == JavaThread::current(), "");
  if (os::current_stack_pointer() < t->stack_overflow_state()->shadow_zone_safe_limit()) {
    if (!_preempt) {
      ContinuationWrapper::SafepointOp so(t, _cont); // could also call _cont.done() instead
      Exceptions::_throw_msg(t, __FILE__, __LINE__, vmSymbols::java_lang_StackOverflowError(), "Stack overflow while freezing");
    }
    return true;
  }
  return false;
}

class StackChunkAllocator : public MemAllocator {
  const size_t                                 _stack_size;
  ContinuationWrapper&                         _continuation_wrapper;
  JvmtiSampledObjectAllocEventCollector* const _jvmti_event_collector;
  JavaThread* const                            _target;
  mutable bool                                 _took_slow_path;

  // Does the minimal amount of initialization needed for a TLAB allocation.
  // We don't need to do a full initialization, as such an allocation need not be immediately walkable.
  virtual oop initialize(HeapWord* mem) const override {
    assert(_stack_size > 0, "");
    assert(_stack_size <= max_jint, "");
    assert(_word_size > _stack_size, "");

    // zero out fields (but not the stack)
    const size_t hs = oopDesc::header_size();
    oopDesc::set_klass_gap(mem, 0);
    Copy::fill_to_aligned_words(mem + hs, vmClasses::StackChunk_klass()->size_helper() - hs);

    jdk_internal_vm_StackChunk::set_size(mem, (int)_stack_size);
    jdk_internal_vm_StackChunk::set_sp(mem, (int)_stack_size);

    return finish(mem);
  }

  stackChunkOop allocate_fast() const {
    if (!UseTLAB) {
      return nullptr;
    }

    HeapWord* const mem = MemAllocator::mem_allocate_inside_tlab_fast();
    if (mem == nullptr) {
      return nullptr;
    }

    oop obj = initialize(mem);
    return stackChunkOopDesc::cast(obj);
  }

  bool is_preempt() const { return _thread != _target; }

public:
  StackChunkAllocator(Klass* klass,
                      size_t word_size,
                      Thread* thread,
                      size_t stack_size,
                      ContinuationWrapper& continuation_wrapper,
                      JvmtiSampledObjectAllocEventCollector* jvmti_event_collector,
                      JavaThread* target)
    : MemAllocator(klass, word_size, thread),
      _stack_size(stack_size),
      _continuation_wrapper(continuation_wrapper),
      _jvmti_event_collector(jvmti_event_collector),
      _target(target),
      _took_slow_path(false) {}

  // Provides it's own, specialized allocation which skips instrumentation
  // if the memory can be allocated without going to a slow-path.
  stackChunkOop allocate() const {
    // First try to allocate without any slow-paths or instrumentation.
    stackChunkOop obj = allocate_fast();
    if (obj != nullptr) {
      return obj;
    }

    // Now try full-blown allocation with all expensive operations,
    // including potentially safepoint operations.
    _took_slow_path = true;

    // Protect unhandled Loom oops
    ContinuationWrapper::SafepointOp so(_thread, _continuation_wrapper);

    // Can safepoint
    _jvmti_event_collector->start();

    // Can safepoint
    return stackChunkOopDesc::cast(MemAllocator::allocate());
  }

  bool took_slow_path() const {
    return _took_slow_path;
  }
};

template <typename ConfigT>
stackChunkOop Freeze<ConfigT>::allocate_chunk(size_t stack_size) {
  log_develop_trace(continuations)("allocate_chunk allocating new chunk");

  InstanceStackChunkKlass* klass = InstanceStackChunkKlass::cast(vmClasses::StackChunk_klass());
  size_t size_in_words = klass->instance_size(stack_size);

  if (CollectedHeap::stack_chunk_max_size() > 0 && size_in_words >= CollectedHeap::stack_chunk_max_size()) {
    if (!_preempt) {
      throw_stack_overflow_on_humongous_chunk();
    }
    return nullptr;
  }

  JavaThread* current = _preempt ? JavaThread::current() : _thread;
  assert(current == JavaThread::current(), "should be current");

  // Allocate the chunk.
  //
  // This might safepoint while allocating, but all safepointing due to
  // instrumentation have been deferred. This property is important for
  // some GCs, as this ensures that the allocated object is in the young
  // generation / newly allocated memory.
  StackChunkAllocator allocator(klass, size_in_words, current, stack_size, _cont, _jvmti_event_collector, _thread);
  stackChunkOop chunk = allocator.allocate();

  if (chunk == nullptr) {
    return nullptr; // OOME
  }

  // assert that chunk is properly initialized
  assert(chunk->stack_size() == (int)stack_size, "");
  assert(chunk->size() >= stack_size, "chunk->size(): %zu size: %zu", chunk->size(), stack_size);
  assert(chunk->sp() == chunk->stack_size(), "");
  assert((intptr_t)chunk->start_address() % 8 == 0, "");
  assert(chunk->max_thawing_size() == 0, "");
  assert(chunk->pc() == nullptr, "");
  assert(chunk->argsize() == 0, "");
  assert(chunk->flags() == 0, "");
  assert(chunk->is_gc_mode() == false, "");
  assert(chunk->lockStackSize() == 0, "");
  assert(chunk->objectMonitor() == nullptr, "");

  // fields are uninitialized
  chunk->set_parent_access<IS_DEST_UNINITIALIZED>(_cont.last_nonempty_chunk());
  chunk->set_cont_access<IS_DEST_UNINITIALIZED>(_cont.continuation());

#if INCLUDE_ZGC
  if (UseZGC) {
    if (ZGenerational) {
      ZStackChunkGCData::initialize(chunk);
    }
    assert(!chunk->requires_barriers(), "ZGC always allocates in the young generation");
    _barriers = false;
  } else
#endif
#if INCLUDE_SHENANDOAHGC
  if (UseShenandoahGC) {
    _barriers = chunk->requires_barriers();
  } else
#endif
  {
    if (!allocator.took_slow_path()) {
      // Guaranteed to be in young gen / newly allocated memory
      assert(!chunk->requires_barriers(), "Unfamiliar GC requires barriers on TLAB allocation");
      _barriers = false;
    } else {
      // Some GCs could put direct allocations in old gen for slow-path
      // allocations; need to explicitly check if that was the case.
      _barriers = chunk->requires_barriers();
    }
  }

  if (_barriers) {
    log_develop_trace(continuations)("allocation requires barriers");
  }

  assert(chunk->parent() == nullptr || chunk->parent()->is_stackChunk(), "");

  return chunk;
}

void FreezeBase::throw_stack_overflow_on_humongous_chunk() {
  ContinuationWrapper::SafepointOp so(_thread, _cont); // could also call _cont.done() instead
  Exceptions::_throw_msg(_thread, __FILE__, __LINE__, vmSymbols::java_lang_StackOverflowError(), "Humongous stack chunk");
}

#if INCLUDE_JVMTI
static int num_java_frames(ContinuationWrapper& cont) {
  ResourceMark rm; // used for scope traversal in num_java_frames(CompiledMethod*, address)
  int count = 0;
  for (stackChunkOop chunk = cont.tail(); chunk != nullptr; chunk = chunk->parent()) {
    count += chunk->num_java_frames();
  }
  return count;
}

static void invalidate_jvmti_stack(JavaThread* thread) {
  if (thread->is_interp_only_mode()) {
    JvmtiThreadState *state = thread->jvmti_thread_state();
    if (state != nullptr)
      state->invalidate_cur_stack_depth();
  }
}

static void jvmti_yield_cleanup(JavaThread* thread, ContinuationWrapper& cont) {
  if (JvmtiExport::can_post_frame_pop()) {
    int num_frames = num_java_frames(cont);

    ContinuationWrapper::SafepointOp so(Thread::current(), cont);
    JvmtiExport::continuation_yield_cleanup(JavaThread::current(), num_frames);
  }
  invalidate_jvmti_stack(thread);
}

static void jvmti_mount_end(JavaThread* current, ContinuationWrapper& cont, frame top, ObjectMonitor* mon, bool post_mount_event) {
  assert(current->vthread() != nullptr, "must be");

  HandleMarkCleaner hm(current);
  Handle vth(current, current->vthread());

  ContinuationWrapper::SafepointOp so(current, cont);

  // Since we might safepoint set the anchor so that the stack can we walked.
  set_anchor(current, top.sp());

  JRT_BLOCK
    current->rebind_to_jvmti_thread_state_of(vth());
    {
      MutexLocker mu(JvmtiThreadState_lock);
      JvmtiThreadState* state = current->jvmti_thread_state();
      if (state != NULL && state->is_pending_interp_only_mode()) {
        JvmtiEventController::enter_interp_only_mode();
      }
    }
    assert(current->is_in_VTMS_transition(), "sanity check");
    assert(!current->is_in_tmp_VTMS_transition(), "sanity check");
    JvmtiVTMSTransitionDisabler::finish_VTMS_transition((jthread)vth.raw_value(), /* is_mount */ true);

    if (post_mount_event && JvmtiExport::should_post_vthread_mount()) {
      JvmtiExport::post_vthread_mount((jthread)vth.raw_value());
    } else if (!post_mount_event) {
      // Preemption cancelled case. Clear the unmount event pending flag. The
      // flag might actually not be set if _VTMS_notify_jvmti_events was enabled
      // after preemption happened (late binding agents). But since this would
      // be a rare case we just do it unconditionally.
      current->set_jvmti_unmount_event_pending(false);
    }

    if (mon != nullptr) {
      JvmtiExport::post_monitor_contended_entered(current, mon);
    }
  JRT_BLOCK_END

  clear_anchor(current);
}
#endif // INCLUDE_JVMTI

#ifdef ASSERT
<<<<<<< HEAD
=======
static bool monitors_on_stack(JavaThread* thread) {
  ContinuationEntry* ce = thread->last_continuation();
  RegisterMap map(thread,
                  RegisterMap::UpdateMap::include,
                  RegisterMap::ProcessFrames::include,
                  RegisterMap::WalkContinuation::skip);
  map.set_include_argument_oops(false);
  for (frame f = thread->last_frame(); Continuation::is_frame_in_continuation(ce, f); f = f.sender(&map)) {
    if ((f.is_interpreted_frame() && ContinuationHelper::InterpretedFrame::is_owning_locks(f)) ||
        (f.is_compiled_frame() && ContinuationHelper::CompiledFrame::is_owning_locks(map.thread(), &map, f))) {
      return true;
    }
  }
  return false;
}

>>>>>>> 7286f529
bool FreezeBase::interpreted_native_or_deoptimized_on_stack() {
  ContinuationEntry* ce = _thread->last_continuation();
  RegisterMap map(_thread,
                  RegisterMap::UpdateMap::skip,
                  RegisterMap::ProcessFrames::skip,
                  RegisterMap::WalkContinuation::skip);
  map.set_include_argument_oops(false);
  for (frame f = freeze_start_frame(); Continuation::is_frame_in_continuation(ce, f); f = f.sender(&map)) {
    if (f.is_interpreted_frame() || f.is_native_frame() || f.is_deoptimized_frame()) {
      return true;
    }
  }
  return false;
}
#endif // ASSERT

static inline int freeze_epilog(ContinuationWrapper& cont) {
  verify_continuation(cont.continuation());
  assert(!cont.is_empty(), "");

  log_develop_debug(continuations)("=== End of freeze cont ### #" INTPTR_FORMAT, cont.hash());
  return 0;
}

static int freeze_epilog(JavaThread* thread, ContinuationWrapper& cont, freeze_result res) {
  if (UNLIKELY(res != freeze_ok)) {
    verify_continuation(cont.continuation());
    log_develop_trace(continuations)("=== end of freeze (fail %d)", res);
    return res;
  }

  JVMTI_ONLY(jvmti_yield_cleanup(thread, cont)); // can safepoint
  return freeze_epilog(cont);
}

static int preempt_epilog(ContinuationWrapper& cont, freeze_result res, frame& old_last_frame) {
  if (UNLIKELY(res != freeze_ok)) {
    verify_continuation(cont.continuation());
    log_develop_trace(continuations)("=== end of freeze (fail %d)", res);
    return res;
  }

  patch_return_pc_with_preempt_stub(old_last_frame);
  cont.set_preempted(true);
  cont.tail()->set_is_preempted(true);

  if (cont.thread()->is_on_monitorenter()) {
    cont.tail()->set_objectMonitor((ObjectMonitor*)cont.thread()->_Stalled);
  }

  return freeze_epilog(cont);
}

template<typename ConfigT, bool preempt>
static inline int freeze_internal(JavaThread* current, intptr_t* const sp) {
  assert(!current->has_pending_exception(), "");

#ifdef ASSERT
  log_trace(continuations)("~~~~ freeze sp: " INTPTR_FORMAT "JavaThread: " INTPTR_FORMAT, p2i(current->last_continuation()->entry_sp()), p2i(current));
  log_frames(current);
#endif

  CONT_JFR_ONLY(EventContinuationFreeze event;)

  ContinuationEntry* entry = current->last_continuation();

  oop oopCont = entry->cont_oop(current);
  assert(oopCont == current->last_continuation()->cont_oop(current), "");
  assert(ContinuationEntry::assert_entry_frame_laid_out(current), "");

  verify_continuation(oopCont);
  ContinuationWrapper cont(current, oopCont);
  log_develop_debug(continuations)("FREEZE #" INTPTR_FORMAT " " INTPTR_FORMAT, cont.hash(), p2i((oopDesc*)oopCont));

  assert(entry->is_virtual_thread() == (entry->scope(current) == java_lang_VirtualThread::vthread_scope()), "");

  assert(monitors_on_stack(current) == ((current->held_monitor_count() - current->jni_monitor_count()) > 0),
         "Held monitor count and locks on stack invariant: " INT64_FORMAT " JNI: " INT64_FORMAT, (int64_t)current->held_monitor_count(), (int64_t)current->jni_monitor_count());

  if (entry->is_pinned() || (current->held_monitor_count() > 0 X86_ONLY(&& (current->jni_monitor_count() > 0 || !entry->is_virtual_thread())))) {
    log_develop_debug(continuations)("PINNED due to critical section/hold monitor");
    verify_continuation(cont.continuation());
    freeze_result res = entry->is_pinned() ? freeze_pinned_cs : freeze_pinned_monitor;
    log_develop_trace(continuations)("=== end of freeze (fail %d)", res);
    return res;
  }

  Freeze<ConfigT> freeze(current, cont, sp, preempt);

  if (preempt) {
    freeze.set_last_frame();  // remember last frame
    frame last_frame = freeze.last_frame();
#ifdef AARCH64
    // Force aarch64 to slow path always for now. It needs extra instructions to correctly set
    // the last pc we copy into the stackChunk, since it will not necessarily be at sp[-1]).
    freeze_result res = freeze.freeze_slow();
    CONT_JFR_ONLY(cont.post_jfr_event(&event, oopCont, current);)
    return preempt_epilog(cont, res, freeze.last_frame());
#endif
  }

  // There are no interpreted frames if we're not called from the interpreter and we haven't ancountered an i2c
  // adapter or called Deoptimization::unpack_frames. Calls from native frames also go through the interpreter
  // (see JavaCalls::call_helper).
  assert(!current->cont_fastpath()
         || (current->cont_fastpath_thread_state() && !freeze.interpreted_native_or_deoptimized_on_stack()), "");
  bool fast = UseContinuationFastPath && current->cont_fastpath();
  if (fast && freeze.size_if_fast_freeze_available() > 0) {
    freeze.freeze_fast_existing_chunk();
    CONT_JFR_ONLY(freeze.jfr_info().post_jfr_event(&event, oopCont, current);)
    return !preempt ? freeze_epilog(cont) : preempt_epilog(cont, freeze_ok, freeze.last_frame());
  }

  if (preempt) {
    JvmtiSampledObjectAllocEventCollector jsoaec(false);
    freeze.set_jvmti_event_collector(&jsoaec);

    freeze_result res = fast ? freeze.try_freeze_fast() : freeze.freeze_slow();

    CONT_JFR_ONLY(freeze.jfr_info().post_jfr_event(&event, oopCont, current);)
    preempt_epilog(cont, res, freeze.last_frame());
    return res;
  }

  log_develop_trace(continuations)("chunk unavailable; transitioning to VM");
  assert(current == JavaThread::current(), "must be current thread");
  JRT_BLOCK
    // delays a possible JvmtiSampledObjectAllocEventCollector in alloc_chunk
    JvmtiSampledObjectAllocEventCollector jsoaec(false);
    freeze.set_jvmti_event_collector(&jsoaec);

    freeze_result res = fast ? freeze.try_freeze_fast() : freeze.freeze_slow();

    CONT_JFR_ONLY(freeze.jfr_info().post_jfr_event(&event, oopCont, current);)
    freeze_epilog(current, cont, res);
    cont.done(); // allow safepoint in the transition back to Java
    return res;
  JRT_BLOCK_END
}

static freeze_result is_pinned0(JavaThread* thread, oop cont_scope, bool safepoint) {
  ContinuationEntry* entry = thread->last_continuation();
  if (entry == nullptr) {
    return freeze_ok;
  }
  if (entry->is_pinned()) {
    return freeze_pinned_cs;
  } else if (thread->held_monitor_count() > 0) {
    return freeze_pinned_monitor;
  }

  RegisterMap map(thread,
                  RegisterMap::UpdateMap::include,
                  RegisterMap::ProcessFrames::skip,
                  RegisterMap::WalkContinuation::skip);
  map.set_include_argument_oops(false);
  frame f = thread->last_frame();

  if (!safepoint) {
    f = f.sender(&map); // this is the yield frame
  } else { // safepoint yield
#if (defined(X86) || defined(AARCH64) || defined(RISCV64)) && !defined(ZERO)
    f.set_fp(f.real_fp()); // Instead of this, maybe in ContinuationWrapper::set_last_frame always use the real_fp?
#else
    Unimplemented();
#endif
    if (!Interpreter::contains(f.pc())) {
      assert(ContinuationHelper::Frame::is_stub(f.cb()), "must be");
      assert(f.oop_map() != nullptr, "must be");
      f.oop_map()->update_register_map(&f, &map); // we have callee-save registers in this case
    }
  }

  while (true) {
    if ((f.is_interpreted_frame() && f.interpreter_frame_method()->is_native()) || f.is_native_frame()) {
      return freeze_pinned_native;
    }

    f = f.sender(&map);
    if (!Continuation::is_frame_in_continuation(entry, f)) {
      oop scope = jdk_internal_vm_Continuation::scope(entry->cont_oop(thread));
      if (scope == cont_scope) {
        break;
      }
      intx monitor_count = entry->parent_held_monitor_count();
      entry = entry->parent();
      if (entry == nullptr) {
        break;
      }
      if (entry->is_pinned()) {
        return freeze_pinned_cs;
      } else if (monitor_count > 0) {
        return freeze_pinned_monitor;
      }
    }
  }
  return freeze_ok;
}

/////////////// THAW ////

static int thaw_size(stackChunkOop chunk) {
  int size = chunk->max_thawing_size();
  size += frame::metadata_words; // For the top pc+fp in push_return_frame or top = stack_sp - frame::metadata_words in thaw_fast
  size += 2*frame::align_wiggle; // in case of alignments at the top and bottom
  size += frame::metadata_words; // for preemption case (see push_preempt_rerun_adapter)
  return size;
}

// make room on the stack for thaw
// returns the size in bytes, or 0 on failure
static inline int prepare_thaw_internal(JavaThread* thread, bool return_barrier) {
  log_develop_trace(continuations)("~~~~ prepare_thaw return_barrier: %d", return_barrier);

  assert(thread == JavaThread::current(), "");

  ContinuationEntry* ce = thread->last_continuation();
  assert(ce != nullptr, "");
  oop continuation = ce->cont_oop(thread);
  assert(continuation == get_continuation(thread), "");
  verify_continuation(continuation);

  stackChunkOop chunk = jdk_internal_vm_Continuation::tail(continuation);
  assert(chunk != nullptr, "");

  // The tail can be empty because it might still be available for another freeze.
  // However, here we want to thaw, so we get rid of it (it will be GCed).
  if (UNLIKELY(chunk->is_empty())) {
    chunk = chunk->parent();
    assert(chunk != nullptr, "");
    assert(!chunk->is_empty(), "");
    jdk_internal_vm_Continuation::set_tail(continuation, chunk);
  }

  // Verification
  chunk->verify();
  assert(chunk->max_thawing_size() > 0, "chunk invariant violated; expected to not be empty");

  // Only make space for the last chunk because we only thaw from the last chunk
  int size = thaw_size(chunk) << LogBytesPerWord;

  const address bottom = (address)thread->last_continuation()->entry_sp();
  // 300 is an estimate for stack size taken for this native code, in addition to StackShadowPages
  // for the Java frames in the check below.
  if (!stack_overflow_check(thread, size + 300, bottom)) {
    return 0;
  }

  log_develop_trace(continuations)("prepare_thaw bottom: " INTPTR_FORMAT " top: " INTPTR_FORMAT " size: %d",
                              p2i(bottom), p2i(bottom - size), size);
  return size;
}

class ThawBase : public StackObj {
protected:
  JavaThread* _thread;
  ContinuationWrapper& _cont;
  CONT_JFR_ONLY(FreezeThawJfrInfo _jfr_info;)

  intptr_t* _fastpath;
  bool _barriers;
  intptr_t* _top_unextended_sp_before_thaw;
  int _align_size;
  DEBUG_ONLY(intptr_t* _top_stack_address);

  StackChunkFrameStream<ChunkFrames::Mixed> _stream;

  NOT_PRODUCT(int _frames;)

protected:
  ThawBase(JavaThread* thread, ContinuationWrapper& cont) :
      _thread(thread), _cont(cont),
      _fastpath(nullptr) {
    DEBUG_ONLY(_top_unextended_sp_before_thaw = nullptr;)
    assert (cont.tail() != nullptr, "no last chunk");
    DEBUG_ONLY(_top_stack_address = _cont.entrySP() - thaw_size(cont.tail());)
  }

  void clear_chunk(stackChunkOop chunk);
  int remove_top_compiled_frame_from_chunk(stackChunkOop chunk, int &argsize);
  void copy_from_chunk(intptr_t* from, intptr_t* to, int size);

  // fast path
  inline void prefetch_chunk_pd(void* start, int size_words);
  void patch_return(intptr_t* sp, bool is_last);

  intptr_t* handle_preempted_continuation(stackChunkOop original_chunk, intptr_t* sp, bool fast_case);
  inline intptr_t* push_preempt_rerun_adapter(frame top, bool is_interpreted_frame);
  inline intptr_t* push_preempt_monitorenter_redo(stackChunkOop chunk);

  void recurse_thaw(const frame& heap_frame, frame& caller, int num_frames, bool top);
  void finish_thaw(frame& f);

private:
  template<typename FKind> bool recurse_thaw_java_frame(frame& caller, int num_frames);
  void finalize_thaw(frame& entry, int argsize);

  inline bool seen_by_gc();

  inline void before_thaw_java_frame(const frame& hf, const frame& caller, bool bottom, int num_frame);
  inline void after_thaw_java_frame(const frame& f, bool bottom);
  inline void patch(frame& f, const frame& caller, bool bottom);
  void clear_bitmap_bits(address start, address end);

  NOINLINE void recurse_thaw_interpreted_frame(const frame& hf, frame& caller, int num_frames);
  void recurse_thaw_compiled_frame(const frame& hf, frame& caller, int num_frames, bool stub_caller);
  void recurse_thaw_stub_frame(const frame& hf, frame& caller, int num_frames);

  void push_return_frame(frame& f);
  inline frame new_entry_frame();
  template<typename FKind> frame new_stack_frame(const frame& hf, frame& caller, bool bottom);
  inline void patch_pd(frame& f, const frame& sender);
  inline void patch_pd(frame& f, intptr_t* caller_sp);
  inline intptr_t* align(const frame& hf, intptr_t* frame_sp, frame& caller, bool bottom);

  void maybe_set_fastpath(intptr_t* sp) { if (sp > _fastpath) _fastpath = sp; }

  static inline void derelativize_interpreted_frame_metadata(const frame& hf, const frame& f);

 public:
  CONT_JFR_ONLY(FreezeThawJfrInfo& jfr_info() { return _jfr_info; })
};

template <typename ConfigT>
class Thaw : public ThawBase {
public:
  Thaw(JavaThread* thread, ContinuationWrapper& cont) : ThawBase(thread, cont) {}

  inline bool can_thaw_fast(stackChunkOop chunk) {
    return    !_barriers
           &&  _thread->cont_fastpath_thread_state()
           && !chunk->has_thaw_slowpath_condition()
           && !PreserveFramePointer;
  }

  inline intptr_t* thaw(Continuation::thaw_kind kind);
  NOINLINE intptr_t* thaw_fast(stackChunkOop chunk);
  NOINLINE intptr_t* thaw_slow(stackChunkOop chunk, Continuation::thaw_kind kind);
  inline void patch_caller_links(intptr_t* sp, intptr_t* bottom);
};

template <typename ConfigT>
inline intptr_t* Thaw<ConfigT>::thaw(Continuation::thaw_kind kind) {
  verify_continuation(_cont.continuation());
  assert(!jdk_internal_vm_Continuation::done(_cont.continuation()), "");
  assert(!_cont.is_empty(), "");

  stackChunkOop chunk = _cont.tail();
  assert(chunk != nullptr, "guaranteed by prepare_thaw");
  assert(!chunk->is_empty(), "guaranteed by prepare_thaw");

  _barriers = chunk->requires_barriers();
  return (LIKELY(can_thaw_fast(chunk))) ? thaw_fast(chunk)
                                        : thaw_slow(chunk, kind);
}

class ReconstructedStack : public StackObj {
  intptr_t* _base;  // _cont.entrySP(); // top of the entry frame
  int _thaw_size;
  int _argsize;
public:
  ReconstructedStack(intptr_t* base, int thaw_size, int argsize)
  : _base(base), _thaw_size(thaw_size - (argsize == 0 ? frame::metadata_words_at_top : 0)), _argsize(argsize) {
    // The only possible source of misalignment is stack-passed arguments b/c compiled frames are 16-byte aligned.
    assert(argsize != 0 || (_base - _thaw_size) == ContinuationHelper::frame_align_pointer(_base - _thaw_size), "");
    // We're at most one alignment word away from entrySP
    assert(_base - 1 <= top() + total_size() + frame::metadata_words_at_bottom, "missed entry frame");
  }

  int entry_frame_extension() const { return _argsize + (_argsize > 0 ? frame::metadata_words_at_top : 0); }

  // top and bottom stack pointers
  intptr_t* sp() const { return ContinuationHelper::frame_align_pointer(_base - _thaw_size); }
  intptr_t* bottom_sp() const { return ContinuationHelper::frame_align_pointer(_base - entry_frame_extension()); }

  // several operations operate on the totality of the stack being reconstructed,
  // including the metadata words
  intptr_t* top() const { return sp() - frame::metadata_words_at_bottom;  }
  int total_size() const { return _thaw_size + frame::metadata_words_at_bottom; }
};

inline void ThawBase::clear_chunk(stackChunkOop chunk) {
  chunk->set_sp(chunk->stack_size());
  chunk->set_argsize(0);
  chunk->set_max_thawing_size(0);
}

 int ThawBase::remove_top_compiled_frame_from_chunk(stackChunkOop chunk, int &argsize) {
  bool empty = false;
  StackChunkFrameStream<ChunkFrames::CompiledOnly> f(chunk);
  DEBUG_ONLY(intptr_t* const chunk_sp = chunk->start_address() + chunk->sp();)
  assert(chunk_sp == f.sp(), "");
  assert(chunk_sp == f.unextended_sp(), "");

  int frame_size = f.cb()->frame_size();
  argsize = f.stack_argsize();
  bool is_stub = f.is_stub();

  f.next(SmallRegisterMap::instance, true /* stop */);
  empty = f.is_done();
  assert(!empty || argsize == chunk->argsize(), "");

  assert(!is_stub || !empty, "runtime stub should have caller frame");
  if (is_stub) {
    // If we don't thaw the top compiled frame too, after restoring the saved
    // registers back in Java, we would hit the return barrier to thaw one more
    // frame effectively overwritting the restored registers during that call.
    f.get_cb();
    frame_size += f.cb()->frame_size();
    argsize = f.stack_argsize();
    f.next(SmallRegisterMap::instance, true /* stop */);
    empty = f.is_done();
    assert(!empty || argsize == chunk->argsize(), "");
  }

  if (empty) {
    clear_chunk(chunk);
  } else {
    chunk->set_sp(chunk->sp() + frame_size);
    chunk->set_max_thawing_size(chunk->max_thawing_size() - frame_size);
    // We set chunk->pc to the return pc into the next frame
    chunk->set_pc(f.pc());
#ifdef ASSERT
    {
      intptr_t* retaddr_slot = (chunk_sp
                                + frame_size
                                - frame::sender_sp_ret_address_offset());
      assert(f.pc() == ContinuationHelper::return_address_at(retaddr_slot),
             "unexpected pc");
    }
#endif
  }
  assert(empty == chunk->is_empty(), "");
  // returns the size required to store the frame on stack, and because it is a
  // compiled frame, it must include a copy of the arguments passed by the caller
  return frame_size + argsize + frame::metadata_words_at_top;
}

void ThawBase::copy_from_chunk(intptr_t* from, intptr_t* to, int size) {
  assert(to >= _top_stack_address, "overwrote past thawing space"
    " to: " INTPTR_FORMAT " top_address: " INTPTR_FORMAT, p2i(to), p2i(_top_stack_address));
  assert(to + size <= _cont.entrySP(), "overwrote past thawing space");
  _cont.tail()->copy_from_chunk_to_stack(from, to, size);
  CONT_JFR_ONLY(_jfr_info.record_size_copied(size);)
}

void ThawBase::patch_return(intptr_t* sp, bool is_last) {
  log_develop_trace(continuations)("thaw_fast patching -- sp: " INTPTR_FORMAT, p2i(sp));

  address pc = !is_last ? StubRoutines::cont_returnBarrier() : _cont.entryPC();
  ContinuationHelper::patch_return_address_at(
    sp - frame::sender_sp_ret_address_offset(),
    pc);
}

template <typename ConfigT>
NOINLINE intptr_t* Thaw<ConfigT>::thaw_fast(stackChunkOop chunk) {
  assert(chunk == _cont.tail(), "");
  assert(!chunk->has_mixed_frames(), "");
  assert(!chunk->requires_barriers(), "");
  assert(!chunk->has_bitmap(), "");
  assert(!_thread->is_interp_only_mode(), "");

  LogTarget(Trace, continuations) lt;
  if (lt.develop_is_enabled()) {
    LogStream ls(lt);
    ls.print_cr("thaw_fast");
    chunk->print_on(true, &ls);
  }

  // Below this heuristic, we thaw the whole chunk, above it we thaw just one frame.
  static const int threshold = 500; // words

  const int full_chunk_size = chunk->stack_size() - chunk->sp(); // this initial size could be reduced if it's a partial thaw
  int argsize, thaw_size;

  intptr_t* const chunk_sp = chunk->start_address() + chunk->sp();

  bool partial, empty;
  if (LIKELY(!TEST_THAW_ONE_CHUNK_FRAME && (full_chunk_size < threshold))) {
    prefetch_chunk_pd(chunk->start_address(), full_chunk_size); // prefetch anticipating memcpy starting at highest address

    partial = false;
    argsize = chunk->argsize(); // must be called *before* clearing the chunk
    clear_chunk(chunk);
    thaw_size = full_chunk_size;
    empty = true;
  } else { // thaw a single frame
    partial = true;
    thaw_size = remove_top_compiled_frame_from_chunk(chunk, argsize);
    empty = chunk->is_empty();
  }

  // Are we thawing the last frame(s) in the continuation
  const bool is_last = empty && chunk->parent() == nullptr;
  assert(!is_last || argsize == 0, "");

  log_develop_trace(continuations)("thaw_fast partial: %d is_last: %d empty: %d size: %d argsize: %d entrySP: " PTR_FORMAT,
                              partial, is_last, empty, thaw_size, argsize, p2i(_cont.entrySP()));

  ReconstructedStack rs(_cont.entrySP(), thaw_size, argsize);

  // also copy metadata words at frame bottom
  copy_from_chunk(chunk_sp - frame::metadata_words_at_bottom, rs.top(), rs.total_size());

  // update the ContinuationEntry
  _cont.set_argsize(argsize);
  log_develop_trace(continuations)("setting entry argsize: %d", _cont.argsize());
  assert(rs.bottom_sp() == _cont.entry()->bottom_sender_sp(), "");

  // install the return barrier if not last frame, or the entry's pc if last
  patch_return(rs.bottom_sp(), is_last);

  // insert the back links from callee to caller frames
  patch_caller_links(rs.top(), rs.top() + rs.total_size());

  assert(is_last == _cont.is_empty(), "");
  assert(_cont.chunk_invariant(), "");

#if CONT_JFR
  EventContinuationThawFast e;
  if (e.should_commit()) {
    e.set_id(cast_from_oop<u8>(chunk));
    e.set_size(thaw_size << LogBytesPerWord);
    e.set_full(!partial);
    e.commit();
  }
#endif

#ifdef ASSERT
  set_anchor(_thread, rs.sp());
  log_frames(_thread);
  if (LoomDeoptAfterThaw) {
    do_deopt_after_thaw(_thread);
  }
  clear_anchor(_thread);
#endif

  return rs.sp();
}

inline bool ThawBase::seen_by_gc() {
  return _barriers || _cont.tail()->is_gc_mode();
}

template <typename ConfigT>
NOINLINE intptr_t* Thaw<ConfigT>::thaw_slow(stackChunkOop chunk, Continuation::thaw_kind kind) {
  bool retry_fast_path = false;

  bool preempted_case = chunk->is_preempted();
  if (preempted_case) {
    assert(_cont.is_preempted(), "must be");
    assert(chunk->objectMonitor() != nullptr, "must be");

    ObjectMonitor* mon = chunk->objectMonitor();
    if (mon->owner() != _thread) {
      return push_preempt_monitorenter_redo(chunk);
    }
    chunk->set_is_preempted(false);
    retry_fast_path = true;
  }

  // First thaw after freeze. If there were oops in the stacklock
  // during freeze, restore them now.
  if (chunk->lockStackSize() > 0) {
    int lockStackSize = chunk->lockStackSize();
    assert(lockStackSize > 0, "should be");

    oop tmp_lockstack[8];
    chunk->copy_lockstack(tmp_lockstack);
    _thread->lock_stack().move_from_address(tmp_lockstack, lockStackSize);
    assert(_thread->held_monitor_count() <= 1, "should have 1 monitor max in case of redo_enter");
    _thread->inc_held_monitor_count(lockStackSize);

    chunk->set_lockStackSize(0);
    chunk->set_has_lockStack(false);
    retry_fast_path = true;
  }

  // Retry the fast path now that we possibly cleared the FLAG_HAS_LOCKSTACK
  // and FLAG_PREEMPTED flags from the stackChunk.
  if (retry_fast_path && can_thaw_fast(chunk)) {
    intptr_t* sp = thaw_fast(chunk);
    if (preempted_case) {
      assert(_cont.is_preempted(), "must be");
      return handle_preempted_continuation(chunk, sp, true /* fast_case */);
    }
    return sp;
  }

  LogTarget(Trace, continuations) lt;
  if (lt.develop_is_enabled()) {
    LogStream ls(lt);
    ls.print_cr("thaw slow return_barrier: %d " INTPTR_FORMAT, kind, p2i(chunk));
    chunk->print_on(true, &ls);
  }

#if CONT_JFR
  EventContinuationThawSlow e;
  if (e.should_commit()) {
    e.set_id(cast_from_oop<u8>(_cont.continuation()));
    e.commit();
  }
#endif

  DEBUG_ONLY(_frames = 0;)
  _align_size = 0;
  bool is_return_barrier = kind != Continuation::thaw_top;
  int num_frames = (is_return_barrier ? 1 : 2);

  _stream = StackChunkFrameStream<ChunkFrames::Mixed>(chunk);
  _top_unextended_sp_before_thaw = _stream.unextended_sp();

  stackChunkOop original_chunk = chunk;

  frame heap_frame = _stream.to_frame();
  if (lt.develop_is_enabled()) {
    LogStream ls(lt);
    ls.print_cr("top hframe before (thaw):");
    assert(heap_frame.is_heap_frame(), "should have created a relative frame");
    heap_frame.print_value_on(&ls, nullptr);
  }

#if INCLUDE_ZGC || INCLUDE_SHENANDOAHGC
  if (UseZGC || UseShenandoahGC) {
    _cont.tail()->relativize_derived_pointers_concurrently();
  }
#endif

  frame caller; // the thawed caller on the stack
  recurse_thaw(heap_frame, caller, num_frames, true);
  finish_thaw(caller); // caller is now the topmost thawed frame
  _cont.write();

  assert(_cont.chunk_invariant(), "");

  JVMTI_ONLY(if (!is_return_barrier) invalidate_jvmti_stack(_thread));

  _thread->set_cont_fastpath(_fastpath);

  intptr_t* sp = caller.sp();

  if (preempted_case) {
    assert(_cont.is_preempted(), "must be");
    return handle_preempted_continuation(original_chunk, sp, false /* fast_case */);
  }
  return sp;
}

void ThawBase::recurse_thaw(const frame& heap_frame, frame& caller, int num_frames, bool top) {
  log_develop_debug(continuations)("thaw num_frames: %d", num_frames);
  assert(!_cont.is_empty(), "no more frames");
  assert(num_frames > 0, "");
  assert(!heap_frame.is_empty(), "");

  if (top && ContinuationHelper::Frame::is_stub(heap_frame.cb())) {
    recurse_thaw_stub_frame(heap_frame, caller, num_frames);
  } else if (!heap_frame.is_interpreted_frame()) {
    recurse_thaw_compiled_frame(heap_frame, caller, num_frames, false);
  } else {
    recurse_thaw_interpreted_frame(heap_frame, caller, num_frames);
  }
}

template<typename FKind>
bool ThawBase::recurse_thaw_java_frame(frame& caller, int num_frames) {
  assert(num_frames > 0, "");

  DEBUG_ONLY(_frames++;)

  int argsize = _stream.stack_argsize();

  _stream.next(SmallRegisterMap::instance);
  assert(_stream.to_frame().is_empty() == _stream.is_done(), "");

  // we never leave a compiled caller of an interpreted frame as the top frame in the chunk
  // as it makes detecting that situation and adjusting unextended_sp tricky
  if (num_frames == 1 && !_stream.is_done() && FKind::interpreted && _stream.is_compiled()) {
    log_develop_trace(continuations)("thawing extra compiled frame to not leave a compiled interpreted-caller at top");
    num_frames++;
  }

  if (num_frames == 1 || _stream.is_done()) { // end recursion
    finalize_thaw(caller, FKind::interpreted ? 0 : argsize);
    return true; // bottom
  } else { // recurse
    recurse_thaw(_stream.to_frame(), caller, num_frames - 1, false);
    return false;
  }
}

void ThawBase::finalize_thaw(frame& entry, int argsize) {
  stackChunkOop chunk = _cont.tail();

  if (!_stream.is_done()) {
    assert(_stream.sp() >= chunk->sp_address(), "");
    chunk->set_sp(chunk->to_offset(_stream.sp()));
    chunk->set_pc(_stream.pc());
  } else {
    chunk->set_argsize(0);
    chunk->set_sp(chunk->stack_size());
    chunk->set_pc(nullptr);
  }
  assert(_stream.is_done() == chunk->is_empty(), "");

  int total_thawed = pointer_delta_as_int(_stream.unextended_sp(), _top_unextended_sp_before_thaw);
  chunk->set_max_thawing_size(chunk->max_thawing_size() - total_thawed);

  _cont.set_argsize(argsize);
  entry = new_entry_frame();

  assert(entry.sp() == _cont.entrySP(), "");
  assert(Continuation::is_continuation_enterSpecial(entry), "");
  assert(_cont.is_entry_frame(entry), "");
}

inline void ThawBase::before_thaw_java_frame(const frame& hf, const frame& caller, bool bottom, int num_frame) {
  LogTarget(Trace, continuations) lt;
  if (lt.develop_is_enabled()) {
    LogStream ls(lt);
    ls.print_cr("======== THAWING FRAME: %d", num_frame);
    assert(hf.is_heap_frame(), "should be");
    hf.print_value_on(&ls, nullptr);
  }
  assert(bottom == _cont.is_entry_frame(caller), "bottom: %d is_entry_frame: %d", bottom, _cont.is_entry_frame(hf));
}

inline void ThawBase::after_thaw_java_frame(const frame& f, bool bottom) {
#ifdef ASSERT
  LogTarget(Trace, continuations) lt;
  if (lt.develop_is_enabled()) {
    LogStream ls(lt);
    ls.print_cr("thawed frame:");
    print_frame_layout(f, false, &ls); // f.print_on(&ls);
  }
#endif
}

inline void ThawBase::patch(frame& f, const frame& caller, bool bottom) {
  assert(!bottom || caller.fp() == _cont.entryFP(), "");
  if (bottom) {
    ContinuationHelper::Frame::patch_pc(caller, _cont.is_empty() ? caller.pc()
                                                                 : StubRoutines::cont_returnBarrier());
  } else {
    // caller might have been deoptimized during thaw but we've overwritten the return address when copying f from the heap.
    // If the caller is not deoptimized, pc is unchanged.
    ContinuationHelper::Frame::patch_pc(caller, caller.raw_pc());
  }

  patch_pd(f, caller);

  if (f.is_interpreted_frame()) {
    ContinuationHelper::InterpretedFrame::patch_sender_sp(f, caller);
  }

  assert(!bottom || !_cont.is_empty() || Continuation::is_continuation_entry_frame(f, nullptr), "");
  assert(!bottom || (_cont.is_empty() != Continuation::is_cont_barrier_frame(f)), "");
}

void ThawBase::clear_bitmap_bits(address start, address end) {
  assert(is_aligned(start, wordSize), "should be aligned: " PTR_FORMAT, p2i(start));
  assert(is_aligned(end, VMRegImpl::stack_slot_size), "should be aligned: " PTR_FORMAT, p2i(end));

  // we need to clear the bits that correspond to arguments as they reside in the caller frame
  // or they will keep objects that are otherwise unreachable alive.

  // Align `end` if UseCompressedOops is not set to avoid UB when calculating the bit index, since
  // `end` could be at an odd number of stack slots from `start`, i.e might not be oop aligned.
  // If that's the case the bit range corresponding to the last stack slot should not have bits set
  // anyways and we assert that before returning.
  address effective_end = UseCompressedOops ? end : align_down(end, wordSize);
  log_develop_trace(continuations)("clearing bitmap for " INTPTR_FORMAT " - " INTPTR_FORMAT, p2i(start), p2i(effective_end));
  stackChunkOop chunk = _cont.tail();
  chunk->bitmap().clear_range(chunk->bit_index_for(start), chunk->bit_index_for(effective_end));
  assert(chunk->bitmap().count_one_bits(chunk->bit_index_for(effective_end), chunk->bit_index_for(end)) == 0, "bits should not be set");
}

intptr_t* ThawBase::handle_preempted_continuation(stackChunkOop original_chunk, intptr_t* sp, bool fast_case) {
  frame top(sp);
  assert(top.pc() == *(address*)(sp - frame::sender_sp_ret_address_offset()), "");
  bool top_is_interpreted = Interpreter::contains(top.pc());

  if (fast_case) {
    assert(ContinuationHelper::Frame::is_stub(top.cb()), "invariant");
    int fsize = ContinuationHelper::StubFrame::size(top);
    patch_pd(top, sp + fsize);
  }

  _cont.set_preempted(false);
  bool same_chunk = original_chunk == _cont.tail();

  ObjectMonitor* mon = original_chunk->objectMonitor();
  if (same_chunk && mon != nullptr) {
    original_chunk->set_objectMonitor(nullptr);
  }

  bool post_mount_event = true;
  if (_thread->preemption_cancelled()) {
    // Since we never actually unmounted don't post the mount event.
    post_mount_event = false;
    _thread->set_preemption_cancelled(false);
  }

#if INCLUDE_JVMTI
  bool is_vthread = Continuation::continuation_scope(_cont.continuation()) == java_lang_VirtualThread::vthread_scope();
  if (is_vthread) {
    if (JvmtiVTMSTransitionDisabler::VTMS_notify_jvmti_events()) {
      jvmti_mount_end(_thread, _cont, top, mon, post_mount_event);
    } else {
      _thread->set_is_in_VTMS_transition(false);
      java_lang_Thread::set_is_in_VTMS_transition(_thread->vthread(), false);
    }
  }
#endif

  if (!top_is_interpreted) {
    assert(ContinuationHelper::Frame::is_stub(top.cb()), "invariant");
    // The continuation might now run on a different platform thread than the previous time so
    // we need to adjust the current thread saved in the stub frame before restoring registers.
    JavaThread** thread_addr = frame::saved_thread_address(top);
    if (thread_addr != nullptr) *thread_addr = _thread;
  }
  sp = push_preempt_rerun_adapter(top, top_is_interpreted /* is_interpreted_frame */);
  return sp;
}

NOINLINE void ThawBase::recurse_thaw_interpreted_frame(const frame& hf, frame& caller, int num_frames) {
  assert(hf.is_interpreted_frame(), "");

  if (UNLIKELY(seen_by_gc())) {
    _cont.tail()->do_barriers<stackChunkOopDesc::BarrierType::Store>(_stream, SmallRegisterMap::instance);
  }

  const bool is_bottom_frame = recurse_thaw_java_frame<ContinuationHelper::InterpretedFrame>(caller, num_frames);

  DEBUG_ONLY(before_thaw_java_frame(hf, caller, is_bottom_frame, num_frames);)

  _align_size += frame::align_wiggle; // possible added alignment for internal interpreted frame alignment om AArch64

  frame f = new_stack_frame<ContinuationHelper::InterpretedFrame>(hf, caller, is_bottom_frame);

  intptr_t* const stack_frame_top = f.sp() + frame::metadata_words_at_top;
  intptr_t* const stack_frame_bottom = ContinuationHelper::InterpretedFrame::frame_bottom(f);
  intptr_t* const heap_frame_top = hf.unextended_sp() + frame::metadata_words_at_top;
  intptr_t* const heap_frame_bottom = ContinuationHelper::InterpretedFrame::frame_bottom(hf);

  assert(hf.is_heap_frame(), "should be");
  assert(!f.is_heap_frame(), "should not be");

  const int fsize = pointer_delta_as_int(heap_frame_bottom, heap_frame_top);
  assert((stack_frame_bottom == stack_frame_top + fsize), "");

  // Some architectures (like AArch64/PPC64/RISC-V) add padding between the locals and the fixed_frame to keep the fp 16-byte-aligned.
  // On those architectures we freeze the padding in order to keep the same fp-relative offsets in the fixed_frame.
  copy_from_chunk(heap_frame_top, stack_frame_top, fsize);

  // Make sure the relativized locals is already set.
  assert(f.interpreter_frame_local_at(0) == stack_frame_bottom - 1, "invalid frame bottom");

  derelativize_interpreted_frame_metadata(hf, f);
  patch(f, caller, is_bottom_frame);

  assert(f.is_interpreted_frame_valid(_cont.thread()), "invalid thawed frame");
  assert(stack_frame_bottom <= ContinuationHelper::Frame::frame_top(caller), "");

  CONT_JFR_ONLY(_jfr_info.record_interpreted_frame();)

  maybe_set_fastpath(f.sp());

  const int locals = hf.interpreter_frame_method()->max_locals();

  if (!is_bottom_frame) {
    // can only fix caller once this frame is thawed (due to callee saved regs)
    _cont.tail()->fix_thawed_frame(caller, SmallRegisterMap::instance);
  } else if (_cont.tail()->has_bitmap() && locals > 0) {
    assert(hf.is_heap_frame(), "should be");
    address start = (address)(heap_frame_bottom - locals);
    address end = (address)heap_frame_bottom;
    clear_bitmap_bits(start, end);
  }

  DEBUG_ONLY(after_thaw_java_frame(f, is_bottom_frame);)
  caller = f;
}

void ThawBase::recurse_thaw_compiled_frame(const frame& hf, frame& caller, int num_frames, bool stub_caller) {
  assert(hf.is_compiled_frame(), "");
  assert(_cont.is_preempted() || !stub_caller, "stub caller not at preemption");

  if (!stub_caller && UNLIKELY(seen_by_gc())) { // recurse_thaw_stub_frame already invoked our barriers with a full regmap
    _cont.tail()->do_barriers<stackChunkOopDesc::BarrierType::Store>(_stream, SmallRegisterMap::instance);
  }

  const bool is_bottom_frame = recurse_thaw_java_frame<ContinuationHelper::CompiledFrame>(caller, num_frames);

  DEBUG_ONLY(before_thaw_java_frame(hf, caller, is_bottom_frame, num_frames);)

  assert(caller.sp() == caller.unextended_sp(), "");

  if ((!is_bottom_frame && caller.is_interpreted_frame()) || (is_bottom_frame && Interpreter::contains(_cont.tail()->pc()))) {
    _align_size += frame::align_wiggle; // we add one whether or not we've aligned because we add it in recurse_freeze_compiled_frame
  }

  // new_stack_frame must construct the resulting frame using hf.pc() rather than hf.raw_pc() because the frame is not
  // yet laid out in the stack, and so the original_pc is not stored in it.
  // As a result, f.is_deoptimized_frame() is always false and we must test hf to know if the frame is deoptimized.
  frame f = new_stack_frame<ContinuationHelper::CompiledFrame>(hf, caller, is_bottom_frame);
  intptr_t* const stack_frame_top = f.sp();
  intptr_t* const heap_frame_top = hf.unextended_sp();

  const int added_argsize = (is_bottom_frame || caller.is_interpreted_frame()) ? hf.compiled_frame_stack_argsize() : 0;
  int fsize = ContinuationHelper::CompiledFrame::size(hf) + added_argsize;
  assert(fsize <= (int)(caller.unextended_sp() - f.unextended_sp()), "");

  intptr_t* from = heap_frame_top - frame::metadata_words_at_bottom;
  intptr_t* to   = stack_frame_top - frame::metadata_words_at_bottom;
  // copy metadata, except the metadata at the top of the (unextended) entry frame
  int sz = fsize + frame::metadata_words_at_bottom + (is_bottom_frame && added_argsize == 0 ? 0 : frame::metadata_words_at_top);

  // If we're the bottom-most thawed frame, we're writing to within one word from entrySP
  // (we might have one padding word for alignment)
  assert(!is_bottom_frame || (_cont.entrySP() - 1 <= to + sz && to + sz <= _cont.entrySP()), "");
  assert(!is_bottom_frame || hf.compiled_frame_stack_argsize() != 0 || (to + sz && to + sz == _cont.entrySP()), "");

  copy_from_chunk(from, to, sz); // copying good oops because we invoked barriers above

  patch(f, caller, is_bottom_frame);

  // f.is_deoptimized_frame() is always false and we must test hf.is_deoptimized_frame() (see comment above)
  assert(!f.is_deoptimized_frame(), "");
  if (hf.is_deoptimized_frame()) {
    maybe_set_fastpath(f.sp());
  } else if (_thread->is_interp_only_mode()
              || (_cont.is_preempted() && f.cb()->as_compiled_method()->is_marked_for_deoptimization())) {
    // The caller of the safepoint stub when the continuation is preempted is not at a call instruction, and so
    // cannot rely on nmethod patching for deopt.

    log_develop_trace(continuations)("Deoptimizing thawed frame");
    DEBUG_ONLY(ContinuationHelper::Frame::patch_pc(f, nullptr));

    f.deoptimize(nullptr); // the null thread simply avoids the assertion in deoptimize which we're not set up for
    assert(f.is_deoptimized_frame(), "");
    assert(ContinuationHelper::Frame::is_deopt_return(f.raw_pc(), f), "");
    maybe_set_fastpath(f.sp());
  }

  if (!is_bottom_frame) {
    // can only fix caller once this frame is thawed (due to callee saved regs); this happens on the stack
    _cont.tail()->fix_thawed_frame(caller, SmallRegisterMap::instance);
  } else if (_cont.tail()->has_bitmap() && added_argsize > 0) {
    address start = (address)(heap_frame_top + ContinuationHelper::CompiledFrame::size(hf) + frame::metadata_words_at_top);
    int stack_args_slots = f.cb()->as_compiled_method()->method()->num_stack_arg_slots(false /* rounded */);
    int argsize_in_bytes = stack_args_slots * VMRegImpl::stack_slot_size;
    clear_bitmap_bits(start, start + argsize_in_bytes);
  }

  DEBUG_ONLY(after_thaw_java_frame(f, is_bottom_frame);)
  caller = f;
}

void ThawBase::recurse_thaw_stub_frame(const frame& hf, frame& caller, int num_frames) {
  DEBUG_ONLY(_frames++;)
  bool is_bottom_frame = false;

  if (UNLIKELY(seen_by_gc())) {
    // Process the stub's caller here since we might need the full map (if the stub was
    // generated on a poll on return we shouldn't need a full map).
    RegisterMap map(nullptr,
                    RegisterMap::UpdateMap::include,
                    RegisterMap::ProcessFrames::skip,
                    RegisterMap::WalkContinuation::skip);
    map.set_include_argument_oops(false);
    _stream.next(&map);
    if (!_stream.is_done()) {
      _cont.tail()->do_barriers<stackChunkOopDesc::BarrierType::Store>(_stream, &map);
    }
  } else {
    _stream.next(SmallRegisterMap::instance);
  }

  if (_stream.is_done()) {
    finalize_thaw(caller, 0);
    is_bottom_frame = true;
  } else {
    frame f = _stream.to_frame();
    if (f.is_interpreted_frame()) {
      recurse_thaw_interpreted_frame(f, caller, num_frames);
    } else {
      recurse_thaw_compiled_frame(f, caller, num_frames, true);
    }
  }

  assert(!is_bottom_frame || !_cont.is_empty(), "");
  assert(caller.sp() == caller.unextended_sp(), "");
  assert(!caller.is_native_frame() || (is_bottom_frame && Continuation::is_continuation_enterSpecial(caller)), "caller should't be native except for enterSpecial case");

  DEBUG_ONLY(before_thaw_java_frame(hf, caller, is_bottom_frame, num_frames);)

  if ((!is_bottom_frame && caller.is_interpreted_frame()) || (is_bottom_frame && Interpreter::contains(_cont.tail()->pc()))) {
    _align_size += frame::align_wiggle; // we add one whether or not we've aligned because we add it in recurse_freeze_stub_frame
  }

  frame f = new_stack_frame<ContinuationHelper::StubFrame>(hf, caller, false);
  intptr_t* stack_frame_top = f.sp();
  intptr_t* heap_frame_top = hf.sp();
  int fsize = ContinuationHelper::StubFrame::size(hf);

  copy_from_chunk(heap_frame_top - frame::metadata_words, stack_frame_top - frame::metadata_words,
                  fsize + frame::metadata_words);

  patch(f, caller, is_bottom_frame);

  if (!is_bottom_frame) {
    // can only fix caller once this frame is thawed (due to callee saved regs)
    RegisterMap map(nullptr,
                    RegisterMap::UpdateMap::include,
                    RegisterMap::ProcessFrames::skip,
                    RegisterMap::WalkContinuation::skip);
    map.set_include_argument_oops(false);
    f.oop_map()->update_register_map(&f, &map);
    ContinuationHelper::update_register_map_with_callee(caller, &map);
    _cont.tail()->fix_thawed_frame(caller, &map);
  }

  DEBUG_ONLY(after_thaw_java_frame(f, is_bottom_frame);)
  caller = f;
}

void ThawBase::finish_thaw(frame& f) {
  stackChunkOop chunk = _cont.tail();

  if (chunk->is_empty()) {
    // Only remove chunk from list if it can't be reused for another freeze
    if (seen_by_gc()) {
      _cont.set_tail(chunk->parent());
    } else {
      chunk->set_has_mixed_frames(false);
    }
    chunk->set_max_thawing_size(0);
    assert(chunk->argsize() == 0, "");
  } else {
    chunk->set_max_thawing_size(chunk->max_thawing_size() - _align_size);
  }
  assert(chunk->is_empty() == (chunk->max_thawing_size() == 0), "");

  if (!is_aligned(f.sp(), frame::frame_alignment)) {
    assert(f.is_interpreted_frame(), "");
    f.set_sp(align_down(f.sp(), frame::frame_alignment));
  }
  push_return_frame(f);
  chunk->fix_thawed_frame(f, SmallRegisterMap::instance); // can only fix caller after push_return_frame (due to callee saved regs)

  assert(_cont.is_empty() == _cont.last_frame().is_empty(), "");

  log_develop_trace(continuations)("thawed %d frames", _frames);

  LogTarget(Trace, continuations) lt;
  if (lt.develop_is_enabled()) {
    LogStream ls(lt);
    ls.print_cr("top hframe after (thaw):");
    _cont.last_frame().print_value_on(&ls, nullptr);
  }
}

void ThawBase::push_return_frame(frame& f) { // see generate_cont_thaw
  assert(!f.is_compiled_frame() || f.is_deoptimized_frame() == f.cb()->as_compiled_method()->is_deopt_pc(f.raw_pc()), "");
  assert(!f.is_compiled_frame() || f.is_deoptimized_frame() == (f.pc() != f.raw_pc()), "");

  LogTarget(Trace, continuations) lt;
  if (lt.develop_is_enabled()) {
    LogStream ls(lt);
    ls.print_cr("push_return_frame");
    f.print_value_on(&ls, nullptr);
  }

  assert(f.sp() - frame::metadata_words_at_bottom >= _top_stack_address, "overwrote past thawing space"
    " to: " INTPTR_FORMAT " top_address: " INTPTR_FORMAT, p2i(f.sp() - frame::metadata_words), p2i(_top_stack_address));
  ContinuationHelper::Frame::patch_pc(f, f.raw_pc()); // in case we want to deopt the frame in a full transition, this is checked.
  ContinuationHelper::push_pd(f);

  assert(ContinuationHelper::Frame::assert_frame_laid_out(f), "");
}

// returns new top sp
// called after preparations (stack overflow check and making room)
template<typename ConfigT>
static inline intptr_t* thaw_internal(JavaThread* thread, const Continuation::thaw_kind kind) {
  assert(thread == JavaThread::current(), "Must be current thread");

  CONT_JFR_ONLY(EventContinuationThaw event;)

  log_develop_trace(continuations)("~~~~ thaw kind: %d sp: " INTPTR_FORMAT, kind, p2i(thread->last_continuation()->entry_sp()));

  ContinuationEntry* entry = thread->last_continuation();
  assert(entry != nullptr, "");
  oop oopCont = entry->cont_oop(thread);

  assert(!jdk_internal_vm_Continuation::done(oopCont), "");
  assert(oopCont == get_continuation(thread), "");
  verify_continuation(oopCont);

  assert(entry->is_virtual_thread() == (entry->scope(thread) == java_lang_VirtualThread::vthread_scope()), "");

  ContinuationWrapper cont(thread, oopCont);
  log_develop_debug(continuations)("THAW #" INTPTR_FORMAT " " INTPTR_FORMAT, cont.hash(), p2i((oopDesc*)oopCont));

#ifdef ASSERT
  set_anchor_to_entry(thread, cont.entry());
  log_frames(thread);
  clear_anchor(thread);
#endif

  Thaw<ConfigT> thw(thread, cont);
  intptr_t* const sp = thw.thaw(kind);
  assert(is_aligned(sp, frame::frame_alignment), "");

  // First time we thaw after freeze so _held_monitor_count should equal the monitors we copied into the lockstack.
  // When we cancel preemption after successfully acquiring the lock we call thaw again with Continuation::thaw_top
  // but now we have one monitor extra so we cannot assert equality.
  //assert(kind != Continuation::thaw_top || thread->held_monitor_count() == thread->lock_stack().monitor_count(), "invariant");

#ifdef ASSERT
  intptr_t* sp0 = sp;
  address pc0 = *(address*)(sp - frame::sender_sp_ret_address_offset());

  bool sent_entry_pc = false;
  if (pc0 == Interpreter::cont_preempt_rerun_interpreter_adapter() ||
      pc0 == StubRoutines::cont_preempt_rerun_compiler_adapter()) {
    sp0 += frame::metadata_words;    // see push_preempt_rerun_adapter
  } else if (pc0 == StubRoutines::cont_preempt_monitorenter_redo()) {
    sp0 += 2 * frame::metadata_words; // see push_preempt_monitorenter_redo
    sent_entry_pc = true;
  }
  set_anchor(thread, sp0, sent_entry_pc ? cont.entryPC() : nullptr);
  log_frames(thread);
  if (LoomVerifyAfterThaw) {
    assert(do_verify_after_thaw(thread, cont.tail(), tty), "");
  }
  assert(ContinuationEntry::assert_entry_frame_laid_out(thread), "");
  clear_anchor(thread);

  LogTarget(Trace, continuations) lt;
  if (lt.develop_is_enabled()) {
    LogStream ls(lt);
    ls.print_cr("Jumping to frame (thaw):");
    frame(sp).print_value_on(&ls, nullptr);
  }
#endif

  CONT_JFR_ONLY(thw.jfr_info().post_jfr_event(&event, cont.continuation(), thread);)

  verify_continuation(cont.continuation());
  log_develop_debug(continuations)("=== End of thaw #" INTPTR_FORMAT, cont.hash());

  return sp;
}

#ifdef ASSERT
static void do_deopt_after_thaw(JavaThread* thread) {
  int i = 0;
  StackFrameStream fst(thread, true, false);
  fst.register_map()->set_include_argument_oops(false);
  ContinuationHelper::update_register_map_with_callee(*fst.current(), fst.register_map());
  for (; !fst.is_done(); fst.next()) {
    if (fst.current()->cb()->is_compiled()) {
      CompiledMethod* cm = fst.current()->cb()->as_compiled_method();
      if (!cm->method()->is_continuation_native_intrinsic()) {
        cm->make_deoptimized();
      }
    }
  }
}

class ThawVerifyOopsClosure: public OopClosure {
  intptr_t* _p;
  outputStream* _st;
  bool is_good_oop(oop o) {
    return dbg_is_safe(o, -1) && dbg_is_safe(o->klass(), -1) && oopDesc::is_oop(o) && o->klass()->is_klass();
  }
public:
  ThawVerifyOopsClosure(outputStream* st) : _p(nullptr), _st(st) {}
  intptr_t* p() { return _p; }
  void reset() { _p = nullptr; }

  virtual void do_oop(oop* p) {
    oop o = *p;
    if (o == nullptr || is_good_oop(o)) {
      return;
    }
    _p = (intptr_t*)p;
    _st->print_cr("*** non-oop " PTR_FORMAT " found at " PTR_FORMAT, p2i(*p), p2i(p));
  }
  virtual void do_oop(narrowOop* p) {
    oop o = RawAccess<>::oop_load(p);
    if (o == nullptr || is_good_oop(o)) {
      return;
    }
    _p = (intptr_t*)p;
    _st->print_cr("*** (narrow) non-oop %x found at " PTR_FORMAT, (int)(*p), p2i(p));
  }
};

static bool do_verify_after_thaw(JavaThread* thread, stackChunkOop chunk, outputStream* st) {
  assert(thread->has_last_Java_frame(), "");

  ResourceMark rm;
  ThawVerifyOopsClosure cl(st);
  CodeBlobToOopClosure cf(&cl, false);

  StackFrameStream fst(thread, true, false);
  fst.register_map()->set_include_argument_oops(false);
  ContinuationHelper::update_register_map_with_callee(*fst.current(), fst.register_map());
  for (; !fst.is_done() && !Continuation::is_continuation_enterSpecial(*fst.current()); fst.next()) {
    if (fst.current()->cb()->is_compiled() && fst.current()->cb()->as_compiled_method()->is_marked_for_deoptimization()) {
      st->print_cr(">>> do_verify_after_thaw deopt");
      fst.current()->deoptimize(nullptr);
      fst.current()->print_on(st);
    }

    fst.current()->oops_do(&cl, &cf, fst.register_map());
    if (cl.p() != nullptr) {
      frame fr = *fst.current();
      st->print_cr("Failed for frame barriers: %d",chunk->requires_barriers());
      fr.print_on(st);
      if (!fr.is_interpreted_frame()) {
        st->print_cr("size: %d argsize: %d",
                     ContinuationHelper::NonInterpretedUnknownFrame::size(fr),
                     ContinuationHelper::NonInterpretedUnknownFrame::stack_argsize(fr));
      }
      VMReg reg = fst.register_map()->find_register_spilled_here(cl.p(), fst.current()->sp());
      if (reg != nullptr) {
        st->print_cr("Reg %s %d", reg->name(), reg->is_stack() ? (int)reg->reg2stack() : -99);
      }
      cl.reset();
      DEBUG_ONLY(thread->print_frame_layout();)
      if (chunk != nullptr) {
        chunk->print_on(true, st);
      }
      return false;
    }
  }
  return true;
}

static void log_frames(JavaThread* thread) {
  const static int show_entry_callers = 100;
  LogTarget(Trace, continuations) lt;
  if (!lt.develop_is_enabled()) {
    return;
  }
  LogStream ls(lt);

  ls.print_cr("------- frames --------- for thread " INTPTR_FORMAT, p2i(thread));
  if (!thread->has_last_Java_frame()) {
    ls.print_cr("NO ANCHOR!");
  }

  RegisterMap map(thread,
                  RegisterMap::UpdateMap::include,
                  RegisterMap::ProcessFrames::include,
                  RegisterMap::WalkContinuation::skip);
  map.set_include_argument_oops(false);

  if (false) {
    for (frame f = thread->last_frame(); !f.is_entry_frame(); f = f.sender(&map)) {
      f.print_on(&ls);
    }
  } else {
    map.set_skip_missing(true);
    ResetNoHandleMark rnhm;
    ResourceMark rm;
    HandleMark hm(Thread::current());
    FrameValues values;

    int i = 0;
    int post_entry = -1;
    for (frame f = thread->last_frame(); !f.is_first_frame(); f = f.sender(&map), i++) {
      f.describe(values, i, &map, i == 0);
      if (post_entry >= 0 || Continuation::is_continuation_enterSpecial(f))
        post_entry++;
      if (post_entry >= show_entry_callers)
        break;
    }
    values.print_on(thread, &ls);
  }

  ls.print_cr("======= end frames =========");
}
#endif // ASSERT

#include CPU_HEADER_INLINE(continuationFreezeThaw)

#ifdef ASSERT
static void print_frame_layout(const frame& f, bool callee_complete, outputStream* st) {
  ResourceMark rm;
  FrameValues values;
  assert(f.get_cb() != nullptr, "");
  RegisterMap map(f.is_heap_frame() ?
                    nullptr :
                    JavaThread::current(),
                  RegisterMap::UpdateMap::include,
                  RegisterMap::ProcessFrames::skip,
                  RegisterMap::WalkContinuation::skip);
  map.set_include_argument_oops(false);
  map.set_skip_missing(true);
  if (callee_complete) {
    frame::update_map_with_saved_link(&map, ContinuationHelper::Frame::callee_link_address(f));
  }
  const_cast<frame&>(f).describe(values, 0, &map, true);
  values.print_on(static_cast<JavaThread*>(nullptr), st);
}
#endif

static address thaw_entry   = nullptr;
static address freeze_entry = nullptr;
static address freeze_preempt_entry = nullptr;

address Continuation::thaw_entry() {
  return ::thaw_entry;
}

address Continuation::freeze_entry() {
  return ::freeze_entry;
}

address Continuation::freeze_preempt_entry() {
  return ::freeze_preempt_entry;
}

class ConfigResolve {
public:
  static void resolve() { resolve_compressed(); }

  static void resolve_compressed() {
    UseCompressedOops ? resolve_gc<true>()
                      : resolve_gc<false>();
  }

private:
  template <bool use_compressed>
  static void resolve_gc() {
    BarrierSet* bs = BarrierSet::barrier_set();
    assert(bs != nullptr, "freeze/thaw invoked before BarrierSet is set");
    switch (bs->kind()) {
#define BARRIER_SET_RESOLVE_BARRIER_CLOSURE(bs_name)                    \
      case BarrierSet::bs_name: {                                       \
        resolve<use_compressed, typename BarrierSet::GetType<BarrierSet::bs_name>::type>(); \
      }                                                                 \
        break;
      FOR_EACH_CONCRETE_BARRIER_SET_DO(BARRIER_SET_RESOLVE_BARRIER_CLOSURE)
#undef BARRIER_SET_RESOLVE_BARRIER_CLOSURE

    default:
      fatal("BarrierSet resolving not implemented");
    };
  }

  template <bool use_compressed, typename BarrierSetT>
  static void resolve() {
    typedef Config<use_compressed ? oop_kind::NARROW : oop_kind::WIDE, BarrierSetT> SelectedConfigT;

    freeze_entry = (address)freeze<SelectedConfigT>;
    freeze_preempt_entry = (address)SelectedConfigT::freeze_preempt;

    // If we wanted, we could templatize by kind and have three different thaw entries
    thaw_entry   = (address)thaw<SelectedConfigT>;
  }
};

void Continuation::init() {
  ConfigResolve::resolve();
}<|MERGE_RESOLUTION|>--- conflicted
+++ resolved
@@ -1796,25 +1796,7 @@
 #endif // INCLUDE_JVMTI
 
 #ifdef ASSERT
-<<<<<<< HEAD
-=======
-static bool monitors_on_stack(JavaThread* thread) {
-  ContinuationEntry* ce = thread->last_continuation();
-  RegisterMap map(thread,
-                  RegisterMap::UpdateMap::include,
-                  RegisterMap::ProcessFrames::include,
-                  RegisterMap::WalkContinuation::skip);
-  map.set_include_argument_oops(false);
-  for (frame f = thread->last_frame(); Continuation::is_frame_in_continuation(ce, f); f = f.sender(&map)) {
-    if ((f.is_interpreted_frame() && ContinuationHelper::InterpretedFrame::is_owning_locks(f)) ||
-        (f.is_compiled_frame() && ContinuationHelper::CompiledFrame::is_owning_locks(map.thread(), &map, f))) {
-      return true;
-    }
-  }
-  return false;
-}
-
->>>>>>> 7286f529
+
 bool FreezeBase::interpreted_native_or_deoptimized_on_stack() {
   ContinuationEntry* ce = _thread->last_continuation();
   RegisterMap map(_thread,
@@ -1891,8 +1873,8 @@
 
   assert(entry->is_virtual_thread() == (entry->scope(current) == java_lang_VirtualThread::vthread_scope()), "");
 
-  assert(monitors_on_stack(current) == ((current->held_monitor_count() - current->jni_monitor_count()) > 0),
-         "Held monitor count and locks on stack invariant: " INT64_FORMAT " JNI: " INT64_FORMAT, (int64_t)current->held_monitor_count(), (int64_t)current->jni_monitor_count());
+  // assert(monitors_on_stack(current) == ((current->held_monitor_count() - current->jni_monitor_count()) > 0),
+  //       "Held monitor count and locks on stack invariant: " INT64_FORMAT " JNI: " INT64_FORMAT, (int64_t)current->held_monitor_count(), (int64_t)current->jni_monitor_count());
 
   if (entry->is_pinned() || (current->held_monitor_count() > 0 X86_ONLY(&& (current->jni_monitor_count() > 0 || !entry->is_virtual_thread())))) {
     log_develop_debug(continuations)("PINNED due to critical section/hold monitor");

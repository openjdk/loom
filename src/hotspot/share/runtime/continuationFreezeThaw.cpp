/*
 * Copyright (c) 2018, 2025, Oracle and/or its affiliates. All rights reserved.
 * DO NOT ALTER OR REMOVE COPYRIGHT NOTICES OR THIS FILE HEADER.
 *
 * This code is free software; you can redistribute it and/or modify it
 * under the terms of the GNU General Public License version 2 only, as
 * published by the Free Software Foundation.
 *
 * This code is distributed in the hope that it will be useful, but WITHOUT
 * ANY WARRANTY; without even the implied warranty of MERCHANTABILITY or
 * FITNESS FOR A PARTICULAR PURPOSE.  See the GNU General Public License
 * version 2 for more details (a copy is included in the LICENSE file that
 * accompanied this code).
 *
 * You should have received a copy of the GNU General Public License version
 * 2 along with this work; if not, write to the Free Software Foundation,
 * Inc., 51 Franklin St, Fifth Floor, Boston, MA 02110-1301 USA.
 *
 * Please contact Oracle, 500 Oracle Parkway, Redwood Shores, CA 94065 USA
 * or visit www.oracle.com if you need additional information or have any
 * questions.
 *
 */

#include "classfile/javaClasses.inline.hpp"
#include "classfile/vmSymbols.hpp"
#include "code/codeCache.inline.hpp"
#include "code/nmethod.inline.hpp"
#include "code/vmreg.inline.hpp"
#include "compiler/oopMap.inline.hpp"
#include "cppstdlib/type_traits.hpp"
#include "gc/shared/barrierSet.hpp"
#include "gc/shared/continuationGCSupport.inline.hpp"
#include "gc/shared/gc_globals.hpp"
#include "gc/shared/memAllocator.hpp"
#include "gc/shared/threadLocalAllocBuffer.inline.hpp"
#include "interpreter/bytecodeStream.hpp"
#include "interpreter/interpreter.hpp"
#include "interpreter/interpreterRuntime.hpp"
#include "jfr/jfrEvents.hpp"
#include "logging/log.hpp"
#include "logging/logStream.hpp"
#include "oops/access.inline.hpp"
#include "oops/constantPool.inline.hpp"
#include "oops/method.inline.hpp"
#include "oops/objArrayOop.inline.hpp"
#include "oops/oopsHierarchy.hpp"
#include "oops/stackChunkOop.inline.hpp"
#include "prims/jvmtiThreadState.hpp"
#include "runtime/arguments.hpp"
#include "runtime/continuation.hpp"
#include "runtime/continuationEntry.inline.hpp"
#include "runtime/continuationHelper.inline.hpp"
#include "runtime/continuationJavaClasses.inline.hpp"
#include "runtime/continuationWrapper.inline.hpp"
#include "runtime/frame.inline.hpp"
#include "runtime/interfaceSupport.inline.hpp"
#include "runtime/javaThread.inline.hpp"
#include "runtime/jniHandles.inline.hpp"
#include "runtime/keepStackGCProcessed.hpp"
#include "runtime/objectMonitor.inline.hpp"
#include "runtime/orderAccess.hpp"
#include "runtime/prefetch.inline.hpp"
#include "runtime/sharedRuntime.hpp"
#include "runtime/smallRegisterMap.inline.hpp"
#include "runtime/stackChunkFrameStream.inline.hpp"
#include "runtime/stackFrameStream.inline.hpp"
#include "runtime/stackOverflow.hpp"
#include "runtime/stackWatermarkSet.inline.hpp"
#include "runtime/vframe.inline.hpp"
#include "runtime/vframe_hp.hpp"
#include "utilities/debug.hpp"
#include "utilities/exceptions.hpp"
#include "utilities/macros.hpp"
#include "utilities/vmError.hpp"
#if INCLUDE_ZGC
#include "gc/z/zStackChunkGCData.inline.hpp"
#endif
#if INCLUDE_JFR
#include "jfr/jfr.inline.hpp"
#endif
#ifdef COMPILER1
#include "c1/c1_Runtime1.hpp"
#endif
#ifdef COMPILER2
#include "opto/runtime.hpp"
#endif

/*
 * This file contains the implementation of continuation freezing (yield) and thawing (run).
 *
 * This code is very latency-critical and very hot. An ordinary and well-behaved server application
 * would likely call these operations many thousands of times per second second, on every core.
 *
 * Freeze might be called every time the application performs any I/O operation, every time it
 * acquires a j.u.c. lock, every time it takes a message from a queue, and thaw can be called
 * multiple times in each of those cases, as it is called by the return barrier, which may be
 * invoked on method return.
 *
 * The amortized budget for each of those two operations is ~100-150ns. That is why, for
 * example, every effort is made to avoid Java-VM transitions as much as possible.
 *
 * On the fast path, all frames are known to be compiled, and the chunk requires no barriers
 * and so frames simply copied, and the bottom-most one is patched.
 * On the slow path, internal pointers in interpreted frames are de/relativized to/from offsets
 * and absolute pointers, and barriers invoked.
 */

/************************************************

Thread-stack layout on freeze/thaw.
See corresponding stack-chunk layout in instanceStackChunkKlass.hpp

            +----------------------------+
            |      .                     |
            |      .                     |
            |      .                     |
            |   carrier frames           |
            |                            |
            |----------------------------|
            |                            |
            |    Continuation.run        |
            |                            |
            |============================|
            |    enterSpecial frame      |
            |  pc                        |
            |  rbp                       |
            |  -----                     |
        ^   |  int argsize               | = ContinuationEntry
        |   |  oopDesc* cont             |
        |   |  oopDesc* chunk            |
        |   |  ContinuationEntry* parent |
        |   |  ...                       |
        |   |============================| <------ JavaThread::_cont_entry = entry->sp()
        |   |  ? alignment word ?        |
        |   |----------------------------| <--\
        |   |                            |    |
        |   |  ? caller stack args ?     |    |   argsize (might not be 2-word aligned) words
Address |   |                            |    |   Caller is still in the chunk.
        |   |----------------------------|    |
        |   |  pc (? return barrier ?)   |    |  This pc contains the return barrier when the bottom-most frame
        |   |  rbp                       |    |  isn't the last one in the continuation.
        |   |                            |    |
        |   |    frame                   |    |
        |   |                            |    |
            +----------------------------|     \__ Continuation frames to be frozen/thawed
            |                            |     /
            |    frame                   |    |
            |                            |    |
            |----------------------------|    |
            |                            |    |
            |    frame                   |    |
            |                            |    |
            |----------------------------| <--/
            |                            |
            |    doYield/safepoint stub  | When preempting forcefully, we could have a safepoint stub
            |                            | instead of a doYield stub
            |============================| <- the sp passed to freeze
            |                            |
            |  Native freeze/thaw frames |
            |      .                     |
            |      .                     |
            |      .                     |
            +----------------------------+

************************************************/

static const bool TEST_THAW_ONE_CHUNK_FRAME = false; // force thawing frames one-at-a-time for testing

#define CONT_JFR false // emit low-level JFR events that count slow/fast path for continuation performance debugging only
#if CONT_JFR
  #define CONT_JFR_ONLY(code) code
#else
  #define CONT_JFR_ONLY(code)
#endif

// TODO: See AbstractAssembler::generate_stack_overflow_check,
// Compile::bang_size_in_bytes(), m->as_SafePoint()->jvms()->interpreter_frame_size()
// when we stack-bang, we need to update a thread field with the lowest (farthest) bang point.

// Data invariants are defined by Continuation::debug_verify_continuation and Continuation::debug_verify_stack_chunk

// Used to just annotatate cold/hot branches
#define LIKELY(condition)   (condition)
#define UNLIKELY(condition) (condition)

// debugging functions
#ifdef ASSERT
extern "C" bool dbg_is_safe(const void* p, intptr_t errvalue); // address p is readable and *(intptr_t*)p != errvalue

static void verify_continuation(oop continuation) { Continuation::debug_verify_continuation(continuation); }

static void do_deopt_after_thaw(JavaThread* thread);
static bool do_verify_after_thaw(JavaThread* thread, stackChunkOop chunk, outputStream* st);
<<<<<<< HEAD
static void log_frames(JavaThread* thread, bool dolog = true);
static void log_frames_after_thaw(JavaThread* thread, ContinuationWrapper& cont, intptr_t* sp);
static void print_frame_layout(const frame& f, bool callee_complete, outputStream* st = tty);
static void verify_frame_kind(const frame& top, Continuation::preempt_kind preempt_kind, Method** m_ptr = nullptr, const char** code_name_ptr = nullptr, int* bci_ptr = nullptr);
=======
static void log_frames(JavaThread* thread);
static void log_frames_after_thaw(JavaThread* thread, ContinuationWrapper& cont, intptr_t* sp);
static void print_frame_layout(const frame& f, bool callee_complete, outputStream* st = tty);
static void verify_frame_kind(frame& top, Continuation::preempt_kind preempt_kind, Method** m_ptr = nullptr, const char** code_name_ptr = nullptr, int* bci_ptr = nullptr, stackChunkOop chunk = nullptr);
>>>>>>> c6a88155

#define assert_pfl(p, ...) \
do {                                           \
  if (!(p)) {                                  \
    JavaThread* t = JavaThread::active();      \
    if (t->has_last_Java_frame()) {            \
      tty->print_cr("assert(" #p ") failed:"); \
      t->print_frame_layout();                 \
    }                                          \
  }                                            \
  vmassert(p, __VA_ARGS__);                    \
} while(0)

#else
static void verify_continuation(oop continuation) { }
#define assert_pfl(p, ...)
#endif

static freeze_result is_pinned0(JavaThread* thread, oop cont_scope, bool safepoint);
template<typename ConfigT, bool preempt> static inline freeze_result freeze_internal(JavaThread* current, intptr_t* const sp);

static inline int prepare_thaw_internal(JavaThread* thread, bool return_barrier);
template<typename ConfigT> static inline intptr_t* thaw_internal(JavaThread* thread, const Continuation::thaw_kind kind);


// Entry point to freeze. Transitions are handled manually
// Called from gen_continuation_yield() in sharedRuntime_<cpu>.cpp through Continuation::freeze_entry();
template<typename ConfigT>
static JRT_BLOCK_ENTRY(int, freeze(JavaThread* current, intptr_t* sp))
  assert(sp == current->frame_anchor()->last_Java_sp(), "");

  if (current->raw_cont_fastpath() > current->last_continuation()->entry_sp() || current->raw_cont_fastpath() < sp) {
    current->set_cont_fastpath(nullptr);
  }

  return checked_cast<int>(ConfigT::freeze(current, sp));
JRT_END

JRT_LEAF(int, Continuation::prepare_thaw(JavaThread* thread, bool return_barrier))
  return prepare_thaw_internal(thread, return_barrier);
JRT_END

template<typename ConfigT>
static JRT_LEAF(intptr_t*, thaw(JavaThread* thread, int kind))
  // TODO: JRT_LEAF and NoHandleMark is problematic for JFR events.
  // vFrameStreamCommon allocates Handles in RegisterMap for continuations.
  // Also the preemption case with JVMTI events enabled might safepoint so
  // undo the NoSafepointVerifier here and rely on handling by ContinuationWrapper.
  // JRT_ENTRY instead?
  ResetNoHandleMark rnhm;
  DEBUG_ONLY(PauseNoSafepointVerifier pnsv(&__nsv);)

  // we might modify the code cache via BarrierSetNMethod::nmethod_entry_barrier
  MACOS_AARCH64_ONLY(ThreadWXEnable __wx(WXWrite, thread));
  return ConfigT::thaw(thread, (Continuation::thaw_kind)kind);
JRT_END

JVM_ENTRY(jint, CONT_isPinned0(JNIEnv* env, jobject cont_scope)) {
  JavaThread* thread = JavaThread::thread_from_jni_environment(env);
  return is_pinned0(thread, JNIHandles::resolve(cont_scope), false);
}
JVM_END

///////////

enum class oop_kind { NARROW, WIDE };
template <oop_kind oops, typename BarrierSetT>
class Config {
public:
  typedef Config<oops, BarrierSetT> SelfT;
  using OopT = std::conditional_t<oops == oop_kind::NARROW, narrowOop, oop>;

  static freeze_result freeze(JavaThread* thread, intptr_t* const sp) {
    freeze_result res = freeze_internal<SelfT, false>(thread, sp);
    JFR_ONLY(assert((res == freeze_ok) || (res == thread->last_freeze_fail_result()), "freeze failure not set"));
    return res;
  }

  static freeze_result freeze_preempt(JavaThread* thread, intptr_t* const sp) {
    return freeze_internal<SelfT, true>(thread, sp);
  }

  static intptr_t* thaw(JavaThread* thread, Continuation::thaw_kind kind) {
    return thaw_internal<SelfT>(thread, kind);
  }
};

#ifdef _WINDOWS
static void map_stack_pages(JavaThread* thread, size_t size, address sp) {
  address new_sp = sp - size;
  address watermark = thread->stack_overflow_state()->shadow_zone_growth_watermark();

  if (new_sp < watermark) {
    size_t page_size = os::vm_page_size();
    address last_touched_page = watermark - StackOverflow::stack_shadow_zone_size();
    size_t pages_to_touch = align_up(watermark - new_sp, page_size) / page_size;
    while (pages_to_touch-- > 0) {
      last_touched_page -= page_size;
      *last_touched_page = 0;
    }
    thread->stack_overflow_state()->set_shadow_zone_growth_watermark(new_sp);
  }
}
#endif

static bool stack_overflow_check(JavaThread* thread, size_t size, address sp) {
  const size_t page_size = os::vm_page_size();
  if (size > page_size) {
    if (sp - size < thread->stack_overflow_state()->shadow_zone_safe_limit()) {
      return false;
    }
    WINDOWS_ONLY(map_stack_pages(thread, size, sp));
  }
  return true;
}

#ifdef ASSERT
static oop get_continuation(JavaThread* thread) {
  assert(thread != nullptr, "");
  assert(thread->threadObj() != nullptr, "");
  return java_lang_Thread::continuation(thread->threadObj());
}
#endif // ASSERT

inline void clear_anchor(JavaThread* thread) {
  thread->frame_anchor()->clear();
}

static void set_anchor(JavaThread* thread, intptr_t* sp, address pc) {
  assert(pc != nullptr, "");

  JavaFrameAnchor* anchor = thread->frame_anchor();
  anchor->set_last_Java_sp(sp);
  anchor->set_last_Java_pc(pc);
  ContinuationHelper::set_anchor_pd(anchor, sp);

  assert(thread->has_last_Java_frame(), "");
  assert(thread->last_frame().cb() != nullptr, "");
}

static void set_anchor(JavaThread* thread, intptr_t* sp) {
  address pc = ContinuationHelper::return_address_at(
           sp - frame::sender_sp_ret_address_offset());
  set_anchor(thread, sp, pc);
}

static void set_anchor_to_entry(JavaThread* thread, ContinuationEntry* entry) {
  JavaFrameAnchor* anchor = thread->frame_anchor();
  anchor->set_last_Java_sp(entry->entry_sp());
  anchor->set_last_Java_pc(entry->entry_pc());
  ContinuationHelper::set_anchor_to_entry_pd(anchor, entry);

  assert(thread->has_last_Java_frame(), "");
  assert(thread->last_frame().cb() != nullptr, "");
}

#if CONT_JFR
class FreezeThawJfrInfo : public StackObj {
  short _e_size;
  short _e_num_interpreted_frames;
 public:

  FreezeThawJfrInfo() : _e_size(0), _e_num_interpreted_frames(0) {}
  inline void record_interpreted_frame() { _e_num_interpreted_frames++; }
  inline void record_size_copied(int size) { _e_size += size << LogBytesPerWord; }
  template<typename Event> void post_jfr_event(Event *e, oop continuation, JavaThread* jt);
};

template<typename Event> void FreezeThawJfrInfo::post_jfr_event(Event* e, oop continuation, JavaThread* jt) {
  if (e->should_commit()) {
    log_develop_trace(continuations)("JFR event: iframes: %d size: %d", _e_num_interpreted_frames, _e_size);
    e->set_carrierThread(JFR_JVM_THREAD_ID(jt));
    e->set_continuationClass(continuation->klass());
    e->set_interpretedFrames(_e_num_interpreted_frames);
    e->set_size(_e_size);
    e->commit();
  }
}
#endif // CONT_JFR

/////////////// FREEZE ////

class FreezeBase : public StackObj {
protected:
  JavaThread* const _thread;
  ContinuationWrapper& _cont;
  bool _barriers; // only set when we allocate a chunk

  intptr_t* _bottom_address;

  // Used for preemption only
  const bool _preempt;
  frame _last_frame;

  // Used to support freezing with held monitors
  int _monitors_in_lockstack;

  int _freeze_size; // total size of all frames plus metadata in words.
  int _total_align_size;

  intptr_t* _cont_stack_top;
  intptr_t* _cont_stack_bottom;

  CONT_JFR_ONLY(FreezeThawJfrInfo _jfr_info;)

#ifdef ASSERT
  intptr_t* _orig_chunk_sp;
  int _fast_freeze_size;
  bool _empty;
#endif

  JvmtiSampledObjectAllocEventCollector* _jvmti_event_collector;

  NOT_PRODUCT(int _frames;)
  DEBUG_ONLY(intptr_t* _last_write;)

  inline FreezeBase(JavaThread* thread, ContinuationWrapper& cont, intptr_t* sp, bool preempt);

public:
  NOINLINE freeze_result freeze_slow();
  void freeze_fast_existing_chunk();

  CONT_JFR_ONLY(FreezeThawJfrInfo& jfr_info() { return _jfr_info; })
  void set_jvmti_event_collector(JvmtiSampledObjectAllocEventCollector* jsoaec) { _jvmti_event_collector = jsoaec; }

  inline int size_if_fast_freeze_available();

  inline frame& last_frame() { return _last_frame; }

#ifdef ASSERT
  bool check_valid_fast_path();
#endif

protected:
  inline void init_rest();
  void throw_stack_overflow_on_humongous_chunk();

  // fast path
  inline void copy_to_chunk(intptr_t* from, intptr_t* to, int size);
  inline void unwind_frames();
  inline void patch_stack_pd(intptr_t* frame_sp, intptr_t* heap_sp);

  // slow path
  virtual stackChunkOop allocate_chunk_slow(size_t stack_size, int argsize_md) = 0;

  int cont_size() { return pointer_delta_as_int(_cont_stack_bottom, _cont_stack_top); }

private:
  // slow path
  frame freeze_start_frame();
  frame freeze_start_frame_on_preempt();
  NOINLINE freeze_result recurse_freeze(frame& f, frame& caller, int callee_argsize, bool callee_interpreted, bool top);
  inline frame freeze_start_frame_yield_stub();
  template<typename FKind>
  inline freeze_result recurse_freeze_java_frame(const frame& f, frame& caller, int fsize, int argsize);
  inline void before_freeze_java_frame(const frame& f, const frame& caller, int fsize, int argsize, bool is_bottom_frame);
  inline void after_freeze_java_frame(const frame& hf, bool is_bottom_frame);
  freeze_result finalize_freeze(const frame& callee, frame& caller, int argsize);
  void patch(const frame& f, frame& hf, const frame& caller, bool is_bottom_frame);
  NOINLINE freeze_result recurse_freeze_interpreted_frame(frame& f, frame& caller, int callee_argsize, bool callee_interpreted);
  freeze_result recurse_freeze_compiled_frame(frame& f, frame& caller, int callee_argsize, bool callee_interpreted);
  NOINLINE freeze_result recurse_freeze_stub_frame(frame& f, frame& caller);
  NOINLINE freeze_result recurse_freeze_native_frame(frame& f, frame& caller);
  NOINLINE void finish_freeze(const frame& f, const frame& top);

  void freeze_lockstack(stackChunkOop chunk);

  inline bool stack_overflow();

  static frame sender(const frame& f) { return f.is_interpreted_frame() ? sender<ContinuationHelper::InterpretedFrame>(f)
                                                                        : sender<ContinuationHelper::NonInterpretedUnknownFrame>(f); }
  template<typename FKind> static inline frame sender(const frame& f);
  template<typename FKind> frame new_heap_frame(frame& f, frame& caller);
  inline void set_top_frame_metadata_pd(const frame& hf);
  inline void patch_pd(frame& callee, const frame& caller);
  inline void patch_pd_unused(intptr_t* sp);
  void adjust_interpreted_frame_unextended_sp(frame& f);
  inline void prepare_freeze_interpreted_top_frame(frame& f);
  static inline void relativize_interpreted_frame_metadata(const frame& f, const frame& hf);

protected:
  void freeze_fast_copy(stackChunkOop chunk, int chunk_start_sp CONT_JFR_ONLY(COMMA bool chunk_is_allocated));
  bool freeze_fast_new_chunk(stackChunkOop chunk);
};

template <typename ConfigT>
class Freeze : public FreezeBase {
private:
  stackChunkOop allocate_chunk(size_t stack_size, int argsize_md);

public:
  inline Freeze(JavaThread* thread, ContinuationWrapper& cont, intptr_t* frame_sp, bool preempt)
    : FreezeBase(thread, cont, frame_sp, preempt) {}

  freeze_result try_freeze_fast();

protected:
  virtual stackChunkOop allocate_chunk_slow(size_t stack_size, int argsize_md) override { return allocate_chunk(stack_size, argsize_md); }
};

FreezeBase::FreezeBase(JavaThread* thread, ContinuationWrapper& cont, intptr_t* frame_sp, bool preempt) :
    _thread(thread), _cont(cont), _barriers(false), _preempt(preempt), _last_frame(false /* no initialization */) {
  DEBUG_ONLY(_jvmti_event_collector = nullptr;)

  assert(_thread != nullptr, "");
  assert(_thread->last_continuation()->entry_sp() == _cont.entrySP(), "");

  DEBUG_ONLY(_cont.entry()->verify_cookie();)

  assert(!Interpreter::contains(_cont.entryPC()), "");

  _bottom_address = _cont.entrySP() - _cont.entry_frame_extension();
#ifdef _LP64
  if (((intptr_t)_bottom_address & 0xf) != 0) {
    _bottom_address--;
  }
  assert(is_aligned(_bottom_address, frame::frame_alignment), "");
#endif

  log_develop_trace(continuations)("bottom_address: " INTPTR_FORMAT " entrySP: " INTPTR_FORMAT " argsize: " PTR_FORMAT,
                p2i(_bottom_address), p2i(_cont.entrySP()), (_cont.entrySP() - _bottom_address) << LogBytesPerWord);
  assert(_bottom_address != nullptr, "");
  assert(_bottom_address <= _cont.entrySP(), "");
  DEBUG_ONLY(_last_write = nullptr;)

  assert(_cont.chunk_invariant(), "");
  assert(!Interpreter::contains(_cont.entryPC()), "");
#if !defined(PPC64) || defined(ZERO)
  static const int doYield_stub_frame_size = frame::metadata_words;
#else
  static const int doYield_stub_frame_size = frame::native_abi_reg_args_size >> LogBytesPerWord;
#endif
  // With preemption doYield() might not have been resolved yet
  assert(_preempt || SharedRuntime::cont_doYield_stub()->frame_size() == doYield_stub_frame_size, "");

  if (preempt) {
    _last_frame = _thread->last_frame();
  }

  // properties of the continuation on the stack; all sizes are in words
  _cont_stack_top    = frame_sp + (!preempt ? doYield_stub_frame_size : 0); // we don't freeze the doYield stub frame
  _cont_stack_bottom = _cont.entrySP() + (_cont.argsize() == 0 ? frame::metadata_words_at_top : 0)
      - ContinuationHelper::frame_align_words(_cont.argsize()); // see alignment in thaw

  log_develop_trace(continuations)("freeze size: %d argsize: %d top: " INTPTR_FORMAT " bottom: " INTPTR_FORMAT,
    cont_size(), _cont.argsize(), p2i(_cont_stack_top), p2i(_cont_stack_bottom));
  assert(cont_size() > 0, "");

  _monitors_in_lockstack = _thread->lock_stack().monitor_count();
}

void FreezeBase::init_rest() { // we want to postpone some initialization after chunk handling
  _freeze_size = 0;
  _total_align_size = 0;
  NOT_PRODUCT(_frames = 0;)
}

void FreezeBase::freeze_lockstack(stackChunkOop chunk) {
  assert(chunk->sp_address() - chunk->start_address() >= _monitors_in_lockstack, "no room for lockstack");

  _thread->lock_stack().move_to_address((oop*)chunk->start_address());
  chunk->set_lockstack_size(checked_cast<uint8_t>(_monitors_in_lockstack));
  chunk->set_has_lockstack(true);
}

void FreezeBase::copy_to_chunk(intptr_t* from, intptr_t* to, int size) {
  stackChunkOop chunk = _cont.tail();
  chunk->copy_from_stack_to_chunk(from, to, size);
  CONT_JFR_ONLY(_jfr_info.record_size_copied(size);)

#ifdef ASSERT
  if (_last_write != nullptr) {
    assert(_last_write == to + size, "Missed a spot: _last_write: " INTPTR_FORMAT " to+size: " INTPTR_FORMAT
        " stack_size: %d _last_write offset: " PTR_FORMAT " to+size: " PTR_FORMAT, p2i(_last_write), p2i(to+size),
        chunk->stack_size(), _last_write-chunk->start_address(), to+size-chunk->start_address());
    _last_write = to;
  }
#endif
}

static void assert_frames_in_continuation_are_safe(JavaThread* thread) {
#ifdef ASSERT
  StackWatermark* watermark = StackWatermarkSet::get(thread, StackWatermarkKind::gc);
  if (watermark == nullptr) {
    return;
  }
  ContinuationEntry* ce = thread->last_continuation();
  RegisterMap map(thread,
                  RegisterMap::UpdateMap::include,
                  RegisterMap::ProcessFrames::skip,
                  RegisterMap::WalkContinuation::skip);
  map.set_include_argument_oops(false);
  for (frame f = thread->last_frame(); Continuation::is_frame_in_continuation(ce, f); f = f.sender(&map)) {
    watermark->assert_is_frame_safe(f);
  }
#endif // ASSERT
}

// Called _after_ the last possible safepoint during the freeze operation (chunk allocation)
void FreezeBase::unwind_frames() {
  ContinuationEntry* entry = _cont.entry();
  entry->flush_stack_processing(_thread);
  assert_frames_in_continuation_are_safe(_thread);
  JFR_ONLY(Jfr::check_and_process_sample_request(_thread);)
  set_anchor_to_entry(_thread, entry);
}

template <typename ConfigT>
freeze_result Freeze<ConfigT>::try_freeze_fast() {
  assert(_thread->thread_state() == _thread_in_vm, "");
  assert(_thread->cont_fastpath(), "");

  DEBUG_ONLY(_fast_freeze_size = size_if_fast_freeze_available();)
  assert(_fast_freeze_size == 0, "");

  stackChunkOop chunk = allocate_chunk(cont_size() + frame::metadata_words + _monitors_in_lockstack, _cont.argsize() + frame::metadata_words_at_top);
  if (freeze_fast_new_chunk(chunk)) {
    return freeze_ok;
  }
  if (_thread->has_pending_exception()) {
    return freeze_exception;
  }

  // TODO R REMOVE when deopt change is fixed
  assert(!_thread->cont_fastpath() || _barriers, "");
  log_develop_trace(continuations)("-- RETRYING SLOW --");
  return freeze_slow();
}

// Returns size needed if the continuation fits, otherwise 0.
int FreezeBase::size_if_fast_freeze_available() {
  stackChunkOop chunk = _cont.tail();
  if (chunk == nullptr || chunk->is_gc_mode() || chunk->requires_barriers() || chunk->has_mixed_frames()) {
    log_develop_trace(continuations)("chunk available %s", chunk == nullptr ? "no chunk" : "chunk requires barriers");
    return 0;
  }

  int total_size_needed = cont_size();
  const int chunk_sp = chunk->sp();

  // argsize can be nonzero if we have a caller, but the caller could be in a non-empty parent chunk,
  // so we subtract it only if we overlap with the caller, i.e. the current chunk isn't empty.
  // Consider leaving the chunk's argsize set when emptying it and removing the following branch,
  // although that would require changing stackChunkOopDesc::is_empty
  if (!chunk->is_empty()) {
    total_size_needed -= _cont.argsize() + frame::metadata_words_at_top;
  }

  total_size_needed += _monitors_in_lockstack;

  int chunk_free_room = chunk_sp - frame::metadata_words_at_bottom;
  bool available = chunk_free_room >= total_size_needed;
  log_develop_trace(continuations)("chunk available: %s size: %d argsize: %d top: " INTPTR_FORMAT " bottom: " INTPTR_FORMAT,
    available ? "yes" : "no" , total_size_needed, _cont.argsize(), p2i(_cont_stack_top), p2i(_cont_stack_bottom));
  return available ? total_size_needed : 0;
}

void FreezeBase::freeze_fast_existing_chunk() {
  stackChunkOop chunk = _cont.tail();

  DEBUG_ONLY(_fast_freeze_size = size_if_fast_freeze_available();)
  assert(_fast_freeze_size > 0, "");

  if (!chunk->is_empty()) { // we are copying into a non-empty chunk
    DEBUG_ONLY(_empty = false;)
    DEBUG_ONLY(_orig_chunk_sp = chunk->sp_address();)
#ifdef ASSERT
    {
      intptr_t* retaddr_slot = (chunk->sp_address()
                                - frame::sender_sp_ret_address_offset());
      assert(ContinuationHelper::return_address_at(retaddr_slot) == chunk->pc(),
             "unexpected saved return address");
    }
#endif

    // the chunk's sp before the freeze, adjusted to point beyond the stack-passed arguments in the topmost frame
    // we overlap; we'll overwrite the chunk's top frame's callee arguments
    const int chunk_start_sp = chunk->sp() + _cont.argsize() + frame::metadata_words_at_top;
    assert(chunk_start_sp <= chunk->stack_size(), "sp not pointing into stack");

    // increase max_size by what we're freezing minus the overlap
    chunk->set_max_thawing_size(chunk->max_thawing_size() + cont_size() - _cont.argsize() - frame::metadata_words_at_top);

    intptr_t* const bottom_sp = _cont_stack_bottom - _cont.argsize() - frame::metadata_words_at_top;
    assert(bottom_sp == _bottom_address, "");
    // Because the chunk isn't empty, we know there's a caller in the chunk, therefore the bottom-most frame
    // should have a return barrier (installed back when we thawed it).
#ifdef ASSERT
    {
      intptr_t* retaddr_slot = (bottom_sp
                                - frame::sender_sp_ret_address_offset());
      assert(ContinuationHelper::return_address_at(retaddr_slot)
             == StubRoutines::cont_returnBarrier(),
             "should be the continuation return barrier");
    }
#endif
    // We copy the fp from the chunk back to the stack because it contains some caller data,
    // including, possibly, an oop that might have gone stale since we thawed.
    patch_stack_pd(bottom_sp, chunk->sp_address());
    // we don't patch the return pc at this time, so as not to make the stack unwalkable for async walks

    freeze_fast_copy(chunk, chunk_start_sp CONT_JFR_ONLY(COMMA false));
  } else { // the chunk is empty
    const int chunk_start_sp = chunk->stack_size();

    DEBUG_ONLY(_empty = true;)
    DEBUG_ONLY(_orig_chunk_sp = chunk->start_address() + chunk_start_sp;)

    chunk->set_max_thawing_size(cont_size());
    chunk->set_bottom(chunk_start_sp - _cont.argsize() - frame::metadata_words_at_top);
    chunk->set_sp(chunk->bottom());

    freeze_fast_copy(chunk, chunk_start_sp CONT_JFR_ONLY(COMMA false));
  }
}

bool FreezeBase::freeze_fast_new_chunk(stackChunkOop chunk) {
  DEBUG_ONLY(_empty = true;)

  // Install new chunk
  _cont.set_tail(chunk);

  if (UNLIKELY(chunk == nullptr || !_thread->cont_fastpath() || _barriers)) { // OOME/probably humongous
    log_develop_trace(continuations)("Retrying slow. Barriers: %d", _barriers);
    return false;
  }

  chunk->set_max_thawing_size(cont_size());

  // in a fresh chunk, we freeze *with* the bottom-most frame's stack arguments.
  // They'll then be stored twice: in the chunk and in the parent chunk's top frame
  const int chunk_start_sp = cont_size() + frame::metadata_words + _monitors_in_lockstack;
  assert(chunk_start_sp == chunk->stack_size(), "");

  DEBUG_ONLY(_orig_chunk_sp = chunk->start_address() + chunk_start_sp;)

  freeze_fast_copy(chunk, chunk_start_sp CONT_JFR_ONLY(COMMA true));

  return true;
}

void FreezeBase::freeze_fast_copy(stackChunkOop chunk, int chunk_start_sp CONT_JFR_ONLY(COMMA bool chunk_is_allocated)) {
  assert(chunk != nullptr, "");
  assert(!chunk->has_mixed_frames(), "");
  assert(!chunk->is_gc_mode(), "");
  assert(!chunk->has_bitmap(), "");
  assert(!chunk->requires_barriers(), "");
  assert(chunk == _cont.tail(), "");

  // We unwind frames after the last safepoint so that the GC will have found the oops in the frames, but before
  // writing into the chunk. This is so that an asynchronous stack walk (not at a safepoint) that suspends us here
  // will either see no continuation on the stack, or a consistent chunk.
  unwind_frames();

  log_develop_trace(continuations)("freeze_fast start: chunk " INTPTR_FORMAT " size: %d orig sp: %d argsize: %d",
    p2i((oopDesc*)chunk), chunk->stack_size(), chunk_start_sp, _cont.argsize());
  assert(chunk_start_sp <= chunk->stack_size(), "");
  assert(chunk_start_sp >= cont_size(), "no room in the chunk");

  const int chunk_new_sp = chunk_start_sp - cont_size(); // the chunk's new sp, after freeze
  assert(!(_fast_freeze_size > 0) || (_orig_chunk_sp - (chunk->start_address() + chunk_new_sp)) == (_fast_freeze_size - _monitors_in_lockstack), "");

  intptr_t* chunk_top = chunk->start_address() + chunk_new_sp;
#ifdef ASSERT
  if (!_empty) {
    intptr_t* retaddr_slot = (_orig_chunk_sp
                              - frame::sender_sp_ret_address_offset());
    assert(ContinuationHelper::return_address_at(retaddr_slot) == chunk->pc(),
           "unexpected saved return address");
  }
#endif

  log_develop_trace(continuations)("freeze_fast start: " INTPTR_FORMAT " sp: %d chunk_top: " INTPTR_FORMAT,
                              p2i(chunk->start_address()), chunk_new_sp, p2i(chunk_top));

  int adjust = frame::metadata_words_at_bottom;
#if INCLUDE_ASAN && defined(AARCH64)
  // Reading at offset frame::metadata_words_at_bottom from _cont_stack_top
  // will accesss memory at the callee frame, which on preemption cases will
  // be the VM native method being called. The Arm 64-bit ABI doesn't specify
  // a location where the frame record (returnpc+fp) has to be stored within
  // a stack frame, and GCC currently chooses to save it at the top of the
  // frame (lowest address). ASan treats this memory access in the callee as
  // an overflow access to one of the locals stored in that frame. For these
  // preemption cases we don't need to read these words anyways so we avoid it.
  if (_preempt) {
    adjust = 0;
  }
#endif
  intptr_t* from = _cont_stack_top - adjust;
  intptr_t* to   = chunk_top - adjust;
  copy_to_chunk(from, to, cont_size() + adjust);
  // Because we're not patched yet, the chunk is now in a bad state

  // patch return pc of the bottom-most frozen frame (now in the chunk)
  // with the actual caller's return address
  intptr_t* chunk_bottom_retaddr_slot = (chunk_top + cont_size()
                                         - _cont.argsize()
                                         - frame::metadata_words_at_top
                                         - frame::sender_sp_ret_address_offset());
#ifdef ASSERT
  if (!_empty) {
    assert(ContinuationHelper::return_address_at(chunk_bottom_retaddr_slot)
           == StubRoutines::cont_returnBarrier(),
           "should be the continuation return barrier");
  }
#endif
  ContinuationHelper::patch_return_address_at(chunk_bottom_retaddr_slot,
                                              chunk->pc());

  // We're always writing to a young chunk, so the GC can't see it until the next safepoint.
  chunk->set_sp(chunk_new_sp);

  // set chunk->pc to the return address of the topmost frame in the chunk
  if (_preempt) {
    // On aarch64/riscv64, the return pc of the top frame won't necessarily be at sp[-1].
    // Also, on x64, if the top frame is the native wrapper frame, sp[-1] will not
    // be the pc we used when creating the oopmap. Get the top's frame last pc from
    // the anchor instead.
    address last_pc = _last_frame.pc();
    ContinuationHelper::patch_return_address_at(chunk_top - frame::sender_sp_ret_address_offset(), last_pc);
    chunk->set_pc(last_pc);
    // For stub/native frames the fp is not used while frozen, and will be constructed
    // again when thawing the frame (see ThawBase::handle_preempted_continuation). We
    // patch it with a special bad address to help with debugging, particularly when
    // inspecting frames and identifying invalid accesses.
    patch_pd_unused(chunk_top);
  } else {
    chunk->set_pc(ContinuationHelper::return_address_at(
                  _cont_stack_top - frame::sender_sp_ret_address_offset()));
  }

  if (_monitors_in_lockstack > 0) {
    freeze_lockstack(chunk);
  }

  _cont.write();

  log_develop_trace(continuations)("FREEZE CHUNK #" INTPTR_FORMAT " (young)", _cont.hash());
  LogTarget(Trace, continuations) lt;
  if (lt.develop_is_enabled()) {
    LogStream ls(lt);
    chunk->print_on(true, &ls);
  }

  // Verification
  assert(_cont.chunk_invariant(), "");
  chunk->verify();

#if CONT_JFR
  EventContinuationFreezeFast e;
  if (e.should_commit()) {
    e.set_id(cast_from_oop<u8>(chunk));
    DEBUG_ONLY(e.set_allocate(chunk_is_allocated);)
    e.set_size(cont_size() << LogBytesPerWord);
    e.commit();
  }
#endif
}

NOINLINE freeze_result FreezeBase::freeze_slow() {
#ifdef ASSERT
  ResourceMark rm;
#endif

  log_develop_trace(continuations)("freeze_slow  #" INTPTR_FORMAT, _cont.hash());
  assert(_thread->thread_state() == _thread_in_vm || _thread->thread_state() == _thread_blocked, "");

#if CONT_JFR
  EventContinuationFreezeSlow e;
  if (e.should_commit()) {
    e.set_id(cast_from_oop<u8>(_cont.continuation()));
    e.commit();
  }
#endif

  init_rest();

  HandleMark hm(Thread::current());

  frame f = freeze_start_frame();

  LogTarget(Debug, continuations) lt;
  if (lt.develop_is_enabled()) {
    LogStream ls(lt);
    f.print_on(&ls);
  }

  frame caller; // the frozen caller in the chunk
  freeze_result res = recurse_freeze(f, caller, 0, false, true);

  if (res == freeze_ok) {
    finish_freeze(f, caller);
    _cont.write();
  }

  return res;
}

frame FreezeBase::freeze_start_frame() {
  if (LIKELY(!_preempt)) {
    return freeze_start_frame_yield_stub();
  } else {
    return freeze_start_frame_on_preempt();
  }
}

frame FreezeBase::freeze_start_frame_yield_stub() {
  frame f = _thread->last_frame();
  assert(SharedRuntime::cont_doYield_stub()->contains(f.pc()), "must be");
  f = sender<ContinuationHelper::NonInterpretedUnknownFrame>(f);
  assert(Continuation::is_frame_in_continuation(_thread->last_continuation(), f), "");
  return f;
}

frame FreezeBase::freeze_start_frame_on_preempt() {
  assert(_last_frame.sp() == _thread->last_frame().sp(), "_last_frame should be already initialized");
  assert(Continuation::is_frame_in_continuation(_thread->last_continuation(), _last_frame), "");
  return _last_frame;
}

// The parameter callee_argsize includes metadata that has to be part of caller/callee overlap.
NOINLINE freeze_result FreezeBase::recurse_freeze(frame& f, frame& caller, int callee_argsize, bool callee_interpreted, bool top) {
  assert(f.unextended_sp() < _bottom_address, ""); // see recurse_freeze_java_frame
  assert(f.is_interpreted_frame() || ((top && _preempt) == ContinuationHelper::Frame::is_stub(f.cb()))
         || ((top && _preempt) == f.is_native_frame()), "");

  if (stack_overflow()) {
    return freeze_exception;
  }

  if (f.is_compiled_frame()) {
    if (UNLIKELY(f.oop_map() == nullptr)) {
      // special native frame
      return freeze_pinned_native;
    }
    return recurse_freeze_compiled_frame(f, caller, callee_argsize, callee_interpreted);
  } else if (f.is_interpreted_frame()) {
    assert(!f.interpreter_frame_method()->is_native() || (top && _preempt), "");
    return recurse_freeze_interpreted_frame(f, caller, callee_argsize, callee_interpreted);
  } else if (top && _preempt) {
    assert(f.is_native_frame() || f.is_runtime_frame(), "");
    return f.is_native_frame() ? recurse_freeze_native_frame(f, caller) : recurse_freeze_stub_frame(f, caller);
  } else {
    // Frame can't be frozen. Most likely the call_stub or upcall_stub
    // which indicates there are further natives frames up the stack.
    return freeze_pinned_native;
  }
}

// The parameter callee_argsize includes metadata that has to be part of caller/callee overlap.
// See also StackChunkFrameStream<frame_kind>::frame_size()
template<typename FKind>
inline freeze_result FreezeBase::recurse_freeze_java_frame(const frame& f, frame& caller, int fsize, int argsize) {
  assert(FKind::is_instance(f), "");

  assert(fsize > 0, "");
  assert(argsize >= 0, "");
  _freeze_size += fsize;
  NOT_PRODUCT(_frames++;)

  assert(FKind::frame_bottom(f) <= _bottom_address, "");

  // We don't use FKind::frame_bottom(f) == _bottom_address because on x64 there's sometimes an extra word between
  // enterSpecial and an interpreted frame
  if (FKind::frame_bottom(f) >= _bottom_address - 1) {
    return finalize_freeze(f, caller, argsize); // recursion end
  } else {
    frame senderf = sender<FKind>(f);
    assert(FKind::interpreted || senderf.sp() == senderf.unextended_sp(), "");
    freeze_result result = recurse_freeze(senderf, caller, argsize, FKind::interpreted, false); // recursive call
    return result;
  }
}

inline void FreezeBase::before_freeze_java_frame(const frame& f, const frame& caller, int fsize, int argsize, bool is_bottom_frame) {
  LogTarget(Trace, continuations) lt;
  if (lt.develop_is_enabled()) {
    LogStream ls(lt);
    ls.print_cr("======== FREEZING FRAME interpreted: %d bottom: %d", f.is_interpreted_frame(), is_bottom_frame);
    ls.print_cr("fsize: %d argsize: %d", fsize, argsize);
    f.print_value_on(&ls);
  }
  assert(caller.is_interpreted_frame() == Interpreter::contains(caller.pc()), "");
}

inline void FreezeBase::after_freeze_java_frame(const frame& hf, bool is_bottom_frame) {
  LogTarget(Trace, continuations) lt;
  if (lt.develop_is_enabled()) {
    LogStream ls(lt);
    DEBUG_ONLY(hf.print_value_on(&ls);)
    assert(hf.is_heap_frame(), "should be");
    DEBUG_ONLY(print_frame_layout(hf, false, &ls);)
    if (is_bottom_frame) {
      ls.print_cr("bottom h-frame:");
      hf.print_on(&ls);
    }
  }
}

// The parameter argsize_md includes metadata that has to be part of caller/callee overlap.
// See also StackChunkFrameStream<frame_kind>::frame_size()
freeze_result FreezeBase::finalize_freeze(const frame& callee, frame& caller, int argsize_md) {
  int argsize = argsize_md - frame::metadata_words_at_top;
  assert(callee.is_interpreted_frame()
    || ContinuationHelper::Frame::is_stub(callee.cb())
    || callee.cb()->as_nmethod()->is_osr_method()
    || argsize == _cont.argsize(), "argsize: %d cont.argsize: %d", argsize, _cont.argsize());
  log_develop_trace(continuations)("bottom: " INTPTR_FORMAT " count %d size: %d argsize: %d",
    p2i(_bottom_address), _frames, _freeze_size << LogBytesPerWord, argsize);

  LogTarget(Trace, continuations) lt;

#ifdef ASSERT
  bool empty = _cont.is_empty();
  log_develop_trace(continuations)("empty: %d", empty);
#endif

  stackChunkOop chunk = _cont.tail();

  assert(chunk == nullptr || (chunk->max_thawing_size() == 0) == chunk->is_empty(), "");

  _freeze_size += frame::metadata_words; // for top frame's metadata

  int overlap = 0; // the args overlap the caller -- if there is one in this chunk and is of the same kind
  int unextended_sp = -1;
  if (chunk != nullptr) {
    if (!chunk->is_empty()) {
      StackChunkFrameStream<ChunkFrames::Mixed> last(chunk);
      unextended_sp = chunk->to_offset(StackChunkFrameStream<ChunkFrames::Mixed>(chunk).unextended_sp());
      bool top_interpreted = Interpreter::contains(chunk->pc());
      if (callee.is_interpreted_frame() == top_interpreted) {
        overlap = argsize_md;
      }
    } else {
      unextended_sp = chunk->stack_size() - frame::metadata_words_at_top;
    }
  }

  log_develop_trace(continuations)("finalize _size: %d overlap: %d unextended_sp: %d", _freeze_size, overlap, unextended_sp);

  _freeze_size -= overlap;
  assert(_freeze_size >= 0, "");

  assert(chunk == nullptr || chunk->is_empty()
          || unextended_sp == chunk->to_offset(StackChunkFrameStream<ChunkFrames::Mixed>(chunk).unextended_sp()), "");
  assert(chunk != nullptr || unextended_sp < _freeze_size, "");

  _freeze_size += _monitors_in_lockstack;

  // _barriers can be set to true by an allocation in freeze_fast, in which case the chunk is available
  bool allocated_old_in_freeze_fast = _barriers;
  assert(!allocated_old_in_freeze_fast || (unextended_sp >= _freeze_size && chunk->is_empty()),
    "Chunk allocated in freeze_fast is of insufficient size "
    "unextended_sp: %d size: %d is_empty: %d", unextended_sp, _freeze_size, chunk->is_empty());
  assert(!allocated_old_in_freeze_fast || (!UseZGC && !UseG1GC), "Unexpected allocation");

  DEBUG_ONLY(bool empty_chunk = true);
  if (unextended_sp < _freeze_size || chunk->is_gc_mode() || (!allocated_old_in_freeze_fast && chunk->requires_barriers())) {
    // ALLOCATE NEW CHUNK

    if (lt.develop_is_enabled()) {
      LogStream ls(lt);
      if (chunk == nullptr) {
        ls.print_cr("no chunk");
      } else {
        ls.print_cr("chunk barriers: %d _size: %d free size: %d",
          chunk->requires_barriers(), _freeze_size, chunk->sp() - frame::metadata_words);
        chunk->print_on(&ls);
      }
    }

    _freeze_size += overlap; // we're allocating a new chunk, so no overlap
    // overlap = 0;

    chunk = allocate_chunk_slow(_freeze_size, argsize_md);
    if (chunk == nullptr) {
      return freeze_exception;
    }

    // Install new chunk
    _cont.set_tail(chunk);
    assert(chunk->is_empty(), "");
  } else {
    // REUSE EXISTING CHUNK
    log_develop_trace(continuations)("Reusing chunk mixed: %d empty: %d", chunk->has_mixed_frames(), chunk->is_empty());
    if (chunk->is_empty()) {
      int sp = chunk->stack_size() - argsize_md;
      chunk->set_sp(sp);
      chunk->set_bottom(sp);
      _freeze_size += overlap;
      assert(chunk->max_thawing_size() == 0, "");
    } DEBUG_ONLY(else empty_chunk = false;)
  }
  assert(!chunk->is_gc_mode(), "");
  assert(!chunk->has_bitmap(), "");
  chunk->set_has_mixed_frames(true);

  assert(chunk->requires_barriers() == _barriers, "");
  assert(!_barriers || chunk->is_empty(), "");

  assert(!chunk->is_empty() || StackChunkFrameStream<ChunkFrames::Mixed>(chunk).is_done(), "");
  assert(!chunk->is_empty() || StackChunkFrameStream<ChunkFrames::Mixed>(chunk).to_frame().is_empty(), "");

  if (_preempt) {
    frame top_frame = _thread->last_frame();
    if (top_frame.is_interpreted_frame()) {
      // Some platforms do not save the last_sp in the top interpreter frame on VM calls.
      // We need it so that on resume we can restore the sp to the right place, since
      // thawing might add an alignment word to the expression stack (see finish_thaw()).
      // We do it now that we know freezing will be successful.
      prepare_freeze_interpreted_top_frame(top_frame);
    }

    // Do this now so should_process_args_at_top() is set before calling finish_freeze
    // in case we might need to apply GC barriers to frames in this stackChunk.
    if (_thread->at_preemptable_init()) {
      assert(top_frame.is_interpreted_frame(), "only InterpreterRuntime::_new/resolve_from_cache allowed");
      chunk->set_at_klass_init(true);
      methodHandle m(_thread, top_frame.interpreter_frame_method());
      Bytecode_invoke call = Bytecode_invoke_check(m, top_frame.interpreter_frame_bci());
      assert(!call.is_valid() || call.is_invokestatic(), "only invokestatic allowed");
      if (call.is_invokestatic() && call.size_of_parameters() > 0) {
        assert(top_frame.interpreter_frame_expression_stack_size() > 0, "should have parameters in exp stack");
        chunk->set_has_args_at_top(true);
      }
    }
  }

  // We unwind frames after the last safepoint so that the GC will have found the oops in the frames, but before
  // writing into the chunk. This is so that an asynchronous stack walk (not at a safepoint) that suspends us here
  // will either see no continuation or a consistent chunk.
  unwind_frames();

  chunk->set_max_thawing_size(chunk->max_thawing_size() + _freeze_size - _monitors_in_lockstack - frame::metadata_words);

  if (lt.develop_is_enabled()) {
    LogStream ls(lt);
    ls.print_cr("top chunk:");
    chunk->print_on(&ls);
  }

  if (_monitors_in_lockstack > 0) {
    freeze_lockstack(chunk);
  }

  // The topmost existing frame in the chunk; or an empty frame if the chunk is empty
  caller = StackChunkFrameStream<ChunkFrames::Mixed>(chunk).to_frame();

  DEBUG_ONLY(_last_write = caller.unextended_sp() + (empty_chunk ? argsize_md : overlap);)

  assert(chunk->is_in_chunk(_last_write - _freeze_size),
    "last_write-size: " INTPTR_FORMAT " start: " INTPTR_FORMAT, p2i(_last_write-_freeze_size), p2i(chunk->start_address()));
#ifdef ASSERT
  if (lt.develop_is_enabled()) {
    LogStream ls(lt);
    ls.print_cr("top hframe before (freeze):");
    assert(caller.is_heap_frame(), "should be");
    caller.print_on(&ls);
  }

  assert(!empty || Continuation::is_continuation_entry_frame(callee, nullptr), "");

  frame entry = sender(callee);

  assert((!empty && Continuation::is_return_barrier_entry(entry.pc())) || (empty && Continuation::is_continuation_enterSpecial(entry)), "");
  assert(callee.is_interpreted_frame() || entry.sp() == entry.unextended_sp(), "");
#endif

  return freeze_ok_bottom;
}

// After freezing a frame we need to possibly adjust some values related to the caller frame.
void FreezeBase::patch(const frame& f, frame& hf, const frame& caller, bool is_bottom_frame) {
  if (is_bottom_frame) {
    // If we're the bottom frame, we need to replace the return barrier with the real
    // caller's pc.
    address last_pc = caller.pc();
    assert((last_pc == nullptr) == _cont.tail()->is_empty(), "");
    ContinuationHelper::Frame::patch_pc(caller, last_pc);
  } else {
    assert(!caller.is_empty(), "");
  }

  patch_pd(hf, caller);

  if (f.is_interpreted_frame()) {
    assert(hf.is_heap_frame(), "should be");
    ContinuationHelper::InterpretedFrame::patch_sender_sp(hf, caller);
  }

#ifdef ASSERT
  if (hf.is_compiled_frame()) {
    if (f.is_deoptimized_frame()) { // TODO DEOPT: long term solution: unroll on freeze and patch pc
      log_develop_trace(continuations)("Freezing deoptimized frame");
      assert(f.cb()->as_nmethod()->is_deopt_pc(f.raw_pc()), "");
      assert(f.cb()->as_nmethod()->is_deopt_pc(ContinuationHelper::Frame::real_pc(f)), "");
    }
  }
#endif
}

#ifdef ASSERT
static void verify_frame_top(const frame& f, intptr_t* top) {
  ResourceMark rm;
  InterpreterOopMap mask;
  f.interpreted_frame_oop_map(&mask);
  assert(top <= ContinuationHelper::InterpretedFrame::frame_top(f, &mask),
         "frame_top: " INTPTR_FORMAT " Interpreted::frame_top: " INTPTR_FORMAT,
           p2i(top), p2i(ContinuationHelper::InterpretedFrame::frame_top(f, &mask)));
}
#endif // ASSERT

// The parameter callee_argsize includes metadata that has to be part of caller/callee overlap.
// See also StackChunkFrameStream<frame_kind>::frame_size()
NOINLINE freeze_result FreezeBase::recurse_freeze_interpreted_frame(frame& f, frame& caller,
                                                                    int callee_argsize /* incl. metadata */,
                                                                    bool callee_interpreted) {
  adjust_interpreted_frame_unextended_sp(f);

  // The frame's top never includes the stack arguments to the callee
  intptr_t* const stack_frame_top = ContinuationHelper::InterpretedFrame::frame_top(f, callee_argsize, callee_interpreted);
  intptr_t* const stack_frame_bottom = ContinuationHelper::InterpretedFrame::frame_bottom(f);
  const int fsize = pointer_delta_as_int(stack_frame_bottom, stack_frame_top);

  DEBUG_ONLY(verify_frame_top(f, stack_frame_top));

  Method* frame_method = ContinuationHelper::Frame::frame_method(f);
  // including metadata between f and its args
  const int argsize = ContinuationHelper::InterpretedFrame::stack_argsize(f) + frame::metadata_words_at_top;

  log_develop_trace(continuations)("recurse_freeze_interpreted_frame %s _size: %d fsize: %d argsize: %d callee_interpreted: %d",
    frame_method->name_and_sig_as_C_string(), _freeze_size, fsize, argsize, callee_interpreted);
  // we'd rather not yield inside methods annotated with @JvmtiMountTransition
  assert(!ContinuationHelper::Frame::frame_method(f)->jvmti_mount_transition(), "");

  freeze_result result = recurse_freeze_java_frame<ContinuationHelper::InterpretedFrame>(f, caller, fsize, argsize);
  if (UNLIKELY(result > freeze_ok_bottom)) {
    return result;
  }

  bool is_bottom_frame = result == freeze_ok_bottom;
  assert(!caller.is_empty() || is_bottom_frame, "");

  DEBUG_ONLY(before_freeze_java_frame(f, caller, fsize, 0, is_bottom_frame);)

  frame hf = new_heap_frame<ContinuationHelper::InterpretedFrame>(f, caller);
  _total_align_size += frame::align_wiggle; // add alignment room for internal interpreted frame alignment on AArch64/PPC64

  intptr_t* heap_frame_top = ContinuationHelper::InterpretedFrame::frame_top(hf, callee_argsize, callee_interpreted);
  intptr_t* heap_frame_bottom = ContinuationHelper::InterpretedFrame::frame_bottom(hf);
  assert(heap_frame_bottom == heap_frame_top + fsize, "");

  // Some architectures (like AArch64/PPC64/RISC-V) add padding between the locals and the fixed_frame to keep the fp 16-byte-aligned.
  // On those architectures we freeze the padding in order to keep the same fp-relative offsets in the fixed_frame.
  copy_to_chunk(stack_frame_top, heap_frame_top, fsize);
  assert(!is_bottom_frame || !caller.is_interpreted_frame() || (heap_frame_top + fsize) == (caller.unextended_sp() + argsize), "");

  relativize_interpreted_frame_metadata(f, hf);

  patch(f, hf, caller, is_bottom_frame);

  CONT_JFR_ONLY(_jfr_info.record_interpreted_frame();)
  DEBUG_ONLY(after_freeze_java_frame(hf, is_bottom_frame);)
  caller = hf;

  // Mark frame_method's GC epoch for class redefinition on_stack calculation.
  frame_method->record_gc_epoch();

  return freeze_ok;
}

// The parameter callee_argsize includes metadata that has to be part of caller/callee overlap.
// See also StackChunkFrameStream<frame_kind>::frame_size()
freeze_result FreezeBase::recurse_freeze_compiled_frame(frame& f, frame& caller,
                                                        int callee_argsize /* incl. metadata */,
                                                        bool callee_interpreted) {
  // The frame's top never includes the stack arguments to the callee
  intptr_t* const stack_frame_top = ContinuationHelper::CompiledFrame::frame_top(f, callee_argsize, callee_interpreted);
  intptr_t* const stack_frame_bottom = ContinuationHelper::CompiledFrame::frame_bottom(f);
  // including metadata between f and its stackargs
  const int argsize = ContinuationHelper::CompiledFrame::stack_argsize(f) + frame::metadata_words_at_top;
  const int fsize = pointer_delta_as_int(stack_frame_bottom + argsize, stack_frame_top);

  log_develop_trace(continuations)("recurse_freeze_compiled_frame %s _size: %d fsize: %d argsize: %d",
                             ContinuationHelper::Frame::frame_method(f) != nullptr ?
                             ContinuationHelper::Frame::frame_method(f)->name_and_sig_as_C_string() : "",
                             _freeze_size, fsize, argsize);
  // we'd rather not yield inside methods annotated with @JvmtiMountTransition
  assert(!ContinuationHelper::Frame::frame_method(f)->jvmti_mount_transition(), "");

  freeze_result result = recurse_freeze_java_frame<ContinuationHelper::CompiledFrame>(f, caller, fsize, argsize);
  if (UNLIKELY(result > freeze_ok_bottom)) {
    return result;
  }

  bool is_bottom_frame = result == freeze_ok_bottom;
  assert(!caller.is_empty() || is_bottom_frame, "");

  DEBUG_ONLY(before_freeze_java_frame(f, caller, fsize, argsize, is_bottom_frame);)

  frame hf = new_heap_frame<ContinuationHelper::CompiledFrame>(f, caller);

  intptr_t* heap_frame_top = ContinuationHelper::CompiledFrame::frame_top(hf, callee_argsize, callee_interpreted);

  copy_to_chunk(stack_frame_top, heap_frame_top, fsize);
  assert(!is_bottom_frame || !caller.is_compiled_frame() || (heap_frame_top + fsize) == (caller.unextended_sp() + argsize), "");

  if (caller.is_interpreted_frame()) {
    // When thawing the frame we might need to add alignment (see Thaw::align)
    _total_align_size += frame::align_wiggle;
  }

  patch(f, hf, caller, is_bottom_frame);

  assert(is_bottom_frame || Interpreter::contains(ContinuationHelper::CompiledFrame::real_pc(caller)) == caller.is_interpreted_frame(), "");

  DEBUG_ONLY(after_freeze_java_frame(hf, is_bottom_frame);)
  caller = hf;
  return freeze_ok;
}

NOINLINE freeze_result FreezeBase::recurse_freeze_stub_frame(frame& f, frame& caller) {
  DEBUG_ONLY(frame fsender = sender(f);)
  assert(fsender.is_compiled_frame(), "sender should be compiled frame");

  intptr_t* const stack_frame_top = ContinuationHelper::StubFrame::frame_top(f);
  const int fsize = f.cb()->frame_size();

  log_develop_trace(continuations)("recurse_freeze_stub_frame %s _size: %d fsize: %d :: " INTPTR_FORMAT " - " INTPTR_FORMAT,
    f.cb()->name(), _freeze_size, fsize, p2i(stack_frame_top), p2i(stack_frame_top+fsize));

  freeze_result result = recurse_freeze_java_frame<ContinuationHelper::StubFrame>(f, caller, fsize, 0);
  if (UNLIKELY(result > freeze_ok_bottom)) {
    return result;
  }

  assert(result == freeze_ok, "should have caller");
  DEBUG_ONLY(before_freeze_java_frame(f, caller, fsize, 0, false /*is_bottom_frame*/);)

  frame hf = new_heap_frame<ContinuationHelper::StubFrame>(f, caller);
  intptr_t* heap_frame_top = ContinuationHelper::StubFrame::frame_top(hf);

  copy_to_chunk(stack_frame_top, heap_frame_top, fsize);

  patch(f, hf, caller, false /*is_bottom_frame*/);

  DEBUG_ONLY(after_freeze_java_frame(hf, false /*is_bottom_frame*/);)

  caller = hf;
  return freeze_ok;
}

NOINLINE freeze_result FreezeBase::recurse_freeze_native_frame(frame& f, frame& caller) {
  if (!f.cb()->as_nmethod()->method()->is_object_wait0()) {
    assert(f.cb()->as_nmethod()->method()->is_synchronized(), "");
    // Synchronized native method case. Unlike the interpreter native wrapper, the compiled
    // native wrapper tries to acquire the monitor after marshalling the arguments from the
    // caller into the native convention. This is so that we have a valid oopMap in case of
    // having to block in the slow path. But that would require freezing those registers too
    // and then fixing them back on thaw in case of oops. To avoid complicating things and
    // given that this would be a rare case anyways just pin the vthread to the carrier.
    return freeze_pinned_native;
  }

  intptr_t* const stack_frame_top = ContinuationHelper::NativeFrame::frame_top(f);
  // There are no stackargs but argsize must include the metadata
  const int argsize = frame::metadata_words_at_top;
  const int fsize = f.cb()->frame_size() + argsize;

  log_develop_trace(continuations)("recurse_freeze_native_frame %s _size: %d fsize: %d :: " INTPTR_FORMAT " - " INTPTR_FORMAT,
    f.cb()->name(), _freeze_size, fsize, p2i(stack_frame_top), p2i(stack_frame_top+fsize));

  freeze_result result = recurse_freeze_java_frame<ContinuationHelper::NativeFrame>(f, caller, fsize, argsize);
  if (UNLIKELY(result > freeze_ok_bottom)) {
    return result;
  }

  assert(result == freeze_ok, "should have caller frame");
  DEBUG_ONLY(before_freeze_java_frame(f, caller, fsize, argsize, false /* is_bottom_frame */);)

  frame hf = new_heap_frame<ContinuationHelper::NativeFrame>(f, caller);
  intptr_t* heap_frame_top = ContinuationHelper::NativeFrame::frame_top(hf);

  copy_to_chunk(stack_frame_top, heap_frame_top, fsize);

  if (caller.is_interpreted_frame()) {
    // When thawing the frame we might need to add alignment (see Thaw::align)
    _total_align_size += frame::align_wiggle;
  }

  patch(f, hf, caller, false /* is_bottom_frame */);

  DEBUG_ONLY(after_freeze_java_frame(hf, false /* is_bottom_frame */);)

  caller = hf;
  return freeze_ok;
}

NOINLINE void FreezeBase::finish_freeze(const frame& f, const frame& top) {
  stackChunkOop chunk = _cont.tail();

  LogTarget(Trace, continuations) lt;
  if (lt.develop_is_enabled()) {
    LogStream ls(lt);
    assert(top.is_heap_frame(), "should be");
    top.print_on(&ls);
  }

  set_top_frame_metadata_pd(top);

  chunk->set_sp(chunk->to_offset(top.sp()));
  chunk->set_pc(top.pc());

  chunk->set_max_thawing_size(chunk->max_thawing_size() + _total_align_size);

  assert(chunk->sp_address() - chunk->start_address() >= _monitors_in_lockstack, "clash with lockstack");

  // At this point the chunk is consistent

  if (UNLIKELY(_barriers)) {
    log_develop_trace(continuations)("do barriers on old chunk");
    // Serial and Parallel GC can allocate objects directly into the old generation.
    // Then we want to relativize the derived pointers eagerly so that
    // old chunks are all in GC mode.
    assert(!UseG1GC, "G1 can not deal with allocating outside of eden");
    assert(!UseZGC, "ZGC can not deal with allocating chunks visible to marking");
    if (UseShenandoahGC) {
      _cont.tail()->relativize_derived_pointers_concurrently();
    } else {
      ContinuationGCSupport::transform_stack_chunk(_cont.tail());
    }
    // For objects in the old generation we must maintain the remembered set
    _cont.tail()->do_barriers<stackChunkOopDesc::BarrierType::Store>();
  }

  log_develop_trace(continuations)("finish_freeze: has_mixed_frames: %d", chunk->has_mixed_frames());
  if (lt.develop_is_enabled()) {
    LogStream ls(lt);
    chunk->print_on(true, &ls);
  }

  if (lt.develop_is_enabled()) {
    LogStream ls(lt);
    ls.print_cr("top hframe after (freeze):");
    assert(_cont.last_frame().is_heap_frame(), "should be");
    _cont.last_frame().print_on(&ls);
    DEBUG_ONLY(print_frame_layout(top, false, &ls);)
  }

  assert(_cont.chunk_invariant(), "");
}

inline bool FreezeBase::stack_overflow() { // detect stack overflow in recursive native code
  JavaThread* t = !_preempt ? _thread : JavaThread::current();
  assert(t == JavaThread::current(), "");
  if (os::current_stack_pointer() < t->stack_overflow_state()->shadow_zone_safe_limit()) {
    if (!_preempt) {
      ContinuationWrapper::SafepointOp so(t, _cont); // could also call _cont.done() instead
      Exceptions::_throw_msg(t, __FILE__, __LINE__, vmSymbols::java_lang_StackOverflowError(), "Stack overflow while freezing");
    }
    return true;
  }
  return false;
}

class StackChunkAllocator : public MemAllocator {
  const size_t                                 _stack_size;
  int                                          _argsize_md;
  ContinuationWrapper&                         _continuation_wrapper;
  JvmtiSampledObjectAllocEventCollector* const _jvmti_event_collector;
  mutable bool                                 _took_slow_path;

  // Does the minimal amount of initialization needed for a TLAB allocation.
  // We don't need to do a full initialization, as such an allocation need not be immediately walkable.
  virtual oop initialize(HeapWord* mem) const override {
    assert(_stack_size > 0, "");
    assert(_stack_size <= max_jint, "");
    assert(_word_size > _stack_size, "");

    // zero out fields (but not the stack)
    const size_t hs = oopDesc::header_size();
    if (oopDesc::has_klass_gap()) {
      oopDesc::set_klass_gap(mem, 0);
    }
    Copy::fill_to_aligned_words(mem + hs, vmClasses::StackChunk_klass()->size_helper() - hs);

    int bottom = (int)_stack_size - _argsize_md;

    jdk_internal_vm_StackChunk::set_size(mem, (int)_stack_size);
    jdk_internal_vm_StackChunk::set_bottom(mem, bottom);
    jdk_internal_vm_StackChunk::set_sp(mem, bottom);

    return finish(mem);
  }

  stackChunkOop allocate_fast() const {
    if (!UseTLAB) {
      return nullptr;
    }

    HeapWord* const mem = MemAllocator::mem_allocate_inside_tlab_fast();
    if (mem == nullptr) {
      return nullptr;
    }

    oop obj = initialize(mem);
    return stackChunkOopDesc::cast(obj);
  }

public:
  StackChunkAllocator(Klass* klass,
                      size_t word_size,
                      Thread* thread,
                      size_t stack_size,
                      int argsize_md,
                      ContinuationWrapper& continuation_wrapper,
                      JvmtiSampledObjectAllocEventCollector* jvmti_event_collector)
    : MemAllocator(klass, word_size, thread),
      _stack_size(stack_size),
      _argsize_md(argsize_md),
      _continuation_wrapper(continuation_wrapper),
      _jvmti_event_collector(jvmti_event_collector),
      _took_slow_path(false) {}

  // Provides it's own, specialized allocation which skips instrumentation
  // if the memory can be allocated without going to a slow-path.
  stackChunkOop allocate() const {
    // First try to allocate without any slow-paths or instrumentation.
    stackChunkOop obj = allocate_fast();
    if (obj != nullptr) {
      return obj;
    }

    // Now try full-blown allocation with all expensive operations,
    // including potentially safepoint operations.
    _took_slow_path = true;

    // Protect unhandled Loom oops
    ContinuationWrapper::SafepointOp so(_thread, _continuation_wrapper);

    // Can safepoint
    _jvmti_event_collector->start();

    // Can safepoint
    return stackChunkOopDesc::cast(MemAllocator::allocate());
  }

  bool took_slow_path() const {
    return _took_slow_path;
  }
};

template <typename ConfigT>
stackChunkOop Freeze<ConfigT>::allocate_chunk(size_t stack_size, int argsize_md) {
  log_develop_trace(continuations)("allocate_chunk allocating new chunk");

  InstanceStackChunkKlass* klass = InstanceStackChunkKlass::cast(vmClasses::StackChunk_klass());
  size_t size_in_words = klass->instance_size(stack_size);

  if (CollectedHeap::stack_chunk_max_size() > 0 && size_in_words >= CollectedHeap::stack_chunk_max_size()) {
    if (!_preempt) {
      throw_stack_overflow_on_humongous_chunk();
    }
    return nullptr;
  }

  JavaThread* current = _preempt ? JavaThread::current() : _thread;
  assert(current == JavaThread::current(), "should be current");

  // Allocate the chunk.
  //
  // This might safepoint while allocating, but all safepointing due to
  // instrumentation have been deferred. This property is important for
  // some GCs, as this ensures that the allocated object is in the young
  // generation / newly allocated memory.
  StackChunkAllocator allocator(klass, size_in_words, current, stack_size, argsize_md, _cont, _jvmti_event_collector);
  stackChunkOop chunk = allocator.allocate();

  if (chunk == nullptr) {
    return nullptr; // OOME
  }

  // assert that chunk is properly initialized
  assert(chunk->stack_size() == (int)stack_size, "");
  assert(chunk->size() >= stack_size, "chunk->size(): %zu size: %zu", chunk->size(), stack_size);
  assert(chunk->sp() == chunk->bottom(), "");
  assert((intptr_t)chunk->start_address() % 8 == 0, "");
  assert(chunk->max_thawing_size() == 0, "");
  assert(chunk->pc() == nullptr, "");
  assert(chunk->is_empty(), "");
  assert(chunk->flags() == 0, "");
  assert(chunk->is_gc_mode() == false, "");
  assert(chunk->lockstack_size() == 0, "");

  // fields are uninitialized
  chunk->set_parent_access<IS_DEST_UNINITIALIZED>(_cont.last_nonempty_chunk());
  chunk->set_cont_access<IS_DEST_UNINITIALIZED>(_cont.continuation());

#if INCLUDE_ZGC
  if (UseZGC) {
    ZStackChunkGCData::initialize(chunk);
    assert(!chunk->requires_barriers(), "ZGC always allocates in the young generation");
    _barriers = false;
  } else
#endif
#if INCLUDE_SHENANDOAHGC
  if (UseShenandoahGC) {
    _barriers = chunk->requires_barriers();
  } else
#endif
  {
    if (!allocator.took_slow_path()) {
      // Guaranteed to be in young gen / newly allocated memory
      assert(!chunk->requires_barriers(), "Unfamiliar GC requires barriers on TLAB allocation");
      _barriers = false;
    } else {
      // Some GCs could put direct allocations in old gen for slow-path
      // allocations; need to explicitly check if that was the case.
      _barriers = chunk->requires_barriers();
    }
  }

  if (_barriers) {
    log_develop_trace(continuations)("allocation requires barriers");
  }

  assert(chunk->parent() == nullptr || chunk->parent()->is_stackChunk(), "");

  return chunk;
}

void FreezeBase::throw_stack_overflow_on_humongous_chunk() {
  ContinuationWrapper::SafepointOp so(_thread, _cont); // could also call _cont.done() instead
  Exceptions::_throw_msg(_thread, __FILE__, __LINE__, vmSymbols::java_lang_StackOverflowError(), "Humongous stack chunk");
}

class AnchorMark : public StackObj {
  JavaThread* _current;
  frame& _top_frame;
  intptr_t* _last_sp_from_frame;
  bool _is_interpreted;

 public:
  AnchorMark(JavaThread* current, frame& f) : _current(current), _top_frame(f), _is_interpreted(false) {
    intptr_t* sp = anchor_mark_set_pd();
    set_anchor(_current, sp);
  }
  ~AnchorMark() {
    clear_anchor(_current);
    anchor_mark_clear_pd();
  }
  inline intptr_t* anchor_mark_set_pd();
  inline void anchor_mark_clear_pd();
};

#if INCLUDE_JVMTI
static int num_java_frames(ContinuationWrapper& cont) {
  ResourceMark rm; // used for scope traversal in num_java_frames(nmethod*, address)
  int count = 0;
  for (stackChunkOop chunk = cont.tail(); chunk != nullptr; chunk = chunk->parent()) {
    count += chunk->num_java_frames();
  }
  return count;
}

static void invalidate_jvmti_stack(JavaThread* thread) {
  JvmtiThreadState *state = thread->jvmti_thread_state();
  if (state != nullptr) {
    state->invalidate_cur_stack_depth();
  }
}

static void jvmti_yield_cleanup(JavaThread* thread, ContinuationWrapper& cont) {
  if (!cont.entry()->is_virtual_thread()) {
    if (JvmtiExport::has_frame_pops(thread)) {
      int num_frames = num_java_frames(cont);

      ContinuationWrapper::SafepointOp so(Thread::current(), cont);
      JvmtiExport::continuation_yield_cleanup(thread, num_frames);
    }
    invalidate_jvmti_stack(thread);
  }
}

static void jvmti_mount_end(JavaThread* current, ContinuationWrapper& cont, frame top, Continuation::preempt_kind pk) {
  assert(current->vthread() != nullptr, "must be");

<<<<<<< HEAD
  HandleMarkCleaner hm(current);  // Cleanup vth and so._conth Handles
  Handle vth(current, current->vthread());
  ContinuationWrapper::SafepointOp so(current, cont);

=======
  HandleMarkCleaner hm(current);  // Cleanup all handles (including so._conth) before returning to Java.
  Handle vth(current, current->vthread());
  ContinuationWrapper::SafepointOp so(current, cont);
>>>>>>> c6a88155
  AnchorMark am(current, top);  // Set anchor so that the stack is walkable.

  JRT_BLOCK
    JvmtiVTMSTransitionDisabler::VTMS_vthread_mount((jthread)vth.raw_value(), false);

    if (current->pending_contended_entered_event()) {
      // No monitor JVMTI events for ObjectLocker case.
      if (pk != Continuation::object_locker) {
        JvmtiExport::post_monitor_contended_entered(current, current->contended_entered_monitor());
      }
      current->set_contended_entered_monitor(nullptr);
    }
  JRT_BLOCK_END
}
#endif // INCLUDE_JVMTI

#ifdef ASSERT
// There are no interpreted frames if we're not called from the interpreter and we haven't ancountered an i2c
// adapter or called Deoptimization::unpack_frames. As for native frames, upcalls from JNI also go through the
// interpreter (see JavaCalls::call_helper), while the UpcallLinker explicitly sets cont_fastpath.
bool FreezeBase::check_valid_fast_path() {
  ContinuationEntry* ce = _thread->last_continuation();
  RegisterMap map(_thread,
                  RegisterMap::UpdateMap::skip,
                  RegisterMap::ProcessFrames::skip,
                  RegisterMap::WalkContinuation::skip);
  map.set_include_argument_oops(false);
  bool is_top_frame = true;
  for (frame f = freeze_start_frame(); Continuation::is_frame_in_continuation(ce, f); f = f.sender(&map), is_top_frame = false) {
    if (!((f.is_compiled_frame() && !f.is_deoptimized_frame()) || (is_top_frame && (f.is_runtime_frame() || f.is_native_frame())))) {
      return false;
    }
  }
  return true;
}

<<<<<<< HEAD
static void verify_frame_kind(const frame& top, Continuation::preempt_kind preempt_kind, Method** m_ptr, const char** code_name_ptr, int* bci_ptr) {
=======
static void verify_frame_kind(frame& top, Continuation::preempt_kind preempt_kind, Method** m_ptr, const char** code_name_ptr, int* bci_ptr, stackChunkOop chunk) {
>>>>>>> c6a88155
  Method* m;
  const char* code_name;
  int bci;
  if (preempt_kind == Continuation::monitorenter) {
<<<<<<< HEAD
    assert(top.is_interpreted_frame() || top.is_runtime_frame(), "");
=======
    assert(top.is_interpreted_frame() || top.is_runtime_frame(), "unexpected %sframe",
      top.is_compiled_frame() ? "compiled " : top.is_native_frame() ? "native " : "");
>>>>>>> c6a88155
    bool at_sync_method;
    if (top.is_interpreted_frame()) {
      m = top.interpreter_frame_method();
      assert(!m->is_native() || m->is_synchronized(), "invalid method %s", m->external_name());
      address bcp = top.interpreter_frame_bcp();
      assert(bcp != 0 || m->is_native(), "");
      at_sync_method = m->is_synchronized() && (bcp == 0 || bcp == m->code_base());
      // bcp is advanced on monitorenter before making the VM call, adjust for that.
      bool at_sync_bytecode = bcp > m->code_base() && Bytecode(m, bcp - 1).code() == Bytecodes::Code::_monitorenter;
      assert(at_sync_method || at_sync_bytecode, "");
      bci = at_sync_method ? -1 : top.interpreter_frame_bci();
    } else {
      JavaThread* current = JavaThread::current();
      ResourceMark rm(current);
      CodeBlob* cb = top.cb();
      RegisterMap reg_map(current,
                  RegisterMap::UpdateMap::skip,
                  RegisterMap::ProcessFrames::skip,
<<<<<<< HEAD
                  RegisterMap::WalkContinuation::skip);
=======
                  RegisterMap::WalkContinuation::include);
      if (top.is_heap_frame()) {
        assert(chunk != nullptr, "");
        reg_map.set_stack_chunk(chunk);
        top = chunk->relativize(top);
        top.set_frame_index(0);
      }
>>>>>>> c6a88155
      frame fr = top.sender(&reg_map);
      vframe*  vf  = vframe::new_vframe(&fr, &reg_map, current);
      compiledVFrame* cvf = compiledVFrame::cast(vf);
      m = cvf->method();
      bci = cvf->scope()->bci();
      at_sync_method = bci == SynchronizationEntryBCI;
      assert(!at_sync_method || m->is_synchronized(), "bci is %d but method %s is not synchronized", bci, m->external_name());
      bool is_c1_monitorenter = false, is_c2_monitorenter = false;
      COMPILER1_PRESENT(is_c1_monitorenter = cb == Runtime1::blob_for(StubId::c1_monitorenter_id) ||
                                             cb == Runtime1::blob_for(StubId::c1_monitorenter_nofpu_id);)
      COMPILER2_PRESENT(is_c2_monitorenter = cb == CodeCache::find_blob(OptoRuntime::complete_monitor_locking_Java());)
      assert(is_c1_monitorenter || is_c2_monitorenter, "wrong runtime stub frame");
    }
    code_name = at_sync_method ? "synchronized method" : "monitorenter";
  } else if (preempt_kind == Continuation::object_wait) {
    assert(top.is_interpreted_frame() || top.is_native_frame(), "");
    m  = top.is_interpreted_frame() ? top.interpreter_frame_method() : top.cb()->as_nmethod()->method();
    assert(m->is_object_wait0(), "");
    bci = 0;
    code_name = "";
  } else {
    assert(preempt_kind == Continuation::object_locker, "invalid preempt kind");
    assert(top.is_interpreted_frame(), "");
    m = top.interpreter_frame_method();
    Bytecode current_bytecode = Bytecode(m, top.interpreter_frame_bcp());
    Bytecodes::Code code = current_bytecode.code();
    assert(code == Bytecodes::Code::_new || code == Bytecodes::Code::_invokestatic ||
           (code == Bytecodes::Code::_getstatic || code == Bytecodes::Code::_putstatic), "invalid bytecode");
    bci = top.interpreter_frame_bci();
    code_name = Bytecodes::name(current_bytecode.code());
  }
  assert(bci >= 0 || m->is_synchronized(), "invalid bci:%d at method %s", bci, m->external_name());

  if (m_ptr != nullptr) {
    *m_ptr = m;
    *code_name_ptr = code_name;
    *bci_ptr = bci;
  }
}

<<<<<<< HEAD
static void log_preempt_after_freeze(ContinuationWrapper& cont) {
=======
static void log_preempt_after_freeze(const ContinuationWrapper& cont) {
>>>>>>> c6a88155
  JavaThread* current = cont.thread();
  int64_t tid = current->monitor_owner_id();

  StackChunkFrameStream<ChunkFrames::Mixed> sfs(cont.tail());
  frame top_frame = sfs.to_frame();
  bool at_init = current->at_preemptable_init();
  bool at_enter = current->current_pending_monitor() != nullptr;
  bool at_wait = current->current_waiting_monitor() != nullptr;
  assert((at_enter && !at_wait) || (!at_enter && at_wait), "");
  Continuation::preempt_kind pk = at_init ? Continuation::object_locker : at_enter ? Continuation::monitorenter : Continuation::object_wait;

  Method* m = nullptr;
  const char* code_name = nullptr;
  int bci = InvalidFrameStateBci;
<<<<<<< HEAD
  verify_frame_kind(top_frame, pk, &m, &code_name, &bci);
=======
  verify_frame_kind(top_frame, pk, &m, &code_name, &bci, cont.tail());
>>>>>>> c6a88155
  assert(m != nullptr && code_name != nullptr && bci != InvalidFrameStateBci, "should be set");

  ResourceMark rm(current);
  if (bci < 0) {
    log_trace(continuations, preempt)("Preempted " INT64_FORMAT " while synchronizing on %smethod %s", tid, m->is_native() ? "native " : "", m->external_name());
  } else if (m->is_object_wait0()) {
    log_trace(continuations, preempt)("Preempted " INT64_FORMAT " at native method %s", tid, m->external_name());
  } else {
    Klass* k = current->preempt_init_klass();
    assert(k != nullptr || !at_init, "");
    log_trace(continuations, preempt)("Preempted " INT64_FORMAT " at %s(bci:%d) in method %s %s%s", tid, code_name, bci,
            m->external_name(), at_init ? "trying to initialize klass " : "", at_init ? k->external_name() : "");
  }
}
#endif // ASSERT

static inline freeze_result freeze_epilog(ContinuationWrapper& cont) {
  verify_continuation(cont.continuation());
  assert(!cont.is_empty(), "");

  log_develop_debug(continuations)("=== End of freeze cont ### #" INTPTR_FORMAT, cont.hash());
  return freeze_ok;
}

static freeze_result freeze_epilog(JavaThread* thread, ContinuationWrapper& cont, freeze_result res) {
  if (UNLIKELY(res != freeze_ok)) {
    JFR_ONLY(thread->set_last_freeze_fail_result(res);)
    verify_continuation(cont.continuation());
    log_develop_trace(continuations)("=== end of freeze (fail %d)", res);
    return res;
  }

  JVMTI_ONLY(jvmti_yield_cleanup(thread, cont)); // can safepoint
  return freeze_epilog(cont);
}

static freeze_result preempt_epilog(ContinuationWrapper& cont, freeze_result res, frame& old_last_frame) {
  if (UNLIKELY(res != freeze_ok)) {
    verify_continuation(cont.continuation());
    log_develop_trace(continuations)("=== end of freeze (fail %d)", res);
    return res;
  }

  // Set up things so that on return to Java we jump to preempt stub.
  patch_return_pc_with_preempt_stub(old_last_frame);
  cont.tail()->set_preempted(true);
  DEBUG_ONLY(log_preempt_after_freeze(cont);)
  return freeze_epilog(cont);
}

template<typename ConfigT, bool preempt>
static inline freeze_result freeze_internal(JavaThread* current, intptr_t* const sp) {
  assert(!current->has_pending_exception(), "");

#ifdef ASSERT
  log_trace(continuations)("~~~~ freeze sp: " INTPTR_FORMAT "JavaThread: " INTPTR_FORMAT, p2i(current->last_continuation()->entry_sp()), p2i(current));
  log_frames(current);
#endif

  CONT_JFR_ONLY(EventContinuationFreeze event;)

  ContinuationEntry* entry = current->last_continuation();

  oop oopCont = entry->cont_oop(current);
  assert(oopCont == current->last_continuation()->cont_oop(current), "");
  assert(ContinuationEntry::assert_entry_frame_laid_out(current), "");

  verify_continuation(oopCont);
  ContinuationWrapper cont(current, oopCont);
  log_develop_debug(continuations)("FREEZE #" INTPTR_FORMAT " " INTPTR_FORMAT, cont.hash(), p2i((oopDesc*)oopCont));

  assert(entry->is_virtual_thread() == (entry->scope(current) == java_lang_VirtualThread::vthread_scope()), "");

  if (entry->is_pinned()) {
    log_develop_debug(continuations)("PINNED due to critical section");
    verify_continuation(cont.continuation());
    const freeze_result res = freeze_pinned_cs;
    if (!preempt) {
      JFR_ONLY(current->set_last_freeze_fail_result(res);)
    }
    log_develop_trace(continuations)("=== end of freeze (fail %d)", res);
    // Avoid Thread.yield() loops without safepoint polls.
    if (SafepointMechanism::should_process(current) && !preempt) {
      cont.done(); // allow safepoint
      ThreadInVMfromJava tivmfj(current);
    }
    return res;
  }

  Freeze<ConfigT> freeze(current, cont, sp, preempt);

  assert(!current->cont_fastpath() || freeze.check_valid_fast_path(), "");
  bool fast = UseContinuationFastPath && current->cont_fastpath();
  if (fast && freeze.size_if_fast_freeze_available() > 0) {
    freeze.freeze_fast_existing_chunk();
    CONT_JFR_ONLY(freeze.jfr_info().post_jfr_event(&event, oopCont, current);)
    return !preempt ? freeze_epilog(cont) : preempt_epilog(cont, freeze_ok, freeze.last_frame());
  }

  if (preempt) {
    JvmtiSampledObjectAllocEventCollector jsoaec(false);
    freeze.set_jvmti_event_collector(&jsoaec);

    freeze_result res = fast ? freeze.try_freeze_fast() : freeze.freeze_slow();

    CONT_JFR_ONLY(freeze.jfr_info().post_jfr_event(&event, oopCont, current);)
    preempt_epilog(cont, res, freeze.last_frame());
    return res;
  }

  log_develop_trace(continuations)("chunk unavailable; transitioning to VM");
  assert(current == JavaThread::current(), "must be current thread");
  JRT_BLOCK
    // delays a possible JvmtiSampledObjectAllocEventCollector in alloc_chunk
    JvmtiSampledObjectAllocEventCollector jsoaec(false);
    freeze.set_jvmti_event_collector(&jsoaec);

    freeze_result res = fast ? freeze.try_freeze_fast() : freeze.freeze_slow();

    CONT_JFR_ONLY(freeze.jfr_info().post_jfr_event(&event, oopCont, current);)
    freeze_epilog(current, cont, res);
    cont.done(); // allow safepoint in the transition back to Java
    return res;
  JRT_BLOCK_END
}

static freeze_result is_pinned0(JavaThread* thread, oop cont_scope, bool safepoint) {
  ContinuationEntry* entry = thread->last_continuation();
  if (entry == nullptr) {
    return freeze_ok;
  }
  if (entry->is_pinned()) {
    return freeze_pinned_cs;
  }

  RegisterMap map(thread,
                  RegisterMap::UpdateMap::include,
                  RegisterMap::ProcessFrames::skip,
                  RegisterMap::WalkContinuation::skip);
  map.set_include_argument_oops(false);
  frame f = thread->last_frame();

  if (!safepoint) {
    f = f.sender(&map); // this is the yield frame
  } else { // safepoint yield
#if (defined(X86) || defined(AARCH64) || defined(RISCV64)) && !defined(ZERO)
    f.set_fp(f.real_fp()); // Instead of this, maybe in ContinuationWrapper::set_last_frame always use the real_fp?
#else
    Unimplemented();
#endif
    if (!Interpreter::contains(f.pc())) {
      assert(ContinuationHelper::Frame::is_stub(f.cb()), "must be");
      assert(f.oop_map() != nullptr, "must be");
      f.oop_map()->update_register_map(&f, &map); // we have callee-save registers in this case
    }
  }

  while (true) {
    if ((f.is_interpreted_frame() && f.interpreter_frame_method()->is_native()) || f.is_native_frame()) {
      return freeze_pinned_native;
    }

    f = f.sender(&map);
    if (!Continuation::is_frame_in_continuation(entry, f)) {
      oop scope = jdk_internal_vm_Continuation::scope(entry->cont_oop(thread));
      if (scope == cont_scope) {
        break;
      }
      entry = entry->parent();
      if (entry == nullptr) {
        break;
      }
      if (entry->is_pinned()) {
        return freeze_pinned_cs;
      }
    }
  }
  return freeze_ok;
}

/////////////// THAW ////

static int thaw_size(stackChunkOop chunk) {
  int size = chunk->max_thawing_size();
  size += frame::metadata_words; // For the top pc+fp in push_return_frame or top = stack_sp - frame::metadata_words in thaw_fast
  size += 2*frame::align_wiggle; // in case of alignments at the top and bottom
  return size;
}

// make room on the stack for thaw
// returns the size in bytes, or 0 on failure
static inline int prepare_thaw_internal(JavaThread* thread, bool return_barrier) {
  log_develop_trace(continuations)("~~~~ prepare_thaw return_barrier: %d", return_barrier);

  assert(thread == JavaThread::current(), "");

  ContinuationEntry* ce = thread->last_continuation();
  assert(ce != nullptr, "");
  oop continuation = ce->cont_oop(thread);
  assert(continuation == get_continuation(thread), "");
  verify_continuation(continuation);

  stackChunkOop chunk = jdk_internal_vm_Continuation::tail(continuation);
  assert(chunk != nullptr, "");

  // The tail can be empty because it might still be available for another freeze.
  // However, here we want to thaw, so we get rid of it (it will be GCed).
  if (UNLIKELY(chunk->is_empty())) {
    chunk = chunk->parent();
    assert(chunk != nullptr, "");
    assert(!chunk->is_empty(), "");
    jdk_internal_vm_Continuation::set_tail(continuation, chunk);
  }

  // Verification
  chunk->verify();
  assert(chunk->max_thawing_size() > 0, "chunk invariant violated; expected to not be empty");

  // Only make space for the last chunk because we only thaw from the last chunk
  int size = thaw_size(chunk) << LogBytesPerWord;

  const address bottom = (address)thread->last_continuation()->entry_sp();
  // 300 is an estimate for stack size taken for this native code, in addition to StackShadowPages
  // for the Java frames in the check below.
  if (!stack_overflow_check(thread, size + 300, bottom)) {
    return 0;
  }

  log_develop_trace(continuations)("prepare_thaw bottom: " INTPTR_FORMAT " top: " INTPTR_FORMAT " size: %d",
                              p2i(bottom), p2i(bottom - size), size);
  return size;
}

class ThawBase : public StackObj {
protected:
  JavaThread* _thread;
  ContinuationWrapper& _cont;
  CONT_JFR_ONLY(FreezeThawJfrInfo _jfr_info;)

  intptr_t* _fastpath;
  bool _barriers;
  bool _preempted_case;
  bool _process_args_at_top;
  intptr_t* _top_unextended_sp_before_thaw;
  int _align_size;
  DEBUG_ONLY(intptr_t* _top_stack_address);

  // Only used for preemption on ObjectLocker
<<<<<<< HEAD
  ObjectMonitor* _monitor;
=======
  ObjectMonitor* _init_lock;
>>>>>>> c6a88155

  StackChunkFrameStream<ChunkFrames::Mixed> _stream;

  NOT_PRODUCT(int _frames;)

protected:
  ThawBase(JavaThread* thread, ContinuationWrapper& cont) :
      _thread(thread), _cont(cont),
      _fastpath(nullptr) {
    DEBUG_ONLY(_top_unextended_sp_before_thaw = nullptr;)
    assert (cont.tail() != nullptr, "no last chunk");
    DEBUG_ONLY(_top_stack_address = _cont.entrySP() - thaw_size(cont.tail());)
  }

  void clear_chunk(stackChunkOop chunk);
  template<bool check_stub>
  int remove_top_compiled_frame_from_chunk(stackChunkOop chunk, int &argsize);
  void copy_from_chunk(intptr_t* from, intptr_t* to, int size);

  void thaw_lockstack(stackChunkOop chunk);

  // fast path
  inline void prefetch_chunk_pd(void* start, int size_words);
  void patch_return(intptr_t* sp, bool is_last);

  intptr_t* handle_preempted_continuation(intptr_t* sp, Continuation::preempt_kind preempt_kind, bool fast_case);
  inline intptr_t* push_cleanup_continuation();
  inline intptr_t* push_preempt_adapter();
  intptr_t* redo_vmcall(JavaThread* current, frame& top);
  void throw_interrupted_exception(JavaThread* current, frame& top);

  void recurse_thaw(const frame& heap_frame, frame& caller, int num_frames, bool top_on_preempt_case);
  void finish_thaw(frame& f);

private:
  template<typename FKind> bool recurse_thaw_java_frame(frame& caller, int num_frames);
  void finalize_thaw(frame& entry, int argsize);

  inline bool seen_by_gc();

  inline void before_thaw_java_frame(const frame& hf, const frame& caller, bool bottom, int num_frame);
  inline void after_thaw_java_frame(const frame& f, bool bottom);
  inline void patch(frame& f, const frame& caller, bool bottom);
  void clear_bitmap_bits(address start, address end);

  NOINLINE void recurse_thaw_interpreted_frame(const frame& hf, frame& caller, int num_frames, bool is_top);
  void recurse_thaw_compiled_frame(const frame& hf, frame& caller, int num_frames, bool stub_caller);
  void recurse_thaw_stub_frame(const frame& hf, frame& caller, int num_frames);
  void recurse_thaw_native_frame(const frame& hf, frame& caller, int num_frames);

  void push_return_frame(const frame& f);
  inline frame new_entry_frame();
  template<typename FKind> frame new_stack_frame(const frame& hf, frame& caller, bool bottom);
  inline void patch_pd(frame& f, const frame& sender);
  inline void patch_pd(frame& f, intptr_t* caller_sp);
  inline intptr_t* align(const frame& hf, intptr_t* frame_sp, frame& caller, bool bottom);

  void maybe_set_fastpath(intptr_t* sp) { if (sp > _fastpath) _fastpath = sp; }

  static inline void derelativize_interpreted_frame_metadata(const frame& hf, const frame& f);

 public:
  CONT_JFR_ONLY(FreezeThawJfrInfo& jfr_info() { return _jfr_info; })
};

template <typename ConfigT>
class Thaw : public ThawBase {
public:
  Thaw(JavaThread* thread, ContinuationWrapper& cont) : ThawBase(thread, cont) {}

  inline bool can_thaw_fast(stackChunkOop chunk) {
    return    !_barriers
           &&  _thread->cont_fastpath_thread_state()
           && !chunk->has_thaw_slowpath_condition()
           && !PreserveFramePointer;
  }

  inline intptr_t* thaw(Continuation::thaw_kind kind);
  template<bool check_stub = false>
  NOINLINE intptr_t* thaw_fast(stackChunkOop chunk);
  NOINLINE intptr_t* thaw_slow(stackChunkOop chunk, Continuation::thaw_kind kind);
  inline void patch_caller_links(intptr_t* sp, intptr_t* bottom);
};

template <typename ConfigT>
inline intptr_t* Thaw<ConfigT>::thaw(Continuation::thaw_kind kind) {
  verify_continuation(_cont.continuation());
  assert(!jdk_internal_vm_Continuation::done(_cont.continuation()), "");
  assert(!_cont.is_empty(), "");

  stackChunkOop chunk = _cont.tail();
  assert(chunk != nullptr, "guaranteed by prepare_thaw");
  assert(!chunk->is_empty(), "guaranteed by prepare_thaw");

  _barriers = chunk->requires_barriers();
  return (LIKELY(can_thaw_fast(chunk))) ? thaw_fast(chunk)
                                        : thaw_slow(chunk, kind);
}

class ReconstructedStack : public StackObj {
  intptr_t* _base;  // _cont.entrySP(); // top of the entry frame
  int _thaw_size;
  int _argsize;
public:
  ReconstructedStack(intptr_t* base, int thaw_size, int argsize)
  : _base(base), _thaw_size(thaw_size - (argsize == 0 ? frame::metadata_words_at_top : 0)), _argsize(argsize) {
    // The only possible source of misalignment is stack-passed arguments b/c compiled frames are 16-byte aligned.
    assert(argsize != 0 || (_base - _thaw_size) == ContinuationHelper::frame_align_pointer(_base - _thaw_size), "");
    // We're at most one alignment word away from entrySP
    assert(_base - 1 <= top() + total_size() + frame::metadata_words_at_bottom, "missed entry frame");
  }

  int entry_frame_extension() const { return _argsize + (_argsize > 0 ? frame::metadata_words_at_top : 0); }

  // top and bottom stack pointers
  intptr_t* sp() const { return ContinuationHelper::frame_align_pointer(_base - _thaw_size); }
  intptr_t* bottom_sp() const { return ContinuationHelper::frame_align_pointer(_base - entry_frame_extension()); }

  // several operations operate on the totality of the stack being reconstructed,
  // including the metadata words
  intptr_t* top() const { return sp() - frame::metadata_words_at_bottom;  }
  int total_size() const { return _thaw_size + frame::metadata_words_at_bottom; }
};

inline void ThawBase::clear_chunk(stackChunkOop chunk) {
  chunk->set_sp(chunk->bottom());
  chunk->set_max_thawing_size(0);
}

template<bool check_stub>
int ThawBase::remove_top_compiled_frame_from_chunk(stackChunkOop chunk, int &argsize) {
  bool empty = false;
  StackChunkFrameStream<ChunkFrames::CompiledOnly> f(chunk);
  DEBUG_ONLY(intptr_t* const chunk_sp = chunk->start_address() + chunk->sp();)
  assert(chunk_sp == f.sp(), "");
  assert(chunk_sp == f.unextended_sp(), "");

  int frame_size = f.cb()->frame_size();
  argsize = f.stack_argsize();

  assert(!f.is_stub() || check_stub, "");
  if (check_stub && f.is_stub()) {
    // If we don't thaw the top compiled frame too, after restoring the saved
    // registers back in Java, we would hit the return barrier to thaw one more
    // frame effectively overwriting the restored registers during that call.
    f.next(SmallRegisterMap::instance_no_args(), true /* stop */);
    assert(!f.is_done(), "");

    f.get_cb();
    assert(f.is_compiled(), "");
    frame_size += f.cb()->frame_size();
    argsize = f.stack_argsize();

    if (f.cb()->as_nmethod()->is_marked_for_deoptimization()) {
      // The caller of the runtime stub when the continuation is preempted is not at a
      // Java call instruction, and so cannot rely on nmethod patching for deopt.
      log_develop_trace(continuations)("Deoptimizing runtime stub caller");
      f.to_frame().deoptimize(nullptr); // the null thread simply avoids the assertion in deoptimize which we're not set up for
    }
  }

  f.next(SmallRegisterMap::instance_no_args(), true /* stop */);
  empty = f.is_done();
  assert(!empty || argsize == chunk->argsize(), "");

  if (empty) {
    clear_chunk(chunk);
  } else {
    chunk->set_sp(chunk->sp() + frame_size);
    chunk->set_max_thawing_size(chunk->max_thawing_size() - frame_size);
    // We set chunk->pc to the return pc into the next frame
    chunk->set_pc(f.pc());
#ifdef ASSERT
    {
      intptr_t* retaddr_slot = (chunk_sp
                                + frame_size
                                - frame::sender_sp_ret_address_offset());
      assert(f.pc() == ContinuationHelper::return_address_at(retaddr_slot),
             "unexpected pc");
    }
#endif
  }
  assert(empty == chunk->is_empty(), "");
  // returns the size required to store the frame on stack, and because it is a
  // compiled frame, it must include a copy of the arguments passed by the caller
  return frame_size + argsize + frame::metadata_words_at_top;
}

void ThawBase::thaw_lockstack(stackChunkOop chunk) {
  int lockStackSize = chunk->lockstack_size();
  assert(lockStackSize > 0 && lockStackSize <= LockStack::CAPACITY, "");

  oop tmp_lockstack[LockStack::CAPACITY];
  chunk->transfer_lockstack(tmp_lockstack, _barriers);
  _thread->lock_stack().move_from_address(tmp_lockstack, lockStackSize);

  chunk->set_lockstack_size(0);
  chunk->set_has_lockstack(false);
}

void ThawBase::copy_from_chunk(intptr_t* from, intptr_t* to, int size) {
  assert(to >= _top_stack_address, "overwrote past thawing space"
    " to: " INTPTR_FORMAT " top_address: " INTPTR_FORMAT, p2i(to), p2i(_top_stack_address));
  assert(to + size <= _cont.entrySP(), "overwrote past thawing space");
  _cont.tail()->copy_from_chunk_to_stack(from, to, size);
  CONT_JFR_ONLY(_jfr_info.record_size_copied(size);)
}

void ThawBase::patch_return(intptr_t* sp, bool is_last) {
  log_develop_trace(continuations)("thaw_fast patching -- sp: " INTPTR_FORMAT, p2i(sp));

  address pc = !is_last ? StubRoutines::cont_returnBarrier() : _cont.entryPC();
  ContinuationHelper::patch_return_address_at(
    sp - frame::sender_sp_ret_address_offset(),
    pc);
}

template <typename ConfigT>
template<bool check_stub>
NOINLINE intptr_t* Thaw<ConfigT>::thaw_fast(stackChunkOop chunk) {
  assert(chunk == _cont.tail(), "");
  assert(!chunk->has_mixed_frames(), "");
  assert(!chunk->requires_barriers(), "");
  assert(!chunk->has_bitmap(), "");
  assert(!_thread->is_interp_only_mode(), "");

  LogTarget(Trace, continuations) lt;
  if (lt.develop_is_enabled()) {
    LogStream ls(lt);
    ls.print_cr("thaw_fast");
    chunk->print_on(true, &ls);
  }

  // Below this heuristic, we thaw the whole chunk, above it we thaw just one frame.
  static const int threshold = 500; // words

  const int full_chunk_size = chunk->stack_size() - chunk->sp(); // this initial size could be reduced if it's a partial thaw
  int argsize, thaw_size;

  intptr_t* const chunk_sp = chunk->start_address() + chunk->sp();

  bool partial, empty;
  if (LIKELY(!TEST_THAW_ONE_CHUNK_FRAME && (full_chunk_size < threshold))) {
    prefetch_chunk_pd(chunk->start_address(), full_chunk_size); // prefetch anticipating memcpy starting at highest address

    partial = false;
    argsize = chunk->argsize(); // must be called *before* clearing the chunk
    clear_chunk(chunk);
    thaw_size = full_chunk_size;
    empty = true;
  } else { // thaw a single frame
    partial = true;
    thaw_size = remove_top_compiled_frame_from_chunk<check_stub>(chunk, argsize);
    empty = chunk->is_empty();
  }

  // Are we thawing the last frame(s) in the continuation
  const bool is_last = empty && chunk->parent() == nullptr;
  assert(!is_last || argsize == 0, "");

  log_develop_trace(continuations)("thaw_fast partial: %d is_last: %d empty: %d size: %d argsize: %d entrySP: " PTR_FORMAT,
                              partial, is_last, empty, thaw_size, argsize, p2i(_cont.entrySP()));

  ReconstructedStack rs(_cont.entrySP(), thaw_size, argsize);

  // also copy metadata words at frame bottom
  copy_from_chunk(chunk_sp - frame::metadata_words_at_bottom, rs.top(), rs.total_size());

  // update the ContinuationEntry
  _cont.set_argsize(argsize);
  log_develop_trace(continuations)("setting entry argsize: %d", _cont.argsize());
  assert(rs.bottom_sp() == _cont.entry()->bottom_sender_sp(), "");

  // install the return barrier if not last frame, or the entry's pc if last
  patch_return(rs.bottom_sp(), is_last);

  // insert the back links from callee to caller frames
  patch_caller_links(rs.top(), rs.top() + rs.total_size());

  assert(is_last == _cont.is_empty(), "");
  assert(_cont.chunk_invariant(), "");

#if CONT_JFR
  EventContinuationThawFast e;
  if (e.should_commit()) {
    e.set_id(cast_from_oop<u8>(chunk));
    e.set_size(thaw_size << LogBytesPerWord);
    e.set_full(!partial);
    e.commit();
  }
#endif

#ifdef ASSERT
  if (LoomDeoptAfterThaw) {
    frame top(rs.sp());
    AnchorMark am(_thread, top);
    log_frames(_thread);
    do_deopt_after_thaw(_thread);
  }
#endif

  return rs.sp();
}

inline bool ThawBase::seen_by_gc() {
  return _barriers || _cont.tail()->is_gc_mode();
}

static inline void relativize_chunk_concurrently(stackChunkOop chunk) {
#if INCLUDE_ZGC || INCLUDE_SHENANDOAHGC
  if (UseZGC || UseShenandoahGC) {
    chunk->relativize_derived_pointers_concurrently();
  }
#endif
}

template <typename ConfigT>
NOINLINE intptr_t* Thaw<ConfigT>::thaw_slow(stackChunkOop chunk, Continuation::thaw_kind kind) {
  Continuation::preempt_kind preempt_kind;
  bool retry_fast_path = false;

  _process_args_at_top = false;
  _preempted_case = chunk->preempted();
  if (_preempted_case) {
    ObjectMonitor* mon = nullptr;
    ObjectWaiter* waiter = java_lang_VirtualThread::objectWaiter(_thread->vthread());
    if (waiter != nullptr) {
      // Mounted again after preemption. Resume the pending monitor operation,
      // which will be either a monitorenter or Object.wait() call.
<<<<<<< HEAD
      ObjectMonitor* mon = waiter->monitor();
=======
      mon = waiter->monitor();
>>>>>>> c6a88155
      preempt_kind = waiter->is_wait() ? Continuation::object_wait : Continuation::monitorenter;

      bool mon_acquired = mon->resume_operation(_thread, waiter, _cont);
      assert(!mon_acquired || mon->has_owner(_thread), "invariant");
      if (!mon_acquired) {
        // Failed to acquire monitor. Return to enterSpecial to unmount again.
        log_develop_trace(continuations, preempt)("Failed to acquire monitor, unmounting again");
        return push_cleanup_continuation();
      }
      _monitor = mon;        // remember monitor since we might need it on handle_preempted_continuation()
      chunk = _cont.tail();  // reload oop in case of safepoint in resume_operation (if posting JVMTI events).
<<<<<<< HEAD
      JVMTI_ONLY(assert(_thread->contended_entered_monitor() == nullptr || _thread->contended_entered_monitor() == _monitor, ""));
=======
      JVMTI_ONLY(assert(_thread->contended_entered_monitor() == nullptr || _thread->contended_entered_monitor() == mon, ""));
>>>>>>> c6a88155
    } else {
      // Preemption cancelled on moniterenter or ObjectLocker case. We
      // actually acquired the monitor after freezing all frames so no
      // need to call resume_operation. If this is the ObjectLocker case
<<<<<<< HEAD
      // we released the monitor already at ~ObjectLocker, so here we set
      // _monitor to nullptr to indicate there is no need to release it later.
      preempt_kind = Continuation::monitorenter;
      _monitor = nullptr;
=======
      // we released the monitor already at ~ObjectLocker, so _init_lock
      // will be set to nullptr below since there is no monitor to release.
      preempt_kind = Continuation::monitorenter;
>>>>>>> c6a88155
    }

    // Call this first to avoid racing with GC threads later when modifying the chunk flags.
    relativize_chunk_concurrently(chunk);

    if (chunk->at_klass_init()) {
      preempt_kind = Continuation::object_locker;
      chunk->set_at_klass_init(false);
      _process_args_at_top = chunk->has_args_at_top();
      if (_process_args_at_top) {
        // Only needed for the top frame which will be thawed.
        chunk->set_has_args_at_top(false);
      }
<<<<<<< HEAD
=======
      assert(waiter == nullptr || mon != nullptr, "should have a monitor");
      _init_lock = mon;  // remember monitor since we will need it on handle_preempted_continuation()
>>>>>>> c6a88155
    }
    chunk->set_preempted(false);
    retry_fast_path = true;
  } else {
    relativize_chunk_concurrently(chunk);
  }

  // On first thaw after freeze restore oops to the lockstack if any.
  assert(chunk->lockstack_size() == 0 || kind == Continuation::thaw_top, "");
  if (kind == Continuation::thaw_top && chunk->lockstack_size() > 0) {
    thaw_lockstack(chunk);
    retry_fast_path = true;
  }

  // Retry the fast path now that we possibly cleared the FLAG_HAS_LOCKSTACK
  // and FLAG_PREEMPTED flags from the stackChunk.
  if (retry_fast_path && can_thaw_fast(chunk)) {
    intptr_t* sp = thaw_fast<true>(chunk);
    if (_preempted_case) {
      return handle_preempted_continuation(sp, preempt_kind, true /* fast_case */);
    }
    return sp;
  }

  LogTarget(Trace, continuations) lt;
  if (lt.develop_is_enabled()) {
    LogStream ls(lt);
    ls.print_cr("thaw slow return_barrier: %d " INTPTR_FORMAT, kind, p2i(chunk));
    chunk->print_on(true, &ls);
  }

#if CONT_JFR
  EventContinuationThawSlow e;
  if (e.should_commit()) {
    e.set_id(cast_from_oop<u8>(_cont.continuation()));
    e.commit();
  }
#endif

  DEBUG_ONLY(_frames = 0;)
  _align_size = 0;
  int num_frames = kind == Continuation::thaw_top ? 2 : 1;

  _stream = StackChunkFrameStream<ChunkFrames::Mixed>(chunk);
  _top_unextended_sp_before_thaw = _stream.unextended_sp();

  frame heap_frame = _stream.to_frame();
  if (lt.develop_is_enabled()) {
    LogStream ls(lt);
    ls.print_cr("top hframe before (thaw):");
    assert(heap_frame.is_heap_frame(), "should have created a relative frame");
    heap_frame.print_value_on(&ls);
  }

  frame caller; // the thawed caller on the stack
  recurse_thaw(heap_frame, caller, num_frames, _preempted_case);
  finish_thaw(caller); // caller is now the topmost thawed frame
  _cont.write();

  assert(_cont.chunk_invariant(), "");

  JVMTI_ONLY(if (!_cont.entry()->is_virtual_thread()) invalidate_jvmti_stack(_thread));

  _thread->set_cont_fastpath(_fastpath);

  intptr_t* sp = caller.sp();

  if (_preempted_case) {
    return handle_preempted_continuation(sp, preempt_kind, false /* fast_case */);
  }
  return sp;
}

void ThawBase::recurse_thaw(const frame& heap_frame, frame& caller, int num_frames, bool top_on_preempt_case) {
  log_develop_debug(continuations)("thaw num_frames: %d", num_frames);
  assert(!_cont.is_empty(), "no more frames");
  assert(num_frames > 0, "");
  assert(!heap_frame.is_empty(), "");

  if (top_on_preempt_case && (heap_frame.is_native_frame() || heap_frame.is_runtime_frame())) {
    heap_frame.is_native_frame() ? recurse_thaw_native_frame(heap_frame, caller, 2) : recurse_thaw_stub_frame(heap_frame, caller, 2);
  } else if (!heap_frame.is_interpreted_frame()) {
    recurse_thaw_compiled_frame(heap_frame, caller, num_frames, false);
  } else {
    recurse_thaw_interpreted_frame(heap_frame, caller, num_frames, top_on_preempt_case);
  }
}

template<typename FKind>
bool ThawBase::recurse_thaw_java_frame(frame& caller, int num_frames) {
  assert(num_frames > 0, "");

  DEBUG_ONLY(_frames++;)

  int argsize = _stream.stack_argsize();

  _stream.next(SmallRegisterMap::instance_no_args());
  assert(_stream.to_frame().is_empty() == _stream.is_done(), "");

  // we never leave a compiled caller of an interpreted frame as the top frame in the chunk
  // as it makes detecting that situation and adjusting unextended_sp tricky
  if (num_frames == 1 && !_stream.is_done() && FKind::interpreted && _stream.is_compiled()) {
    log_develop_trace(continuations)("thawing extra compiled frame to not leave a compiled interpreted-caller at top");
    num_frames++;
  }

  if (num_frames == 1 || _stream.is_done()) { // end recursion
    finalize_thaw(caller, FKind::interpreted ? 0 : argsize);
    return true; // bottom
  } else { // recurse
    recurse_thaw(_stream.to_frame(), caller, num_frames - 1, false /* top_on_preempt_case */);
    return false;
  }
}

void ThawBase::finalize_thaw(frame& entry, int argsize) {
  stackChunkOop chunk = _cont.tail();

  if (!_stream.is_done()) {
    assert(_stream.sp() >= chunk->sp_address(), "");
    chunk->set_sp(chunk->to_offset(_stream.sp()));
    chunk->set_pc(_stream.pc());
  } else {
    chunk->set_sp(chunk->bottom());
    chunk->set_pc(nullptr);
  }
  assert(_stream.is_done() == chunk->is_empty(), "");

  int total_thawed = pointer_delta_as_int(_stream.unextended_sp(), _top_unextended_sp_before_thaw);
  chunk->set_max_thawing_size(chunk->max_thawing_size() - total_thawed);

  _cont.set_argsize(argsize);
  entry = new_entry_frame();

  assert(entry.sp() == _cont.entrySP(), "");
  assert(Continuation::is_continuation_enterSpecial(entry), "");
  assert(_cont.is_entry_frame(entry), "");
}

inline void ThawBase::before_thaw_java_frame(const frame& hf, const frame& caller, bool bottom, int num_frame) {
  LogTarget(Trace, continuations) lt;
  if (lt.develop_is_enabled()) {
    LogStream ls(lt);
    ls.print_cr("======== THAWING FRAME: %d", num_frame);
    assert(hf.is_heap_frame(), "should be");
    hf.print_value_on(&ls);
  }
  assert(bottom == _cont.is_entry_frame(caller), "bottom: %d is_entry_frame: %d", bottom, _cont.is_entry_frame(hf));
}

inline void ThawBase::after_thaw_java_frame(const frame& f, bool bottom) {
#ifdef ASSERT
  LogTarget(Trace, continuations) lt;
  if (lt.develop_is_enabled()) {
    LogStream ls(lt);
    ls.print_cr("thawed frame:");
    print_frame_layout(f, false, &ls); // f.print_on(&ls);
  }
#endif
}

inline void ThawBase::patch(frame& f, const frame& caller, bool bottom) {
  assert(!bottom || caller.fp() == _cont.entryFP(), "");
  if (bottom) {
    ContinuationHelper::Frame::patch_pc(caller, _cont.is_empty() ? caller.pc()
                                                                 : StubRoutines::cont_returnBarrier());
  } else {
    // caller might have been deoptimized during thaw but we've overwritten the return address when copying f from the heap.
    // If the caller is not deoptimized, pc is unchanged.
    ContinuationHelper::Frame::patch_pc(caller, caller.raw_pc());
  }

  patch_pd(f, caller);

  if (f.is_interpreted_frame()) {
    ContinuationHelper::InterpretedFrame::patch_sender_sp(f, caller);
  }

  assert(!bottom || !_cont.is_empty() || Continuation::is_continuation_entry_frame(f, nullptr), "");
  assert(!bottom || (_cont.is_empty() != Continuation::is_cont_barrier_frame(f)), "");
}

void ThawBase::clear_bitmap_bits(address start, address end) {
  assert(is_aligned(start, wordSize), "should be aligned: " PTR_FORMAT, p2i(start));
  assert(is_aligned(end, VMRegImpl::stack_slot_size), "should be aligned: " PTR_FORMAT, p2i(end));

  // we need to clear the bits that correspond to arguments as they reside in the caller frame
  // or they will keep objects that are otherwise unreachable alive.

  // Align `end` if UseCompressedOops is not set to avoid UB when calculating the bit index, since
  // `end` could be at an odd number of stack slots from `start`, i.e might not be oop aligned.
  // If that's the case the bit range corresponding to the last stack slot should not have bits set
  // anyways and we assert that before returning.
  address effective_end = UseCompressedOops ? end : align_down(end, wordSize);
  log_develop_trace(continuations)("clearing bitmap for " INTPTR_FORMAT " - " INTPTR_FORMAT, p2i(start), p2i(effective_end));
  stackChunkOop chunk = _cont.tail();
  chunk->bitmap().clear_range(chunk->bit_index_for(start), chunk->bit_index_for(effective_end));
  assert(effective_end == end || !chunk->bitmap().at(chunk->bit_index_for(effective_end)), "bit should not be set");
}

intptr_t* ThawBase::handle_preempted_continuation(intptr_t* sp, Continuation::preempt_kind preempt_kind, bool fast_case) {
  frame top(sp);
  assert(top.pc() == *(address*)(sp - frame::sender_sp_ret_address_offset()), "");
  DEBUG_ONLY(verify_frame_kind(top, preempt_kind);)
  NOT_PRODUCT(int64_t tid = _thread->monitor_owner_id();)

#if INCLUDE_JVMTI
  // Finish the VTMS transition.
  assert(_thread->is_in_VTMS_transition(), "must be");
  bool is_vthread = Continuation::continuation_scope(_cont.continuation()) == java_lang_VirtualThread::vthread_scope();
  if (is_vthread) {
    if (JvmtiVTMSTransitionDisabler::VTMS_notify_jvmti_events()) {
      jvmti_mount_end(_thread, _cont, top, preempt_kind);
    } else {
      _thread->set_is_in_VTMS_transition(false);
      java_lang_Thread::set_is_in_VTMS_transition(_thread->vthread(), false);
    }
  }
#endif

  if (fast_case) {
    // If we thawed in the slow path the runtime stub/native wrapper frame already
    // has the correct fp (see ThawBase::new_stack_frame). On the fast path though,
    // we copied the fp patched during freeze, which will now have to be fixed.
    assert(top.is_runtime_frame() || top.is_native_frame(), "");
    int fsize = top.cb()->frame_size();
    patch_pd(top, sp + fsize);
  }

  if (preempt_kind == Continuation::object_wait) {
    // Check now if we need to throw IE exception.
    bool throw_ie = _thread->pending_interrupted_exception();
    if (throw_ie) {
      throw_interrupted_exception(_thread, top);
      _thread->set_pending_interrupted_exception(false);
    }
    log_develop_trace(continuations, preempt)("Resuming " INT64_FORMAT" after preemption on Object.wait%s", tid, throw_ie ? "(throwing IE)" : "");
  } else if (preempt_kind == Continuation::monitorenter) {
    if (top.is_runtime_frame()) {
      // The continuation might now run on a different platform thread than the previous time so
      // we need to adjust the current thread saved in the stub frame before restoring registers.
      JavaThread** thread_addr = frame::saved_thread_address(top);
      if (thread_addr != nullptr) *thread_addr = _thread;
    }
    log_develop_trace(continuations, preempt)("Resuming " INT64_FORMAT " after preemption on monitorenter", tid);
  } else {
    // We need to redo the original call into the VM. First though, we need
    // to exit the monitor we just acquired (except on preemption cancelled
    // case where it was already released).
    assert(preempt_kind == Continuation::object_locker, "");
<<<<<<< HEAD
    if (_monitor != nullptr) _monitor->exit(_thread);
=======
    if (_init_lock != nullptr) _init_lock->exit(_thread);
>>>>>>> c6a88155
    sp = redo_vmcall(_thread, top);
  }
  return sp;
}

intptr_t* ThawBase::redo_vmcall(JavaThread* current, frame& top) {
  assert(!current->preempting(), "");
  NOT_PRODUCT(int64_t tid = current->monitor_owner_id();)
  intptr_t* sp = top.sp();

  {
<<<<<<< HEAD
    HandleMarkCleaner hmc(current);  // Cleanup so._conth Handle
=======
    HandleMarkCleaner hmc(current);  // Cleanup all handles (including so._conth) before returning to Java.
>>>>>>> c6a88155
    ContinuationWrapper::SafepointOp so(current, _cont);
    AnchorMark am(current, top);    // Set the anchor so that the stack is walkable.

    Method* m = top.interpreter_frame_method();
    Bytecode current_bytecode = Bytecode(m, top.interpreter_frame_bcp());
    Bytecodes::Code code = current_bytecode.code();
    log_develop_trace(continuations, preempt)("Redoing InterpreterRuntime::%s for " INT64_FORMAT, code == Bytecodes::Code::_new ? "_new" : "resolve_from_cache", tid);

    // These InterpreterRuntime entry points use JRT_ENTRY which uses a HandleMarkCleaner.
    // Create a HandeMark to avoid destroying so._conth.
    HandleMark hm(current);
    DEBUG_ONLY(JavaThread::AtRedoVMCall apvmc(current);)
    if (code == Bytecodes::Code::_new) {
      InterpreterRuntime::_new(current, m->constants(), current_bytecode.get_index_u2(code));
    } else {
      InterpreterRuntime::resolve_from_cache(current, code);
    }
  }

  if (current->preempting()) {
    // Preempted again so we just arrange to return to preempt stub to unmount.
    sp = push_preempt_adapter();
    current->set_preempt_alternate_return(nullptr);
    bool cancelled = current->preemption_cancelled();
    if (cancelled) {
      // Since preemption was cancelled, the thread will call thaw again from the preempt
      // stub. These retries could happen several times due to contention on the init_lock,
      // so just let the vthread umount to give a chance for other vthreads to run.
      current->set_preemption_cancelled(false);
      oop vthread = current->vthread();
      assert(java_lang_VirtualThread::state(vthread) == java_lang_VirtualThread::RUNNING, "wrong state for vthread");
      java_lang_VirtualThread::set_state(vthread, java_lang_VirtualThread::YIELDING);
#if INCLUDE_JVMTI
      if (current->contended_entered_monitor() != nullptr) {
        current->set_contended_entered_monitor(nullptr);
      }
#endif
    }
    log_develop_trace(continuations, preempt)("Preempted " INT64_FORMAT " again%s", tid, cancelled ? "(preemption cancelled, setting state to YIELDING)" : "");
  } else {
    log_develop_trace(continuations, preempt)("Call succesful, resuming " INT64_FORMAT, tid);
  }
  return sp;
}

void ThawBase::throw_interrupted_exception(JavaThread* current, frame& top) {
<<<<<<< HEAD
  HandleMarkCleaner hm(current);  // Cleanup so._conth Handle
=======
  HandleMarkCleaner hm(current);  // Cleanup all handles (including so._conth) before returning to Java.
>>>>>>> c6a88155
  ContinuationWrapper::SafepointOp so(current, _cont);
  AnchorMark am(current, top);  // Set the anchor so that the stack is walkable.
  JRT_BLOCK
    THROW(vmSymbols::java_lang_InterruptedException());
  JRT_BLOCK_END
}

NOINLINE void ThawBase::recurse_thaw_interpreted_frame(const frame& hf, frame& caller, int num_frames, bool is_top) {
  assert(hf.is_interpreted_frame(), "");

  if (UNLIKELY(seen_by_gc())) {
    if (is_top && _process_args_at_top) {
      _cont.tail()->do_barriers<stackChunkOopDesc::BarrierType::Store>(_stream, SmallRegisterMap::instance_with_args());
    } else {
      _cont.tail()->do_barriers<stackChunkOopDesc::BarrierType::Store>(_stream, SmallRegisterMap::instance_no_args());
    }
  }

  const bool is_bottom_frame = recurse_thaw_java_frame<ContinuationHelper::InterpretedFrame>(caller, num_frames);

  DEBUG_ONLY(before_thaw_java_frame(hf, caller, is_bottom_frame, num_frames);)

  _align_size += frame::align_wiggle; // possible added alignment for internal interpreted frame alignment om AArch64

  frame f = new_stack_frame<ContinuationHelper::InterpretedFrame>(hf, caller, is_bottom_frame);

  intptr_t* const stack_frame_top = f.sp() + frame::metadata_words_at_top;
  intptr_t* const stack_frame_bottom = ContinuationHelper::InterpretedFrame::frame_bottom(f);
  intptr_t* const heap_frame_top = hf.unextended_sp() + frame::metadata_words_at_top;
  intptr_t* const heap_frame_bottom = ContinuationHelper::InterpretedFrame::frame_bottom(hf);

  assert(hf.is_heap_frame(), "should be");
  assert(!f.is_heap_frame(), "should not be");

  const int fsize = pointer_delta_as_int(heap_frame_bottom, heap_frame_top);
  assert((stack_frame_bottom == stack_frame_top + fsize), "");

  // Some architectures (like AArch64/PPC64/RISC-V) add padding between the locals and the fixed_frame to keep the fp 16-byte-aligned.
  // On those architectures we freeze the padding in order to keep the same fp-relative offsets in the fixed_frame.
  copy_from_chunk(heap_frame_top, stack_frame_top, fsize);

  // Make sure the relativized locals is already set.
  assert(f.interpreter_frame_local_at(0) == stack_frame_bottom - 1, "invalid frame bottom");

  derelativize_interpreted_frame_metadata(hf, f);
  patch(f, caller, is_bottom_frame);

  assert(f.is_interpreted_frame_valid(_cont.thread()), "invalid thawed frame");
  assert(stack_frame_bottom <= ContinuationHelper::Frame::frame_top(caller), "");

  CONT_JFR_ONLY(_jfr_info.record_interpreted_frame();)

  maybe_set_fastpath(f.sp());

  Method* m = hf.interpreter_frame_method();
  assert(!m->is_native() || !is_bottom_frame, "should be top frame of thaw_top case; missing caller frame");
  const int locals = m->max_locals();

  if (!is_bottom_frame) {
    // can only fix caller once this frame is thawed (due to callee saved regs)
    _cont.tail()->fix_thawed_frame(caller, SmallRegisterMap::instance_no_args());
  } else if (_cont.tail()->has_bitmap() && locals > 0) {
    assert(hf.is_heap_frame(), "should be");
    address start = (address)(heap_frame_bottom - locals);
    address end = (address)heap_frame_bottom;
    clear_bitmap_bits(start, end);
  }

  DEBUG_ONLY(after_thaw_java_frame(f, is_bottom_frame);)
  caller = f;
}

void ThawBase::recurse_thaw_compiled_frame(const frame& hf, frame& caller, int num_frames, bool stub_caller) {
  assert(hf.is_compiled_frame(), "");
  assert(_preempted_case || !stub_caller, "stub caller not at preemption");

  if (!stub_caller && UNLIKELY(seen_by_gc())) { // recurse_thaw_stub_frame already invoked our barriers with a full regmap
    _cont.tail()->do_barriers<stackChunkOopDesc::BarrierType::Store>(_stream, SmallRegisterMap::instance_no_args());
  }

  const bool is_bottom_frame = recurse_thaw_java_frame<ContinuationHelper::CompiledFrame>(caller, num_frames);

  DEBUG_ONLY(before_thaw_java_frame(hf, caller, is_bottom_frame, num_frames);)

  assert(caller.sp() == caller.unextended_sp(), "");

  if ((!is_bottom_frame && caller.is_interpreted_frame()) || (is_bottom_frame && Interpreter::contains(_cont.tail()->pc()))) {
    _align_size += frame::align_wiggle; // we add one whether or not we've aligned because we add it in recurse_freeze_compiled_frame
  }

  // new_stack_frame must construct the resulting frame using hf.pc() rather than hf.raw_pc() because the frame is not
  // yet laid out in the stack, and so the original_pc is not stored in it.
  // As a result, f.is_deoptimized_frame() is always false and we must test hf to know if the frame is deoptimized.
  frame f = new_stack_frame<ContinuationHelper::CompiledFrame>(hf, caller, is_bottom_frame);
  intptr_t* const stack_frame_top = f.sp();
  intptr_t* const heap_frame_top = hf.unextended_sp();

  const int added_argsize = (is_bottom_frame || caller.is_interpreted_frame()) ? hf.compiled_frame_stack_argsize() : 0;
  int fsize = ContinuationHelper::CompiledFrame::size(hf) + added_argsize;
  assert(fsize <= (int)(caller.unextended_sp() - f.unextended_sp()), "");

  intptr_t* from = heap_frame_top - frame::metadata_words_at_bottom;
  intptr_t* to   = stack_frame_top - frame::metadata_words_at_bottom;
  // copy metadata, except the metadata at the top of the (unextended) entry frame
  int sz = fsize + frame::metadata_words_at_bottom + (is_bottom_frame && added_argsize == 0 ? 0 : frame::metadata_words_at_top);

  // If we're the bottom-most thawed frame, we're writing to within one word from entrySP
  // (we might have one padding word for alignment)
  assert(!is_bottom_frame || (_cont.entrySP() - 1 <= to + sz && to + sz <= _cont.entrySP()), "");
  assert(!is_bottom_frame || hf.compiled_frame_stack_argsize() != 0 || (to + sz && to + sz == _cont.entrySP()), "");

  copy_from_chunk(from, to, sz); // copying good oops because we invoked barriers above

  patch(f, caller, is_bottom_frame);

  // f.is_deoptimized_frame() is always false and we must test hf.is_deoptimized_frame() (see comment above)
  assert(!f.is_deoptimized_frame(), "");
  if (hf.is_deoptimized_frame()) {
    maybe_set_fastpath(f.sp());
  } else if (_thread->is_interp_only_mode()
              || (stub_caller && f.cb()->as_nmethod()->is_marked_for_deoptimization())) {
    // The caller of the safepoint stub when the continuation is preempted is not at a call instruction, and so
    // cannot rely on nmethod patching for deopt.
    assert(_thread->is_interp_only_mode() || stub_caller, "expected a stub-caller");

    log_develop_trace(continuations)("Deoptimizing thawed frame");
    DEBUG_ONLY(ContinuationHelper::Frame::patch_pc(f, nullptr));

    f.deoptimize(nullptr); // the null thread simply avoids the assertion in deoptimize which we're not set up for
    assert(f.is_deoptimized_frame(), "");
    assert(ContinuationHelper::Frame::is_deopt_return(f.raw_pc(), f), "");
    maybe_set_fastpath(f.sp());
  }

  if (!is_bottom_frame) {
    // can only fix caller once this frame is thawed (due to callee saved regs); this happens on the stack
    _cont.tail()->fix_thawed_frame(caller, SmallRegisterMap::instance_no_args());
  } else if (_cont.tail()->has_bitmap() && added_argsize > 0) {
    address start = (address)(heap_frame_top + ContinuationHelper::CompiledFrame::size(hf) + frame::metadata_words_at_top);
    int stack_args_slots = f.cb()->as_nmethod()->num_stack_arg_slots(false /* rounded */);
    int argsize_in_bytes = stack_args_slots * VMRegImpl::stack_slot_size;
    clear_bitmap_bits(start, start + argsize_in_bytes);
  }

  DEBUG_ONLY(after_thaw_java_frame(f, is_bottom_frame);)
  caller = f;
}

void ThawBase::recurse_thaw_stub_frame(const frame& hf, frame& caller, int num_frames) {
  DEBUG_ONLY(_frames++;)

  if (UNLIKELY(seen_by_gc())) {
    // Process the stub's caller here since we might need the full map.
    RegisterMap map(nullptr,
                    RegisterMap::UpdateMap::include,
                    RegisterMap::ProcessFrames::skip,
                    RegisterMap::WalkContinuation::skip);
    map.set_include_argument_oops(false);
    _stream.next(&map);
    assert(!_stream.is_done(), "");
    _cont.tail()->do_barriers<stackChunkOopDesc::BarrierType::Store>(_stream, &map);
  } else {
    _stream.next(SmallRegisterMap::instance_no_args());
    assert(!_stream.is_done(), "");
  }

  recurse_thaw_compiled_frame(_stream.to_frame(), caller, num_frames, true);

  assert(caller.is_compiled_frame(), "");
  assert(caller.sp() == caller.unextended_sp(), "");

  DEBUG_ONLY(before_thaw_java_frame(hf, caller, false /*is_bottom_frame*/, num_frames);)

  frame f = new_stack_frame<ContinuationHelper::StubFrame>(hf, caller, false);
  intptr_t* stack_frame_top = f.sp();
  intptr_t* heap_frame_top = hf.sp();
  int fsize = ContinuationHelper::StubFrame::size(hf);

  copy_from_chunk(heap_frame_top - frame::metadata_words, stack_frame_top - frame::metadata_words,
                  fsize + frame::metadata_words);

  patch(f, caller, false /*is_bottom_frame*/);

  // can only fix caller once this frame is thawed (due to callee saved regs)
  RegisterMap map(nullptr,
                  RegisterMap::UpdateMap::include,
                  RegisterMap::ProcessFrames::skip,
                  RegisterMap::WalkContinuation::skip);
  map.set_include_argument_oops(false);
  f.oop_map()->update_register_map(&f, &map);
  ContinuationHelper::update_register_map_with_callee(caller, &map);
  _cont.tail()->fix_thawed_frame(caller, &map);

  DEBUG_ONLY(after_thaw_java_frame(f, false /*is_bottom_frame*/);)
  caller = f;
}

void ThawBase::recurse_thaw_native_frame(const frame& hf, frame& caller, int num_frames) {
  assert(hf.is_native_frame(), "");
  assert(_preempted_case && hf.cb()->as_nmethod()->method()->is_object_wait0(), "");

  if (UNLIKELY(seen_by_gc())) { // recurse_thaw_stub_frame already invoked our barriers with a full regmap
    _cont.tail()->do_barriers<stackChunkOopDesc::BarrierType::Store>(_stream, SmallRegisterMap::instance_no_args());
  }

  const bool is_bottom_frame = recurse_thaw_java_frame<ContinuationHelper::NativeFrame>(caller, num_frames);
  assert(!is_bottom_frame, "");

  DEBUG_ONLY(before_thaw_java_frame(hf, caller, is_bottom_frame, num_frames);)

  assert(caller.sp() == caller.unextended_sp(), "");

  if (caller.is_interpreted_frame()) {
    _align_size += frame::align_wiggle; // we add one whether or not we've aligned because we add it in recurse_freeze_native_frame
  }

  // new_stack_frame must construct the resulting frame using hf.pc() rather than hf.raw_pc() because the frame is not
  // yet laid out in the stack, and so the original_pc is not stored in it.
  // As a result, f.is_deoptimized_frame() is always false and we must test hf to know if the frame is deoptimized.
  frame f = new_stack_frame<ContinuationHelper::NativeFrame>(hf, caller, false /* bottom */);
  intptr_t* const stack_frame_top = f.sp();
  intptr_t* const heap_frame_top = hf.unextended_sp();

  int fsize = ContinuationHelper::NativeFrame::size(hf);
  assert(fsize <= (int)(caller.unextended_sp() - f.unextended_sp()), "");

  intptr_t* from = heap_frame_top - frame::metadata_words_at_bottom;
  intptr_t* to   = stack_frame_top - frame::metadata_words_at_bottom;
  int sz = fsize + frame::metadata_words_at_bottom;

  copy_from_chunk(from, to, sz); // copying good oops because we invoked barriers above

  patch(f, caller, false /* bottom */);

  // f.is_deoptimized_frame() is always false and we must test hf.is_deoptimized_frame() (see comment above)
  assert(!f.is_deoptimized_frame(), "");
  assert(!hf.is_deoptimized_frame(), "");
  assert(!f.cb()->as_nmethod()->is_marked_for_deoptimization(), "");

  // can only fix caller once this frame is thawed (due to callee saved regs); this happens on the stack
  _cont.tail()->fix_thawed_frame(caller, SmallRegisterMap::instance_no_args());

  DEBUG_ONLY(after_thaw_java_frame(f, false /* bottom */);)
  caller = f;
}

void ThawBase::finish_thaw(frame& f) {
  stackChunkOop chunk = _cont.tail();

  if (chunk->is_empty()) {
    // Only remove chunk from list if it can't be reused for another freeze
    if (seen_by_gc()) {
      _cont.set_tail(chunk->parent());
    } else {
      chunk->set_has_mixed_frames(false);
    }
    chunk->set_max_thawing_size(0);
  } else {
    chunk->set_max_thawing_size(chunk->max_thawing_size() - _align_size);
  }
  assert(chunk->is_empty() == (chunk->max_thawing_size() == 0), "");

  if (!is_aligned(f.sp(), frame::frame_alignment)) {
    assert(f.is_interpreted_frame(), "");
    f.set_sp(align_down(f.sp(), frame::frame_alignment));
  }
  push_return_frame(f);
   // can only fix caller after push_return_frame (due to callee saved regs)
  if (_process_args_at_top) {
    chunk->fix_thawed_frame(f, SmallRegisterMap::instance_with_args());
  } else {
    chunk->fix_thawed_frame(f, SmallRegisterMap::instance_no_args());
  }

  assert(_cont.is_empty() == _cont.last_frame().is_empty(), "");

  log_develop_trace(continuations)("thawed %d frames", _frames);

  LogTarget(Trace, continuations) lt;
  if (lt.develop_is_enabled()) {
    LogStream ls(lt);
    ls.print_cr("top hframe after (thaw):");
    _cont.last_frame().print_value_on(&ls);
  }
}

void ThawBase::push_return_frame(const frame& f) { // see generate_cont_thaw
  assert(!f.is_compiled_frame() || f.is_deoptimized_frame() == f.cb()->as_nmethod()->is_deopt_pc(f.raw_pc()), "");
  assert(!f.is_compiled_frame() || f.is_deoptimized_frame() == (f.pc() != f.raw_pc()), "");

  LogTarget(Trace, continuations) lt;
  if (lt.develop_is_enabled()) {
    LogStream ls(lt);
    ls.print_cr("push_return_frame");
    f.print_value_on(&ls);
  }

  assert(f.sp() - frame::metadata_words_at_bottom >= _top_stack_address, "overwrote past thawing space"
    " to: " INTPTR_FORMAT " top_address: " INTPTR_FORMAT, p2i(f.sp() - frame::metadata_words), p2i(_top_stack_address));
  ContinuationHelper::Frame::patch_pc(f, f.raw_pc()); // in case we want to deopt the frame in a full transition, this is checked.
  ContinuationHelper::push_pd(f);

  assert(ContinuationHelper::Frame::assert_frame_laid_out(f), "");
}

// returns new top sp
// called after preparations (stack overflow check and making room)
template<typename ConfigT>
static inline intptr_t* thaw_internal(JavaThread* thread, const Continuation::thaw_kind kind) {
  assert(thread == JavaThread::current(), "Must be current thread");

  CONT_JFR_ONLY(EventContinuationThaw event;)

  log_develop_trace(continuations)("~~~~ thaw kind: %d sp: " INTPTR_FORMAT, kind, p2i(thread->last_continuation()->entry_sp()));

  ContinuationEntry* entry = thread->last_continuation();
  assert(entry != nullptr, "");
  oop oopCont = entry->cont_oop(thread);

  assert(!jdk_internal_vm_Continuation::done(oopCont), "");
  assert(oopCont == get_continuation(thread), "");
  verify_continuation(oopCont);

  assert(entry->is_virtual_thread() == (entry->scope(thread) == java_lang_VirtualThread::vthread_scope()), "");

  ContinuationWrapper cont(thread, oopCont);
  log_develop_debug(continuations)("THAW #" INTPTR_FORMAT " " INTPTR_FORMAT, cont.hash(), p2i((oopDesc*)oopCont));

#ifdef ASSERT
  set_anchor_to_entry(thread, cont.entry());
  log_frames(thread);
  clear_anchor(thread);
#endif

  Thaw<ConfigT> thw(thread, cont);
  intptr_t* const sp = thw.thaw(kind);
  assert(is_aligned(sp, frame::frame_alignment), "");
  DEBUG_ONLY(log_frames_after_thaw(thread, cont, sp);)

  CONT_JFR_ONLY(thw.jfr_info().post_jfr_event(&event, cont.continuation(), thread);)

  verify_continuation(cont.continuation());
  log_develop_debug(continuations)("=== End of thaw #" INTPTR_FORMAT, cont.hash());

  return sp;
}

#ifdef ASSERT
static void do_deopt_after_thaw(JavaThread* thread) {
  int i = 0;
  StackFrameStream fst(thread, true, false);
  fst.register_map()->set_include_argument_oops(false);
  ContinuationHelper::update_register_map_with_callee(*fst.current(), fst.register_map());
  for (; !fst.is_done(); fst.next()) {
    if (fst.current()->cb()->is_nmethod()) {
      nmethod* nm = fst.current()->cb()->as_nmethod();
      if (!nm->method()->is_continuation_native_intrinsic()) {
        nm->make_deoptimized();
      }
    }
  }
}

class ThawVerifyOopsClosure: public OopClosure {
  intptr_t* _p;
  outputStream* _st;
  bool is_good_oop(oop o) {
    return dbg_is_safe(o, -1) && dbg_is_safe(o->klass(), -1) && oopDesc::is_oop(o) && o->klass()->is_klass();
  }
public:
  ThawVerifyOopsClosure(outputStream* st) : _p(nullptr), _st(st) {}
  intptr_t* p() { return _p; }
  void reset() { _p = nullptr; }

  virtual void do_oop(oop* p) {
    oop o = *p;
    if (o == nullptr || is_good_oop(o)) {
      return;
    }
    _p = (intptr_t*)p;
    _st->print_cr("*** non-oop " PTR_FORMAT " found at " PTR_FORMAT, p2i(*p), p2i(p));
  }
  virtual void do_oop(narrowOop* p) {
    oop o = RawAccess<>::oop_load(p);
    if (o == nullptr || is_good_oop(o)) {
      return;
    }
    _p = (intptr_t*)p;
    _st->print_cr("*** (narrow) non-oop %x found at " PTR_FORMAT, (int)(*p), p2i(p));
  }
};

static bool do_verify_after_thaw(JavaThread* thread, stackChunkOop chunk, outputStream* st) {
  assert(thread->has_last_Java_frame(), "");

  ResourceMark rm;
  ThawVerifyOopsClosure cl(st);
  NMethodToOopClosure cf(&cl, false);

  StackFrameStream fst(thread, true, false);
  fst.register_map()->set_include_argument_oops(false);
  ContinuationHelper::update_register_map_with_callee(*fst.current(), fst.register_map());
  for (; !fst.is_done() && !Continuation::is_continuation_enterSpecial(*fst.current()); fst.next()) {
    if (fst.current()->cb()->is_nmethod() && fst.current()->cb()->as_nmethod()->is_marked_for_deoptimization()) {
      st->print_cr(">>> do_verify_after_thaw deopt");
      fst.current()->deoptimize(nullptr);
      fst.current()->print_on(st);
    }

    fst.current()->oops_do(&cl, &cf, fst.register_map());
    if (cl.p() != nullptr) {
      frame fr = *fst.current();
      st->print_cr("Failed for frame barriers: %d",chunk->requires_barriers());
      fr.print_on(st);
      if (!fr.is_interpreted_frame()) {
        st->print_cr("size: %d argsize: %d",
                     ContinuationHelper::NonInterpretedUnknownFrame::size(fr),
                     ContinuationHelper::NonInterpretedUnknownFrame::stack_argsize(fr));
      }
      VMReg reg = fst.register_map()->find_register_spilled_here(cl.p(), fst.current()->sp());
      if (reg != nullptr) {
        st->print_cr("Reg %s %d", reg->name(), reg->is_stack() ? (int)reg->reg2stack() : -99);
      }
      cl.reset();
      DEBUG_ONLY(thread->print_frame_layout();)
      if (chunk != nullptr) {
        chunk->print_on(true, st);
      }
      return false;
    }
  }
  return true;
}

static void log_frames(JavaThread* thread, bool dolog) {
  const static int show_entry_callers = 3;
  LogTarget(Trace, continuations) lt;
  if (!lt.develop_is_enabled() || !dolog) {
    return;
  }
  LogStream ls(lt);

  ls.print_cr("------- frames --------- for thread " INTPTR_FORMAT, p2i(thread));
  if (!thread->has_last_Java_frame()) {
    ls.print_cr("NO ANCHOR!");
  }

  RegisterMap map(thread,
                  RegisterMap::UpdateMap::include,
                  RegisterMap::ProcessFrames::include,
                  RegisterMap::WalkContinuation::skip);
  map.set_include_argument_oops(false);

  if (false) {
    for (frame f = thread->last_frame(); !f.is_entry_frame(); f = f.sender(&map)) {
      f.print_on(&ls);
    }
  } else {
    map.set_skip_missing(true);
    ResetNoHandleMark rnhm;
    ResourceMark rm;
    HandleMark hm(Thread::current());
    FrameValues values;

    int i = 0;
    int post_entry = -1;
    for (frame f = thread->last_frame(); !f.is_first_frame(); f = f.sender(&map), i++) {
      f.describe(values, i, &map, i == 0);
      if (post_entry >= 0 || Continuation::is_continuation_enterSpecial(f))
        post_entry++;
      if (post_entry >= show_entry_callers)
        break;
    }
    values.print_on(thread, &ls);
  }

  ls.print_cr("======= end frames =========");
}

static void log_frames_after_thaw(JavaThread* thread, ContinuationWrapper& cont, intptr_t* sp) {
  intptr_t* sp0 = sp;
  address pc0 = *(address*)(sp - frame::sender_sp_ret_address_offset());

  bool preempted = false;
  stackChunkOop tail = cont.tail();
  if (tail != nullptr && tail->preempted()) {
    // Still preempted (monitor not acquired) so no frames were thawed.
    set_anchor(thread, cont.entrySP(), cont.entryPC());
    preempted = true;
  } else {
    set_anchor(thread, sp0);
  }

  log_frames(thread);
  if (LoomVerifyAfterThaw) {
    assert(do_verify_after_thaw(thread, cont.tail(), tty), "");
  }
<<<<<<< HEAD
  assert(ContinuationEntry::assert_entry_frame_laid_out(thread, preempted), "");
=======
  assert(preempted || ContinuationEntry::assert_entry_frame_laid_out(thread), "");
>>>>>>> c6a88155
  clear_anchor(thread);

  LogTarget(Trace, continuations) lt;
  if (lt.develop_is_enabled()) {
    LogStream ls(lt);
    ls.print_cr("Jumping to frame (thaw):");
    frame(sp).print_value_on(&ls);
  }
}
#endif // ASSERT

#include CPU_HEADER_INLINE(continuationFreezeThaw)

#ifdef ASSERT
static void print_frame_layout(const frame& f, bool callee_complete, outputStream* st) {
  ResourceMark rm;
  FrameValues values;
  assert(f.get_cb() != nullptr, "");
  RegisterMap map(f.is_heap_frame() ?
                    nullptr :
                    JavaThread::current(),
                  RegisterMap::UpdateMap::include,
                  RegisterMap::ProcessFrames::skip,
                  RegisterMap::WalkContinuation::skip);
  map.set_include_argument_oops(false);
  map.set_skip_missing(true);
  if (callee_complete) {
    frame::update_map_with_saved_link(&map, ContinuationHelper::Frame::callee_link_address(f));
  }
  const_cast<frame&>(f).describe(values, 0, &map, true);
  values.print_on(static_cast<JavaThread*>(nullptr), st);
}
#endif

static address thaw_entry   = nullptr;
static address freeze_entry = nullptr;
static address freeze_preempt_entry = nullptr;

address Continuation::thaw_entry() {
  return ::thaw_entry;
}

address Continuation::freeze_entry() {
  return ::freeze_entry;
}

address Continuation::freeze_preempt_entry() {
  return ::freeze_preempt_entry;
}

class ConfigResolve {
public:
  static void resolve() { resolve_compressed(); }

  static void resolve_compressed() {
    UseCompressedOops ? resolve_gc<true>()
                      : resolve_gc<false>();
  }

private:
  template <bool use_compressed>
  static void resolve_gc() {
    BarrierSet* bs = BarrierSet::barrier_set();
    assert(bs != nullptr, "freeze/thaw invoked before BarrierSet is set");
    switch (bs->kind()) {
#define BARRIER_SET_RESOLVE_BARRIER_CLOSURE(bs_name)                    \
      case BarrierSet::bs_name: {                                       \
        resolve<use_compressed, typename BarrierSet::GetType<BarrierSet::bs_name>::type>(); \
      }                                                                 \
        break;
      FOR_EACH_BARRIER_SET_DO(BARRIER_SET_RESOLVE_BARRIER_CLOSURE)
#undef BARRIER_SET_RESOLVE_BARRIER_CLOSURE

    default:
      fatal("BarrierSet resolving not implemented");
    };
  }

  template <bool use_compressed, typename BarrierSetT>
  static void resolve() {
    typedef Config<use_compressed ? oop_kind::NARROW : oop_kind::WIDE, BarrierSetT> SelectedConfigT;

    freeze_entry = (address)freeze<SelectedConfigT>;
    freeze_preempt_entry = (address)SelectedConfigT::freeze_preempt;

    // If we wanted, we could templatize by kind and have three different thaw entries
    thaw_entry   = (address)thaw<SelectedConfigT>;
  }
};

void Continuation::init() {
  ConfigResolve::resolve();
}<|MERGE_RESOLUTION|>--- conflicted
+++ resolved
@@ -192,17 +192,10 @@
 
 static void do_deopt_after_thaw(JavaThread* thread);
 static bool do_verify_after_thaw(JavaThread* thread, stackChunkOop chunk, outputStream* st);
-<<<<<<< HEAD
-static void log_frames(JavaThread* thread, bool dolog = true);
-static void log_frames_after_thaw(JavaThread* thread, ContinuationWrapper& cont, intptr_t* sp);
-static void print_frame_layout(const frame& f, bool callee_complete, outputStream* st = tty);
-static void verify_frame_kind(const frame& top, Continuation::preempt_kind preempt_kind, Method** m_ptr = nullptr, const char** code_name_ptr = nullptr, int* bci_ptr = nullptr);
-=======
 static void log_frames(JavaThread* thread);
 static void log_frames_after_thaw(JavaThread* thread, ContinuationWrapper& cont, intptr_t* sp);
 static void print_frame_layout(const frame& f, bool callee_complete, outputStream* st = tty);
 static void verify_frame_kind(frame& top, Continuation::preempt_kind preempt_kind, Method** m_ptr = nullptr, const char** code_name_ptr = nullptr, int* bci_ptr = nullptr, stackChunkOop chunk = nullptr);
->>>>>>> c6a88155
 
 #define assert_pfl(p, ...) \
 do {                                           \
@@ -1691,16 +1684,9 @@
 static void jvmti_mount_end(JavaThread* current, ContinuationWrapper& cont, frame top, Continuation::preempt_kind pk) {
   assert(current->vthread() != nullptr, "must be");
 
-<<<<<<< HEAD
-  HandleMarkCleaner hm(current);  // Cleanup vth and so._conth Handles
-  Handle vth(current, current->vthread());
-  ContinuationWrapper::SafepointOp so(current, cont);
-
-=======
   HandleMarkCleaner hm(current);  // Cleanup all handles (including so._conth) before returning to Java.
   Handle vth(current, current->vthread());
   ContinuationWrapper::SafepointOp so(current, cont);
->>>>>>> c6a88155
   AnchorMark am(current, top);  // Set anchor so that the stack is walkable.
 
   JRT_BLOCK
@@ -1737,21 +1723,13 @@
   return true;
 }
 
-<<<<<<< HEAD
-static void verify_frame_kind(const frame& top, Continuation::preempt_kind preempt_kind, Method** m_ptr, const char** code_name_ptr, int* bci_ptr) {
-=======
 static void verify_frame_kind(frame& top, Continuation::preempt_kind preempt_kind, Method** m_ptr, const char** code_name_ptr, int* bci_ptr, stackChunkOop chunk) {
->>>>>>> c6a88155
   Method* m;
   const char* code_name;
   int bci;
   if (preempt_kind == Continuation::monitorenter) {
-<<<<<<< HEAD
-    assert(top.is_interpreted_frame() || top.is_runtime_frame(), "");
-=======
     assert(top.is_interpreted_frame() || top.is_runtime_frame(), "unexpected %sframe",
       top.is_compiled_frame() ? "compiled " : top.is_native_frame() ? "native " : "");
->>>>>>> c6a88155
     bool at_sync_method;
     if (top.is_interpreted_frame()) {
       m = top.interpreter_frame_method();
@@ -1770,9 +1748,6 @@
       RegisterMap reg_map(current,
                   RegisterMap::UpdateMap::skip,
                   RegisterMap::ProcessFrames::skip,
-<<<<<<< HEAD
-                  RegisterMap::WalkContinuation::skip);
-=======
                   RegisterMap::WalkContinuation::include);
       if (top.is_heap_frame()) {
         assert(chunk != nullptr, "");
@@ -1780,7 +1755,6 @@
         top = chunk->relativize(top);
         top.set_frame_index(0);
       }
->>>>>>> c6a88155
       frame fr = top.sender(&reg_map);
       vframe*  vf  = vframe::new_vframe(&fr, &reg_map, current);
       compiledVFrame* cvf = compiledVFrame::cast(vf);
@@ -1821,11 +1795,7 @@
   }
 }
 
-<<<<<<< HEAD
-static void log_preempt_after_freeze(ContinuationWrapper& cont) {
-=======
 static void log_preempt_after_freeze(const ContinuationWrapper& cont) {
->>>>>>> c6a88155
   JavaThread* current = cont.thread();
   int64_t tid = current->monitor_owner_id();
 
@@ -1840,11 +1810,7 @@
   Method* m = nullptr;
   const char* code_name = nullptr;
   int bci = InvalidFrameStateBci;
-<<<<<<< HEAD
-  verify_frame_kind(top_frame, pk, &m, &code_name, &bci);
-=======
   verify_frame_kind(top_frame, pk, &m, &code_name, &bci, cont.tail());
->>>>>>> c6a88155
   assert(m != nullptr && code_name != nullptr && bci != InvalidFrameStateBci, "should be set");
 
   ResourceMark rm(current);
@@ -2093,11 +2059,7 @@
   DEBUG_ONLY(intptr_t* _top_stack_address);
 
   // Only used for preemption on ObjectLocker
-<<<<<<< HEAD
-  ObjectMonitor* _monitor;
-=======
   ObjectMonitor* _init_lock;
->>>>>>> c6a88155
 
   StackChunkFrameStream<ChunkFrames::Mixed> _stream;
 
@@ -2427,11 +2389,7 @@
     if (waiter != nullptr) {
       // Mounted again after preemption. Resume the pending monitor operation,
       // which will be either a monitorenter or Object.wait() call.
-<<<<<<< HEAD
-      ObjectMonitor* mon = waiter->monitor();
-=======
       mon = waiter->monitor();
->>>>>>> c6a88155
       preempt_kind = waiter->is_wait() ? Continuation::object_wait : Continuation::monitorenter;
 
       bool mon_acquired = mon->resume_operation(_thread, waiter, _cont);
@@ -2441,27 +2399,15 @@
         log_develop_trace(continuations, preempt)("Failed to acquire monitor, unmounting again");
         return push_cleanup_continuation();
       }
-      _monitor = mon;        // remember monitor since we might need it on handle_preempted_continuation()
       chunk = _cont.tail();  // reload oop in case of safepoint in resume_operation (if posting JVMTI events).
-<<<<<<< HEAD
-      JVMTI_ONLY(assert(_thread->contended_entered_monitor() == nullptr || _thread->contended_entered_monitor() == _monitor, ""));
-=======
       JVMTI_ONLY(assert(_thread->contended_entered_monitor() == nullptr || _thread->contended_entered_monitor() == mon, ""));
->>>>>>> c6a88155
     } else {
       // Preemption cancelled on moniterenter or ObjectLocker case. We
       // actually acquired the monitor after freezing all frames so no
       // need to call resume_operation. If this is the ObjectLocker case
-<<<<<<< HEAD
-      // we released the monitor already at ~ObjectLocker, so here we set
-      // _monitor to nullptr to indicate there is no need to release it later.
-      preempt_kind = Continuation::monitorenter;
-      _monitor = nullptr;
-=======
       // we released the monitor already at ~ObjectLocker, so _init_lock
       // will be set to nullptr below since there is no monitor to release.
       preempt_kind = Continuation::monitorenter;
->>>>>>> c6a88155
     }
 
     // Call this first to avoid racing with GC threads later when modifying the chunk flags.
@@ -2475,11 +2421,8 @@
         // Only needed for the top frame which will be thawed.
         chunk->set_has_args_at_top(false);
       }
-<<<<<<< HEAD
-=======
       assert(waiter == nullptr || mon != nullptr, "should have a monitor");
       _init_lock = mon;  // remember monitor since we will need it on handle_preempted_continuation()
->>>>>>> c6a88155
     }
     chunk->set_preempted(false);
     retry_fast_path = true;
@@ -2730,11 +2673,7 @@
     // to exit the monitor we just acquired (except on preemption cancelled
     // case where it was already released).
     assert(preempt_kind == Continuation::object_locker, "");
-<<<<<<< HEAD
-    if (_monitor != nullptr) _monitor->exit(_thread);
-=======
     if (_init_lock != nullptr) _init_lock->exit(_thread);
->>>>>>> c6a88155
     sp = redo_vmcall(_thread, top);
   }
   return sp;
@@ -2746,11 +2685,7 @@
   intptr_t* sp = top.sp();
 
   {
-<<<<<<< HEAD
-    HandleMarkCleaner hmc(current);  // Cleanup so._conth Handle
-=======
     HandleMarkCleaner hmc(current);  // Cleanup all handles (including so._conth) before returning to Java.
->>>>>>> c6a88155
     ContinuationWrapper::SafepointOp so(current, _cont);
     AnchorMark am(current, top);    // Set the anchor so that the stack is walkable.
 
@@ -2797,11 +2732,7 @@
 }
 
 void ThawBase::throw_interrupted_exception(JavaThread* current, frame& top) {
-<<<<<<< HEAD
-  HandleMarkCleaner hm(current);  // Cleanup so._conth Handle
-=======
   HandleMarkCleaner hm(current);  // Cleanup all handles (including so._conth) before returning to Java.
->>>>>>> c6a88155
   ContinuationWrapper::SafepointOp so(current, _cont);
   AnchorMark am(current, top);  // Set the anchor so that the stack is walkable.
   JRT_BLOCK
@@ -3236,10 +3167,10 @@
   return true;
 }
 
-static void log_frames(JavaThread* thread, bool dolog) {
+static void log_frames(JavaThread* thread) {
   const static int show_entry_callers = 3;
   LogTarget(Trace, continuations) lt;
-  if (!lt.develop_is_enabled() || !dolog) {
+  if (!lt.develop_is_enabled()) {
     return;
   }
   LogStream ls(lt);
@@ -3299,11 +3230,7 @@
   if (LoomVerifyAfterThaw) {
     assert(do_verify_after_thaw(thread, cont.tail(), tty), "");
   }
-<<<<<<< HEAD
-  assert(ContinuationEntry::assert_entry_frame_laid_out(thread, preempted), "");
-=======
   assert(preempted || ContinuationEntry::assert_entry_frame_laid_out(thread), "");
->>>>>>> c6a88155
   clear_anchor(thread);
 
   LogTarget(Trace, continuations) lt;

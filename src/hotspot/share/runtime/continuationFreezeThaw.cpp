/*
 * Copyright (c) 2018, 2022, Oracle and/or its affiliates. All rights reserved.
 * DO NOT ALTER OR REMOVE COPYRIGHT NOTICES OR THIS FILE HEADER.
 *
 * This code is free software; you can redistribute it and/or modify it
 * under the terms of the GNU General Public License version 2 only, as
 * published by the Free Software Foundation.
 *
 * This code is distributed in the hope that it will be useful, but WITHOUT
 * ANY WARRANTY; without even the implied warranty of MERCHANTABILITY or
 * FITNESS FOR A PARTICULAR PURPOSE.  See the GNU General Public License
 * version 2 for more details (a copy is included in the LICENSE file that
 * accompanied this code).
 *
 * You should have received a copy of the GNU General Public License version
 * 2 along with this work; if not, write to the Free Software Foundation,
 * Inc., 51 Franklin St, Fifth Floor, Boston, MA 02110-1301 USA.
 *
 * Please contact Oracle, 500 Oracle Parkway, Redwood Shores, CA 94065 USA
 * or visit www.oracle.com if you need additional information or have any
 * questions.
 *
 */

#include "precompiled.hpp"
#include "classfile/javaClasses.inline.hpp"
#include "classfile/vmSymbols.hpp"
#include "code/codeCache.inline.hpp"
#include "code/compiledMethod.inline.hpp"
#include "code/vmreg.inline.hpp"
#include "compiler/oopMap.inline.hpp"
#include "gc/shared/continuationGCSupport.inline.hpp"
#include "gc/shared/gc_globals.hpp"
#include "gc/shared/barrierSet.hpp"
#include "gc/shared/memAllocator.hpp"
#include "gc/shared/threadLocalAllocBuffer.inline.hpp"
#include "interpreter/interpreter.hpp"
#include "jfr/jfrEvents.hpp"
#include "logging/log.hpp"
#include "logging/logStream.hpp"
#include "metaprogramming/conditional.hpp"
#include "oops/access.inline.hpp"
#include "oops/oopsHierarchy.hpp"
#include "oops/objArrayOop.inline.hpp"
#include "oops/stackChunkOop.inline.hpp"
#include "prims/jvmtiThreadState.hpp"
#include "runtime/arguments.hpp"
#include "runtime/continuationEntry.inline.hpp"
#include "runtime/continuationHelper.inline.hpp"
#include "runtime/continuationWrapper.inline.hpp"
#include "runtime/frame.inline.hpp"
#include "runtime/interfaceSupport.inline.hpp"
#include "runtime/jniHandles.inline.hpp"
#include "runtime/keepStackGCProcessed.hpp"
#include "runtime/orderAccess.hpp"
#include "runtime/prefetch.inline.hpp"
#include "runtime/smallRegisterMap.inline.hpp"
#include "runtime/stackChunkFrameStream.inline.hpp"
#include "runtime/stackFrameStream.inline.hpp"
#include "runtime/stackOverflow.hpp"
#include "runtime/stackWatermarkSet.inline.hpp"
#include "utilities/debug.hpp"
#include "utilities/exceptions.hpp"
#include "utilities/macros.hpp"

/*
 * This file contains the implementation of continuation freezing (yield) and thawing (run).
 *
 * This code is very latency-critical and very hot. An ordinary and well-behaved server application
 * would likely call these operations many thousands of times per second second, on every core.
 *
 * Freeze might be called every time the application performs any I/O operation, every time it
 * acquires a j.u.c. lock, every time it takes a message from a queue, and thaw can be called
 * multiple times in each of those cases, as it is called by the return barrier, which may be
 * invoked on method return.
 *
 * The amortized budget for each of those two operations is ~100-150ns. That is why, for
 * example, every effort is made to avoid Java-VM transitions as much as possible.
 *
 * On the fast path, all frames are known to be compiled, and the chunk requires no barriers
 * and so frames simply copied, and the bottom-most one is patched.
 * On the slow path, internal pointers in interpreted frames are de/relativized to/from offsets
 * and absolute pointers, and barriers invoked.
 */

/************************************************

Thread-stack layout on freeze/thaw.
See corresponding stack-chunk layout in instanceStackChunkKlass.hpp

            +----------------------------+
            |      .                     |
            |      .                     |
            |      .                     |
            |   carrier frames           |
            |                            |
            |----------------------------|
            |                            |
            |    Continuation.run        |
            |                            |
            |============================|
            |    enterSpecial frame      |
            |  pc                        |
            |  rbp                       |
            |  -----                     |
        ^   |  int argsize               | = ContinuationEntry
        |   |  oopDesc* cont             |
        |   |  oopDesc* chunk            |
        |   |  ContinuationEntry* parent |
        |   |  ...                       |
        |   |============================| <------ JavaThread::_cont_entry = entry->sp()
        |   |  ? alignment word ?        |
        |   |----------------------------| <--\
        |   |                            |    |
        |   |  ? caller stack args ?     |    |   argsize (might not be 2-word aligned) words
Address |   |                            |    |   Caller is still in the chunk.
        |   |----------------------------|    |
        |   |  pc (? return barrier ?)   |    |  This pc contains the return barrier when the bottom-most frame
        |   |  rbp                       |    |  isn't the last one in the continuation.
        |   |                            |    |
        |   |    frame                   |    |
        |   |                            |    |
            +----------------------------|     \__ Continuation frames to be frozen/thawed
            |                            |     /
            |    frame                   |    |
            |                            |    |
            |----------------------------|    |
            |                            |    |
            |    frame                   |    |
            |                            |    |
            |----------------------------| <--/
            |                            |
            |    doYield/safepoint stub  | When preempting forcefully, we could have a safepoint stub
            |                            | instead of a doYield stub
            |============================| <- the sp passed to freeze
            |                            |
            |  Native freeze/thaw frames |
            |      .                     |
            |      .                     |
            |      .                     |
            +----------------------------+

************************************************/

static const bool TEST_THAW_ONE_CHUNK_FRAME = false; // force thawing frames one-at-a-time for testing

#define CONT_JFR false // emit low-level JFR events that count slow/fast path for continuation peformance debugging only
#if CONT_JFR
  #define CONT_JFR_ONLY(code) code
#else
  #define CONT_JFR_ONLY(code)
#endif

// TODO: See AbstractAssembler::generate_stack_overflow_check,
// Compile::bang_size_in_bytes(), m->as_SafePoint()->jvms()->interpreter_frame_size()
// when we stack-bang, we need to update a thread field with the lowest (farthest) bang point.

// Data invariants are defined by Continuation::debug_verify_continuation and Continuation::debug_verify_stack_chunk

// Used to just annotatate cold/hot branches
#define LIKELY(condition)   (condition)
#define UNLIKELY(condition) (condition)

// debugging functions
#ifdef ASSERT
extern "C" bool dbg_is_safe(const void* p, intptr_t errvalue); // address p is readable and *(intptr_t*)p != errvalue

static void verify_continuation(oop continuation) { Continuation::debug_verify_continuation(continuation); }

static void do_deopt_after_thaw(JavaThread* thread);
static bool do_verify_after_thaw(JavaThread* thread, stackChunkOop chunk, outputStream* st);
static void log_frames(JavaThread* thread);
static void print_frame_layout(const frame& f, bool callee_complete, outputStream* st = tty);

#else
static void verify_continuation(oop continuation) { }
#endif

// should match Continuation.preemptStatus() in Continuation.java
enum freeze_result {
  freeze_ok = 0,
  freeze_ok_bottom = 1,
  freeze_pinned_cs = 2,
  freeze_pinned_native = 3,
  freeze_pinned_monitor = 4,
  freeze_exception = 5
};

const char* freeze_result_names[6] = {
  "freeze_ok",
  "freeze_ok_bottom",
  "freeze_pinned_cs",
  "freeze_pinned_native",
  "freeze_pinned_monitor",
  "freeze_exception"
};

static freeze_result is_pinned0(JavaThread* thread, oop cont_scope, bool safepoint);
template<typename ConfigT> static inline int freeze_internal(JavaThread* current, intptr_t* const sp);

enum thaw_kind {
  thaw_top = 0,
  thaw_return_barrier = 1,
  thaw_exception = 2,
};

static inline int prepare_thaw_internal(JavaThread* thread, bool return_barrier);
template<typename ConfigT> static inline intptr_t* thaw_internal(JavaThread* thread, const thaw_kind kind);


// Entry point to freeze. Transitions are handled manually
// Called from generate_cont_doYield() in stubGenerator_<cpu>.cpp through Continuation::freeze_entry();
template<typename ConfigT>
static JRT_BLOCK_ENTRY(int, freeze(JavaThread* current, intptr_t* sp))
  assert(sp == current->frame_anchor()->last_Java_sp(), "");

  if (current->raw_cont_fastpath() > current->last_continuation()->entry_sp() || current->raw_cont_fastpath() < sp) {
    current->set_cont_fastpath(nullptr);
  }

  return ConfigT::freeze(current, sp);
JRT_END

JRT_LEAF(int, Continuation::prepare_thaw(JavaThread* thread, bool return_barrier))
  return prepare_thaw_internal(thread, return_barrier);
JRT_END

template<typename ConfigT>
static JRT_LEAF(intptr_t*, thaw(JavaThread* thread, int kind))
  // TODO: JRT_LEAF and NoHandleMark is problematic for JFR events.
  // vFrameStreamCommon allocates Handles in RegisterMap for continuations.
  // JRT_ENTRY instead?
  ResetNoHandleMark rnhm;

  return ConfigT::thaw(thread, (thaw_kind)kind);
JRT_END

JVM_ENTRY(jint, CONT_isPinned0(JNIEnv* env, jobject cont_scope)) {
  JavaThread* thread = JavaThread::thread_from_jni_environment(env);
  return is_pinned0(thread, JNIHandles::resolve(cont_scope), false);
}
JVM_END

///////////

enum class oop_kind { NARROW, WIDE };
template <oop_kind oops, typename BarrierSetT>
class Config {
public:
  typedef Config<oops, BarrierSetT> SelfT;
  typedef typename Conditional<oops == oop_kind::NARROW, narrowOop, oop>::type OopT;

  static int freeze(JavaThread* thread, intptr_t* const sp) {
    return freeze_internal<SelfT>(thread, sp);
  }

  static intptr_t* thaw(JavaThread* thread, thaw_kind kind) {
    return thaw_internal<SelfT>(thread, kind);
  }
};

static bool stack_overflow_check(JavaThread* thread, int size, address sp) {
  const int page_size = os::vm_page_size();
  if (size > page_size) {
    if (sp - size < thread->stack_overflow_state()->stack_overflow_limit()) {
      return false;
    }
  }
  return true;
}

#ifdef ASSERT
static oop get_continuation(JavaThread* thread) {
  assert(thread != nullptr, "");
  assert(thread->threadObj() != nullptr, "");
  return java_lang_Thread::continuation(thread->threadObj());
}

inline void clear_anchor(JavaThread* thread) {
  thread->frame_anchor()->clear();
}

static void set_anchor(JavaThread* thread, intptr_t* sp) {
  address pc = *(address*)(sp - frame::sender_sp_ret_address_offset());
  assert(pc != nullptr, "");

  JavaFrameAnchor* anchor = thread->frame_anchor();
  anchor->set_last_Java_sp(sp);
  anchor->set_last_Java_pc(pc);
  ContinuationHelper::set_anchor_pd(anchor, sp);

  assert(thread->has_last_Java_frame(), "");
  assert(thread->last_frame().cb() != nullptr, "");
}
#endif // ASSERT

static void set_anchor_to_entry(JavaThread* thread, ContinuationEntry* entry) {
  JavaFrameAnchor* anchor = thread->frame_anchor();
  anchor->set_last_Java_sp(entry->entry_sp());
  anchor->set_last_Java_pc(entry->entry_pc());
  ContinuationHelper::set_anchor_to_entry_pd(anchor, entry);

  assert(thread->has_last_Java_frame(), "");
  assert(thread->last_frame().cb() != nullptr, "");
}

#if CONT_JFR
class FreezeThawJfrInfo : public StackObj {
  short _e_size;
  short _e_num_interpreted_frames;
 public:

  FreezeThawJfrInfo() : _e_size(0), _e_num_interpreted_frames(0) {}
  inline void record_interpreted_frame() { _e_num_interpreted_frames++; }
  inline void record_size_copied(int size) { _e_size += size << LogBytesPerWord; }
  template<typename Event> void post_jfr_event(Event *e, oop continuation, JavaThread* jt);
};

template<typename Event> void FreezeThawJfrInfo::post_jfr_event(Event* e, oop continuation, JavaThread* jt) {
  if (e->should_commit()) {
    log_develop_trace(continuations)("JFR event: iframes: %d size: %d", _e_num_interpreted_frames, _e_size);
    e->set_carrierThread(JFR_JVM_THREAD_ID(jt));
    e->set_contClass(continuation->klass());
    e->set_numIFrames(_e_num_interpreted_frames);
    e->set_size(_e_size);
    e->commit();
  }
}
#endif // CONT_JFR

/////////////// FREEZE ////

class FreezeBase : public StackObj {
protected:
  JavaThread* const _thread;
  ContinuationWrapper& _cont;
  bool _barriers;
  const bool _preempt; // used only on the slow path
  const intptr_t * const _frame_sp; // Top frame sp for this freeze

  intptr_t* _bottom_address;

  int _freeze_size; // total size of all frames plus metadata in words.
  int _total_align_size;

  intptr_t* _cont_stack_top;
  intptr_t* _cont_stack_bottom;

  CONT_JFR_ONLY(FreezeThawJfrInfo _jfr_info;)

#ifdef ASSERT
  intptr_t* _orig_chunk_sp;
  int _fast_freeze_size;
  bool _empty;
#endif

  JvmtiSampledObjectAllocEventCollector* _jvmti_event_collector;

  NOT_PRODUCT(int _frames;)
  DEBUG_ONLY(intptr_t* _last_write;)

  inline FreezeBase(JavaThread* thread, ContinuationWrapper& cont, intptr_t* sp);

public:
  NOINLINE freeze_result freeze_slow();
  void freeze_fast_existing_chunk();

  CONT_JFR_ONLY(FreezeThawJfrInfo& jfr_info() { return _jfr_info; })
  void set_jvmti_event_collector(JvmtiSampledObjectAllocEventCollector* jsoaec) { _jvmti_event_collector = jsoaec; }

  inline int size_if_fast_freeze_available();

protected:
  inline void init_rest();
  void freeze_fast_init_cont_data(intptr_t* frame_sp);
  void throw_stack_overflow_on_humongous_chunk();

  // fast path
  inline void copy_to_chunk(intptr_t* from, intptr_t* to, int size);
  inline void unwind_frames();
  inline void patch_stack_pd(intptr_t* frame_sp, intptr_t* heap_sp);

  // slow path
  virtual stackChunkOop allocate_chunk_slow(size_t stack_size) = 0;

  int cont_size() { return _cont_stack_bottom - _cont_stack_top; }

private:
  // slow path
  frame freeze_start_frame();
  frame freeze_start_frame_safepoint_stub(frame f);
  NOINLINE freeze_result freeze(frame& f, frame& caller, int callee_argsize, bool callee_interpreted, bool top);
  inline frame freeze_start_frame_yield_stub(frame f);
  template<typename FKind>
  inline freeze_result recurse_freeze_java_frame(const frame& f, frame& caller, int fsize, int argsize);
  inline void before_freeze_java_frame(const frame& f, const frame& caller, int fsize, int argsize, bool bottom);
  inline void after_freeze_java_frame(const frame& hf, bool bottom);
  freeze_result finalize_freeze(const frame& callee, frame& caller, int argsize);
  void patch(const frame& f, frame& hf, const frame& caller, bool bottom);
  NOINLINE freeze_result recurse_freeze_interpreted_frame(frame& f, frame& caller, int callee_argsize, bool callee_interpreted);
  freeze_result recurse_freeze_compiled_frame(frame& f, frame& caller, int callee_argsize, bool callee_interpreted);
  NOINLINE freeze_result recurse_freeze_stub_frame(frame& f, frame& caller);
  NOINLINE void finish_freeze(const frame& f, const frame& top);

  inline bool stack_overflow();

  static frame sender(const frame& f) { return f.is_interpreted_frame() ? sender<ContinuationHelper::InterpretedFrame>(f)
                                                                        : sender<ContinuationHelper::NonInterpretedUnknownFrame>(f); }
  template<typename FKind> static inline frame sender(const frame& f);
  template<typename FKind> frame new_heap_frame(frame& f, frame& caller);
  inline void set_top_frame_metadata_pd(const frame& hf);
  inline void patch_pd(frame& callee, const frame& caller);
  void adjust_interpreted_frame_unextended_sp(frame& f);
  static inline void relativize_interpreted_frame_metadata(const frame& f, const frame& hf);

protected:
  void freeze_fast_copy(stackChunkOop chunk, int chunk_start_sp);
  bool freeze_fast_new_chunk(stackChunkOop chunk);
};

template <typename ConfigT>
class Freeze : public FreezeBase {
private:
  stackChunkOop allocate_chunk(size_t stack_size);

public:
  inline Freeze(JavaThread* thread, ContinuationWrapper& cont, intptr_t* frame_sp)
    : FreezeBase(thread, cont, frame_sp) {}

  freeze_result try_freeze_fast();

protected:
  virtual stackChunkOop allocate_chunk_slow(size_t stack_size) override { return allocate_chunk(stack_size); }
};

FreezeBase::FreezeBase(JavaThread* thread, ContinuationWrapper& cont, intptr_t* frame_sp) :
    _thread(thread), _cont(cont), _barriers(false), _preempt(false), _frame_sp(frame_sp) {
  DEBUG_ONLY(_jvmti_event_collector = nullptr;)

  assert(_thread != nullptr, "");
  assert(_thread->last_continuation()->entry_sp() == _cont.entrySP(), "");

  _bottom_address = _cont.entrySP() - _cont.argsize();
  DEBUG_ONLY(_cont.entry()->verify_cookie();)

  assert(!Interpreter::contains(_cont.entryPC()), "");

#ifdef _LP64
  if (((intptr_t)_bottom_address & 0xf) != 0) {
    _bottom_address--;
  }
  assert(is_aligned(_bottom_address, frame::frame_alignment), "");
#endif

  log_develop_trace(continuations)("bottom_address: " INTPTR_FORMAT " entrySP: " INTPTR_FORMAT " argsize: " PTR_FORMAT,
                p2i(_bottom_address), p2i(_cont.entrySP()), (_cont.entrySP() - _bottom_address) << LogBytesPerWord);
  assert(_bottom_address != nullptr, "");
  assert(_bottom_address <= _cont.entrySP(), "");
  DEBUG_ONLY(_last_write = nullptr;)

  assert(_cont.chunk_invariant(), "");
  assert(!Interpreter::contains(_cont.entryPC()), "");
  assert(StubRoutines::cont_doYield_stub()->frame_size() == frame::metadata_words, "");

  // properties of the continuation on the stack; all sizes are in words
  _cont_stack_top    = frame_sp + frame::metadata_words; // we add metadata_words to skip the doYield stub frame
  _cont_stack_bottom = _cont.entrySP() - ContinuationHelper::frame_align_words(_cont.argsize()); // see alignment in thaw

  log_develop_trace(continuations)("freeze size: %d argsize: %d top: " INTPTR_FORMAT " bottom: " INTPTR_FORMAT,
    cont_size(), _cont.argsize(), p2i(_cont_stack_top), p2i(_cont_stack_bottom));
  assert(cont_size() > 0, "");
}

void FreezeBase::init_rest() { // we want to postpone some initialization after chunk handling
  _freeze_size = 0;
  _total_align_size = 0;
  NOT_PRODUCT(_frames = 0;)
}

void FreezeBase::copy_to_chunk(intptr_t* from, intptr_t* to, int size) {
  stackChunkOop chunk = _cont.tail();
  chunk->copy_from_stack_to_chunk(from, to, size);
  CONT_JFR_ONLY(_jfr_info.record_size_copied(size);)

#ifdef ASSERT
  if (_last_write != nullptr) {
    assert(_last_write == to + size, "Missed a spot: _last_write: " INTPTR_FORMAT " to+size: " INTPTR_FORMAT
        " stack_size: %d _last_write offset: " PTR_FORMAT " to+size: " PTR_FORMAT, p2i(_last_write), p2i(to+size),
        chunk->stack_size(), _last_write-chunk->start_address(), to+size-chunk->start_address());
    _last_write = to;
  }
#endif
}

// Called _after_ the last possible safepoint during the freeze operation (chunk allocation)
void FreezeBase::unwind_frames() {
  ContinuationEntry* entry = _cont.entry();
  entry->flush_stack_processing(_thread);
  set_anchor_to_entry(_thread, entry);
}

template <typename ConfigT>
freeze_result Freeze<ConfigT>::try_freeze_fast() {
  assert(_thread->thread_state() == _thread_in_vm, "");
  assert(_thread->cont_fastpath(), "");

  DEBUG_ONLY(_fast_freeze_size = size_if_fast_freeze_available();)
  assert(_fast_freeze_size == 0, "");

  stackChunkOop chunk = allocate_chunk(cont_size() + frame::metadata_words);
  if (freeze_fast_new_chunk(chunk)) {
    return freeze_ok;
  }
  if (_thread->has_pending_exception()) {
    return freeze_exception;
  }

  EventContinuationFreezeOld e;
  if (e.should_commit()) {
    e.set_id(cast_from_oop<u8>(_cont.continuation()));
    e.commit();
  }
  // TODO R REMOVE when deopt change is fixed
  assert(!_thread->cont_fastpath() || _barriers, "");
  log_develop_trace(continuations)("-- RETRYING SLOW --");
  return freeze_slow();
}

// Returns size needed if the continuation fits, otherwise 0.
int FreezeBase::size_if_fast_freeze_available() {
  stackChunkOop chunk = _cont.tail();
  if (chunk == nullptr || chunk->is_gc_mode() || chunk->requires_barriers() || chunk->has_mixed_frames()) {
    log_develop_trace(continuations)("chunk available %s", chunk == nullptr ? "no chunk" : "chunk requires barriers");
    return 0;
  }

  assert(StubRoutines::cont_doYield_stub()->frame_size() == frame::metadata_words, "");

  int total_size_needed = cont_size();
  const int chunk_sp = chunk->sp();
  if (chunk_sp < chunk->stack_size()) {
    total_size_needed -= _cont.argsize();
  }

  bool available = chunk_sp - frame::metadata_words >= total_size_needed;
  log_develop_trace(continuations)("chunk available: %s size: %d argsize: %d top: " INTPTR_FORMAT " bottom: " INTPTR_FORMAT,
    available ? "yes" : "no" , total_size_needed, _cont.argsize(), p2i(_cont_stack_top), p2i(_cont_stack_bottom));
  return available ? total_size_needed : 0;
}

void FreezeBase::freeze_fast_existing_chunk() {
  stackChunkOop chunk = _cont.tail();
  DEBUG_ONLY(_orig_chunk_sp = chunk->sp_address();)

  DEBUG_ONLY(_fast_freeze_size = size_if_fast_freeze_available();)
  assert(_fast_freeze_size > 0, "");

  if (chunk->sp() < chunk->stack_size()) { // we are copying into a non-empty chunk
    DEBUG_ONLY(_empty = false;)
    assert(chunk->sp() < (chunk->stack_size() - chunk->argsize()), "");
    assert(*(address*)(chunk->sp_address() - frame::sender_sp_ret_address_offset()) == chunk->pc(), "");

    // the chunk's sp before the freeze, adjusted to point beyond the stack-passed arguments in the topmost frame
    const int chunk_start_sp = chunk->sp() + _cont.argsize(); // we overlap; we'll overwrite the chunk's top frame's callee arguments
    assert(chunk_start_sp <= chunk->stack_size(), "sp not pointing into stack");

    // increase max_size by what we're freezing minus the overlap
    chunk->set_max_size(chunk->max_size() + cont_size() - _cont.argsize());

    intptr_t* const bottom_sp = _cont_stack_bottom - _cont.argsize();
    assert(bottom_sp == _bottom_address, "");
    // Because the chunk isn't empty, we know there's a caller in the chunk, therefore the bottom-most frame
    // should have a return barrier (installed back when we thawed it).
    assert(*(address*)(bottom_sp-frame::sender_sp_ret_address_offset()) == StubRoutines::cont_returnBarrier(),
           "should be the continuation return barrier");
    // We copy the fp from the chunk back to the stack because it contains some caller data,
    // including, possibly, an oop that might have gone stale since we thawed.
    patch_stack_pd(bottom_sp, chunk->sp_address());
    // we don't patch the return pc at this time, so as not to make the stack unwalkable for async walks

    freeze_fast_copy(chunk, chunk_start_sp);
  } else { // the chunk is empty
    DEBUG_ONLY(_empty = true;)
    const int chunk_start_sp = chunk->sp();

    assert(chunk_start_sp == chunk->stack_size(), "");

    chunk->set_max_size(cont_size());
    chunk->set_argsize(_cont.argsize());

    freeze_fast_copy(chunk, chunk_start_sp);
  }
}

bool FreezeBase::freeze_fast_new_chunk(stackChunkOop chunk) {
  DEBUG_ONLY(_empty = true;)

<<<<<<< HEAD
  stackChunkOop chunk = _cont.tail();
  int chunk_start_sp; // the chunk's sp before the freeze, adjusted to point beyond the stack-passed arguments in the topmost frame
  if (chunk_available) { // LIKELY
    DEBUG_ONLY(orig_chunk_sp = chunk->sp_address();)

    assert(is_chunk_available0, "");

    if (chunk->sp() < chunk->stack_size()) { // we are copying into a non-empty chunk
      DEBUG_ONLY(empty = false;)
      assert(chunk->sp() < (chunk->stack_size() - chunk->argsize()), "");
      assert(*(address*)(chunk->sp_address() - frame::sender_sp_ret_address_offset()) == chunk->pc(), "");

      chunk_start_sp = chunk->sp() + _cont.argsize(); // we overlap; we'll overwrite the chunk's top frame's callee arguments
      assert(chunk_start_sp <= chunk->stack_size(), "sp not pointing into stack");

      // increase max_size by what we're freezing minus the overlap
      chunk->set_max_thawing_size(chunk->max_thawing_size() + cont_size - _cont.argsize());

      intptr_t* const bottom_sp = cont_stack_bottom - _cont.argsize();
      assert(bottom_sp == _bottom_address, "");
      // Because the chunk isn't empty, we know there's a caller in the chunk, therefore the bottom-most frame
      // should have a return barrier (installed back when we thawed it).
      assert(*(address*)(bottom_sp-frame::sender_sp_ret_address_offset()) == StubRoutines::cont_returnBarrier(),
             "should be the continuation return barrier");
      // We copy the fp from the chunk back to the stack because it contains some caller data,
      // including, possibly, an oop that might have gone stale since we thawed.
      patch_stack_pd(bottom_sp, chunk->sp_address());
      // we don't patch the return pc at this time, so as not to make the stack unwalkable for async walks
    } else { // the chunk is empty
      chunk_start_sp = chunk->sp();

      assert(chunk_start_sp == chunk->stack_size(), "");

      chunk->set_max_thawing_size(cont_size);
      chunk->set_argsize(_cont.argsize());
    }
  } else { // no chunk; allocate
    assert(_thread->thread_state() == _thread_in_vm, "");
    assert(!is_chunk_available_for_fast_freeze(frame_sp), "");
    assert(_thread->cont_fastpath(), "");

    chunk = allocate_chunk(cont_size + frame::metadata_words);
    if (UNLIKELY(chunk == nullptr || !_thread->cont_fastpath() || _barriers)) { // OOME/probably humongous
      log_develop_trace(continuations)("Retrying slow. Barriers: %d", _barriers);
      return false;
    }

    chunk->set_max_thawing_size(cont_size);
    chunk->set_argsize(_cont.argsize());
=======
  // Install new chunk
  _cont.set_tail(chunk);

  if (UNLIKELY(chunk == nullptr || !_thread->cont_fastpath() || _barriers)) { // OOME/probably humongous
    log_develop_trace(continuations)("Retrying slow. Barriers: %d", _barriers);
    return false;
  }
>>>>>>> d2279035

  chunk->set_max_size(cont_size());
  chunk->set_argsize(_cont.argsize());

  // in a fresh chunk, we freeze *with* the bottom-most frame's stack arguments.
  // They'll then be stored twice: in the chunk and in the parent chunk's top frame
  const int chunk_start_sp = cont_size() + frame::metadata_words;
  assert(chunk_start_sp == chunk->stack_size(), "");

  DEBUG_ONLY(CONT_JFR_ONLY(chunk_is_allocated = true;))
  DEBUG_ONLY(_orig_chunk_sp = chunk->start_address() + chunk_start_sp;)

  freeze_fast_copy(chunk, chunk_start_sp);

  return true;
}

void FreezeBase::freeze_fast_copy(stackChunkOop chunk, int chunk_start_sp) {
  assert(chunk != nullptr, "");
  assert(!chunk->has_mixed_frames(), "");
  assert(!chunk->is_gc_mode(), "");
  assert(!chunk->has_bitmap(), "");
  assert(!chunk->requires_barriers(), "");
  assert(chunk == _cont.tail(), "");

  // We unwind frames after the last safepoint so that the GC will have found the oops in the frames, but before
  // writing into the chunk. This is so that an asynchronous stack walk (not at a safepoint) that suspends us here
  // will either see no continuation on the stack, or a consistent chunk.
  unwind_frames();

  log_develop_trace(continuations)("freeze_fast start: chunk " INTPTR_FORMAT " size: %d orig sp: %d argsize: %d",
    p2i((oopDesc*)chunk), chunk->stack_size(), chunk_start_sp, _cont.argsize());
  assert(chunk_start_sp <= chunk->stack_size(), "");
  assert(chunk_start_sp >= cont_size(), "no room in the chunk");

  const int chunk_new_sp = chunk_start_sp - cont_size(); // the chunk's new sp, after freeze
  assert(!(_fast_freeze_size > 0) || _orig_chunk_sp - (chunk->start_address() + chunk_new_sp) == _fast_freeze_size, "");

  intptr_t* chunk_top = chunk->start_address() + chunk_new_sp;
  assert(_empty || *(address*)(_orig_chunk_sp - frame::sender_sp_ret_address_offset()) == chunk->pc(), "");

  log_develop_trace(continuations)("freeze_fast start: " INTPTR_FORMAT " sp: %d chunk_top: " INTPTR_FORMAT,
                              p2i(chunk->start_address()), chunk_new_sp, p2i(chunk_top));
  intptr_t* from = _cont_stack_top - frame::metadata_words;
  intptr_t* to   = chunk_top - frame::metadata_words;
  copy_to_chunk(from, to, cont_size() + frame::metadata_words);
  // Because we're not patched yet, the chunk is now in a bad state

  // patch return pc of the bottom-most frozen frame (now in the chunk) with the actual caller's return address
  intptr_t* chunk_bottom_sp = chunk_top + cont_size() - _cont.argsize();
  assert(_empty || *(address*)(chunk_bottom_sp-frame::sender_sp_ret_address_offset()) == StubRoutines::cont_returnBarrier(), "");
  *(address*)(chunk_bottom_sp - frame::sender_sp_ret_address_offset()) = chunk->pc();

  // We're always writing to a young chunk, so the GC can't see it until the next safepoint.
  chunk->set_sp(chunk_new_sp);
  // set chunk->pc to the return address of the topmost frame in the chunk
  chunk->set_pc(*(address*)(_cont_stack_top - frame::sender_sp_ret_address_offset()));

  _cont.write();

  log_develop_trace(continuations)("FREEZE CHUNK #" INTPTR_FORMAT " (young)", _cont.hash());
  LogTarget(Trace, continuations) lt;
  if (lt.develop_is_enabled()) {
    LogStream ls(lt);
    chunk->print_on(true, &ls);
  }

  // Verification
  assert(_cont.chunk_invariant(), "");
  chunk->verify();

#if CONT_JFR
  EventContinuationFreezeYoung e;
  if (e.should_commit()) {
    e.set_id(cast_from_oop<u8>(chunk));
    DEBUG_ONLY(e.set_allocate(chunk_is_allocated);)
    e.set_size(cont_size << LogBytesPerWord);
    e.commit();
  }
#endif
}

NOINLINE freeze_result FreezeBase::freeze_slow() {
#ifdef ASSERT
  ResourceMark rm;
#endif

  log_develop_trace(continuations)("freeze_slow  #" INTPTR_FORMAT, _cont.hash());
  assert(_thread->thread_state() == _thread_in_vm || _thread->thread_state() == _thread_blocked, "");

  init_rest();

  HandleMark hm(Thread::current());

  frame f = freeze_start_frame();

  LogTarget(Debug, continuations) lt;
  if (lt.develop_is_enabled()) {
    LogStream ls(lt);
    f.print_on(&ls);
  }

  frame caller;
  freeze_result res = freeze(f, caller, 0, false, true);

  if (res == freeze_ok) {
    finish_freeze(f, caller);
    _cont.write();
  }

  return res;
}

frame FreezeBase::freeze_start_frame() {
  frame f = _thread->last_frame();
  if (LIKELY(!_preempt)) {
    assert(StubRoutines::cont_doYield_stub()->contains(f.pc()), "");
    return freeze_start_frame_yield_stub(f);
  } else {
    return freeze_start_frame_safepoint_stub(f);
  }
}

frame FreezeBase::freeze_start_frame_yield_stub(frame f) {
  assert(StubRoutines::cont_doYield_stub()->contains(f.pc()), "must be");
  f = sender<ContinuationHelper::StubFrame>(f);
  return f;
}

frame FreezeBase::freeze_start_frame_safepoint_stub(frame f) {
#if (defined(X86) || defined(AARCH64)) && !defined(ZERO)
  f.set_fp(f.real_fp()); // f.set_fp(*Frame::callee_link_address(f)); // ????
#else
  Unimplemented();
#endif
  if (!Interpreter::contains(f.pc())) {
    assert(ContinuationHelper::Frame::is_stub(f.cb()), "must be");
    assert(f.oop_map() != nullptr, "must be");

    if (Interpreter::contains(ContinuationHelper::StubFrame::return_pc(f))) {
      f = sender<ContinuationHelper::StubFrame>(f); // Safepoint stub in interpreter
    }
  }
  return f;
}

NOINLINE freeze_result FreezeBase::freeze(frame& f, frame& caller, int callee_argsize, bool callee_interpreted, bool top) {
  assert(f.unextended_sp() < _bottom_address, ""); // see recurse_freeze_java_frame
  assert(f.is_interpreted_frame() || ((top && _preempt) == ContinuationHelper::Frame::is_stub(f.cb())), "");

  if (stack_overflow()) {
    return freeze_exception;
  }

  if (f.is_compiled_frame()) {
    if (UNLIKELY(f.oop_map() == nullptr)) {
      // special native frame
      return freeze_pinned_native;
    }
    return recurse_freeze_compiled_frame(f, caller, callee_argsize, callee_interpreted);
  } else if (f.is_interpreted_frame()) {
    assert((_preempt && top) || !f.interpreter_frame_method()->is_native(), "");
    if (_preempt && top && f.interpreter_frame_method()->is_native()) {
      // int native entry
      return freeze_pinned_native;
    }

    return recurse_freeze_interpreted_frame(f, caller, callee_argsize, callee_interpreted);
  } else if (_preempt && top && ContinuationHelper::Frame::is_stub(f.cb())) {
    return recurse_freeze_stub_frame(f, caller);
  } else {
    return freeze_pinned_native;
  }
}

template<typename FKind>
inline freeze_result FreezeBase::recurse_freeze_java_frame(const frame& f, frame& caller, int fsize, int argsize) {
  assert(FKind::is_instance(f), "");

  assert(fsize > 0, "");
  assert(argsize >= 0, "");
  _freeze_size += fsize;
  NOT_PRODUCT(_frames++;)

  if (FKind::frame_bottom(f) >= _bottom_address - 1) { // sometimes there's space after enterSpecial
    return finalize_freeze(f, caller, argsize); // recursion end
  } else {
    frame senderf = sender<FKind>(f);
    assert(FKind::interpreted || senderf.sp() == senderf.unextended_sp(), "");
    freeze_result result = freeze(senderf, caller, argsize, FKind::interpreted, false); // recursive call
    return result;
  }
}

inline void FreezeBase::before_freeze_java_frame(const frame& f, const frame& caller, int fsize, int argsize, bool bottom) {
  LogTarget(Trace, continuations) lt;
  if (lt.develop_is_enabled()) {
    LogStream ls(lt);
    ls.print_cr("======== FREEZING FRAME interpreted: %d bottom: %d", f.is_interpreted_frame(), bottom);
    ls.print_cr("fsize: %d argsize: %d", fsize, argsize);
    f.print_on(&ls);
  }
  assert(caller.is_interpreted_frame() == Interpreter::contains(caller.pc()), "");
}

inline void FreezeBase::after_freeze_java_frame(const frame& hf, bool bottom) {
  LogTarget(Trace, continuations) lt;
  if (lt.develop_is_enabled()) {
    LogStream ls(lt);
    DEBUG_ONLY(hf.print_value_on(&ls, nullptr);)
    assert(hf.is_heap_frame(), "should be");
    DEBUG_ONLY(print_frame_layout(hf, false, &ls);)
    if (bottom) {
      ls.print_cr("bottom h-frame:");
      hf.print_on(&ls);
    }
  }
}

freeze_result FreezeBase::finalize_freeze(const frame& callee, frame& caller, int argsize) {
  assert(callee.is_interpreted_frame()
    || callee.cb()->as_nmethod()->is_osr_method()
    || argsize == _cont.argsize(), "argsize: %d cont.argsize: %d", argsize, _cont.argsize());
  log_develop_trace(continuations)("bottom: " INTPTR_FORMAT " count %d size: %d argsize: %d",
    p2i(_bottom_address), _frames, _freeze_size << LogBytesPerWord, argsize);

  LogTarget(Trace, continuations) lt;

#ifdef ASSERT
  bool empty = _cont.is_empty();
  log_develop_trace(continuations)("empty: %d", empty);
#endif

  stackChunkOop chunk = _cont.tail();

  assert(chunk == nullptr || (chunk->max_thawing_size() == 0) == chunk->is_empty(), "");

  _freeze_size += frame::metadata_words; // for top frame's metadata

  int overlap = 0; // the args overlap the caller -- if there is one in this chunk and is of the same kind
  int unextended_sp = -1;
  if (chunk != nullptr) {
    unextended_sp = chunk->sp();
    if (!chunk->is_empty()) {
      bool top_interpreted = Interpreter::contains(chunk->pc());
      unextended_sp = chunk->sp();
      if (top_interpreted) {
        StackChunkFrameStream<ChunkFrames::Mixed> last(chunk);
        unextended_sp += last.unextended_sp() - last.sp(); // can be negative (-1), often with lambda forms
      }
      if (callee.is_interpreted_frame() == top_interpreted) {
        overlap = argsize;
      }
    }
  }

  log_develop_trace(continuations)("finalize _size: %d overlap: %d unextended_sp: %d", _freeze_size, overlap, unextended_sp);

  _freeze_size -= overlap;
  assert(_freeze_size >= 0, "");

  assert(chunk == nullptr || chunk->is_empty()
          || unextended_sp == chunk->to_offset(StackChunkFrameStream<ChunkFrames::Mixed>(chunk).unextended_sp()), "");
  assert(chunk != nullptr || unextended_sp < _freeze_size, "");

    // _barriers can be set to true by an allocation in freeze_fast, in which case the chunk is available
  assert(!_barriers || (unextended_sp >= _freeze_size && chunk->is_empty()),
    "unextended_sp: %d size: %d is_empty: %d", unextended_sp, _freeze_size, chunk->is_empty());

  DEBUG_ONLY(bool empty_chunk = true);
  if (unextended_sp < _freeze_size || chunk->is_gc_mode() || (!_barriers && chunk->requires_barriers())) {
    // ALLOCATION

    if (lt.develop_is_enabled()) {
      LogStream ls(lt);
      if (chunk == nullptr) {
        ls.print_cr("no chunk");
      } else {
        ls.print_cr("chunk barriers: %d _size: %d free size: %d",
          chunk->requires_barriers(), _freeze_size, chunk->sp() - frame::metadata_words);
        chunk->print_on(&ls);
      }
    }

    _freeze_size += overlap; // we're allocating a new chunk, so no overlap
    // overlap = 0;

    chunk = allocate_chunk_slow(_freeze_size);
    if (chunk == nullptr) {
      return freeze_exception;
    }

    // Install new chunk
    _cont.set_tail(chunk);

    int sp = chunk->stack_size() - argsize;
    chunk->set_sp(sp);
    chunk->set_argsize(argsize);
    assert(chunk->is_empty(), "");
  } else {
    log_develop_trace(continuations)("Reusing chunk mixed: %d empty: %d", chunk->has_mixed_frames(), chunk->is_empty());
    if (chunk->is_empty()) {
      int sp = chunk->stack_size() - argsize;
      chunk->set_sp(sp);
      chunk->set_argsize(argsize);
<<<<<<< HEAD
      _size += overlap;
      assert(chunk->max_thawing_size() == 0, "");
=======
      _freeze_size += overlap;
      assert(chunk->max_size() == 0, "");
>>>>>>> d2279035
    } DEBUG_ONLY(else empty_chunk = false;)
  }
  chunk->set_has_mixed_frames(true);

  assert(chunk->requires_barriers() == _barriers, "");
  assert(!_barriers || chunk->is_empty(), "");

  assert(!chunk->has_bitmap(), "");
  assert(!chunk->is_empty() || StackChunkFrameStream<ChunkFrames::Mixed>(chunk).is_done(), "");
  assert(!chunk->is_empty() || StackChunkFrameStream<ChunkFrames::Mixed>(chunk).to_frame().is_empty(), "");

  // We unwind frames after the last safepoint so that the GC will have found the oops in the frames, but before
  // writing into the chunk. This is so that an asynchronous stack walk (not at a safepoint) that suspends us here
  // will either see no continuation or a consistent chunk.
  unwind_frames();

<<<<<<< HEAD
  chunk->set_max_thawing_size(chunk->max_thawing_size() + _size - frame::metadata_words);
=======
  chunk->set_max_size(chunk->max_size() + _freeze_size - frame::metadata_words);
>>>>>>> d2279035

  if (lt.develop_is_enabled()) {
    LogStream ls(lt);
    ls.print_cr("top chunk:");
    chunk->print_on(&ls);
  }

  caller = StackChunkFrameStream<ChunkFrames::Mixed>(chunk).to_frame();

  DEBUG_ONLY(_last_write = caller.unextended_sp() + (empty_chunk ? argsize : overlap);)
  assert(chunk->is_in_chunk(_last_write - _freeze_size),
    "last_write-size: " INTPTR_FORMAT " start: " INTPTR_FORMAT, p2i(_last_write-_freeze_size), p2i(chunk->start_address()));
#ifdef ASSERT
  if (lt.develop_is_enabled()) {
    LogStream ls(lt);
    ls.print_cr("top hframe before (freeze):");
    assert(caller.is_heap_frame(), "should be");
    caller.print_on(&ls);
  }

  assert(!empty || Continuation::is_continuation_entry_frame(callee, nullptr), "");

  frame entry = sender(callee);

  assert(Continuation::is_return_barrier_entry(entry.pc()) || Continuation::is_continuation_enterSpecial(entry), "");
  assert(callee.is_interpreted_frame() || entry.sp() == entry.unextended_sp(), "");
#endif

  return freeze_ok_bottom;
}

void FreezeBase::patch(const frame& f, frame& hf, const frame& caller, bool bottom) {
  if (bottom) {
    address last_pc = caller.pc();
    assert((last_pc == nullptr) == _cont.tail()->is_empty(), "");
    ContinuationHelper::Frame::patch_pc(caller, last_pc);
  } else {
    assert(!caller.is_empty(), "");
  }

  patch_pd(hf, caller);

  if (f.is_interpreted_frame()) {
    assert(hf.is_heap_frame(), "should be");
    ContinuationHelper::InterpretedFrame::patch_sender_sp(hf, caller.unextended_sp());
  }

#ifdef ASSERT
  if (hf.is_compiled_frame()) {
    if (f.is_deoptimized_frame()) { // TODO DEOPT: long term solution: unroll on freeze and patch pc
      log_develop_trace(continuations)("Freezing deoptimized frame");
      assert(f.cb()->as_compiled_method()->is_deopt_pc(f.raw_pc()), "");
      assert(f.cb()->as_compiled_method()->is_deopt_pc(ContinuationHelper::Frame::real_pc(f)), "");
    }
  }
#endif
}

#ifdef ASSERT
static void verify_frame_top(const frame& f, intptr_t* top) {
  ResourceMark rm;
  InterpreterOopMap mask;
  f.interpreted_frame_oop_map(&mask);
  assert(top <= ContinuationHelper::InterpretedFrame::frame_top(f, &mask),
         "frame_sp: " INTPTR_FORMAT " Interpreted::frame_top: " INTPTR_FORMAT,
           p2i(top), p2i(ContinuationHelper::InterpretedFrame::frame_top(f, &mask)));
}
#endif // ASSERT

NOINLINE freeze_result FreezeBase::recurse_freeze_interpreted_frame(frame& f, frame& caller,
                                                                    int callee_argsize,
                                                                    bool callee_interpreted) {
  adjust_interpreted_frame_unextended_sp(f);

  intptr_t* const frame_sp = ContinuationHelper::InterpretedFrame::frame_top(f, callee_argsize, callee_interpreted);
  const int argsize = ContinuationHelper::InterpretedFrame::stack_argsize(f);
  const int locals = f.interpreter_frame_method()->max_locals();
  assert(ContinuationHelper::InterpretedFrame::frame_bottom(f) >= f.fp() + frame::metadata_words + locals, "");// = on x86
  const int fsize = f.fp() + frame::metadata_words + locals - frame_sp;

  DEBUG_ONLY(verify_frame_top(f, frame_sp));

  Method* frame_method = ContinuationHelper::Frame::frame_method(f);

  log_develop_trace(continuations)("recurse_freeze_interpreted_frame %s _size: %d fsize: %d argsize: %d",
    frame_method->name_and_sig_as_C_string(), _freeze_size, fsize, argsize);
  // we'd rather not yield inside methods annotated with @JvmtiMountTransition
  assert(!ContinuationHelper::Frame::frame_method(f)->jvmti_mount_transition(), "");

  freeze_result result = recurse_freeze_java_frame<ContinuationHelper::InterpretedFrame>(f, caller, fsize, argsize);
  if (UNLIKELY(result > freeze_ok_bottom)) {
    return result;
  }

  bool bottom = result == freeze_ok_bottom;

  DEBUG_ONLY(before_freeze_java_frame(f, caller, fsize, 0, bottom);)

  frame hf = new_heap_frame<ContinuationHelper::InterpretedFrame>(f, caller);
  _total_align_size += frame::align_wiggle; // add alignment room for internal interpreted frame alignment om AArch64

  intptr_t* heap_sp = ContinuationHelper::InterpretedFrame::frame_top(hf, callee_argsize, callee_interpreted);
  assert(ContinuationHelper::InterpretedFrame::frame_bottom(hf) == heap_sp + fsize, "");

  // on AArch64 we add padding between the locals and the rest of the frame to keep the fp 16-byte-aligned
  copy_to_chunk(ContinuationHelper::InterpretedFrame::frame_bottom(f) - locals,
                ContinuationHelper::InterpretedFrame::frame_bottom(hf) - locals, locals); // copy locals
  copy_to_chunk(frame_sp, heap_sp, fsize - locals); // copy rest
  assert(!bottom || !caller.is_interpreted_frame() || (heap_sp + fsize) == (caller.unextended_sp() + argsize), "");

  relativize_interpreted_frame_metadata(f, hf);

  patch(f, hf, caller, bottom);

  CONT_JFR_ONLY(_jfr_info.record_interpreted_frame();)
  DEBUG_ONLY(after_freeze_java_frame(hf, bottom);)
  caller = hf;

  // Mark frame_method's GC epoch for class redefinition on_stack calculation.
  frame_method->record_gc_epoch();

  return freeze_ok;
}

freeze_result FreezeBase::recurse_freeze_compiled_frame(frame& f, frame& caller, int callee_argsize, bool callee_interpreted) {
  intptr_t* const frame_sp = ContinuationHelper::CompiledFrame::frame_top(f, callee_argsize, callee_interpreted);
  const int argsize = ContinuationHelper::CompiledFrame::stack_argsize(f);
  const int fsize = ContinuationHelper::CompiledFrame::frame_bottom(f) + argsize - frame_sp;

  log_develop_trace(continuations)("recurse_freeze_compiled_frame %s _size: %d fsize: %d argsize: %d",
                             ContinuationHelper::Frame::frame_method(f) != nullptr ?
                             ContinuationHelper::Frame::frame_method(f)->name_and_sig_as_C_string() : "",
                             _freeze_size, fsize, argsize);
  // we'd rather not yield inside methods annotated with @JvmtiMountTransition
  assert(!ContinuationHelper::Frame::frame_method(f)->jvmti_mount_transition(), "");

  freeze_result result = recurse_freeze_java_frame<ContinuationHelper::CompiledFrame>(f, caller, fsize, argsize);
  if (UNLIKELY(result > freeze_ok_bottom)) {
    return result;
  }

  bool bottom = result == freeze_ok_bottom;

  DEBUG_ONLY(before_freeze_java_frame(f, caller, fsize, argsize, bottom);)

  frame hf = new_heap_frame<ContinuationHelper::CompiledFrame>(f, caller);

  intptr_t* heap_sp = ContinuationHelper::CompiledFrame::frame_top(hf, callee_argsize, callee_interpreted);

  copy_to_chunk(frame_sp, heap_sp, fsize);
  assert(!bottom || !caller.is_compiled_frame() || (heap_sp + fsize) == (caller.unextended_sp() + argsize), "");

  if (caller.is_interpreted_frame()) {
    _total_align_size += frame::align_wiggle; // See Thaw::align
  }

  patch(f, hf, caller, bottom);

  assert(bottom || Interpreter::contains(ContinuationHelper::CompiledFrame::real_pc(caller)) == caller.is_interpreted_frame(), "");

  DEBUG_ONLY(after_freeze_java_frame(hf, bottom);)
  caller = hf;
  return freeze_ok;
}

NOINLINE freeze_result FreezeBase::recurse_freeze_stub_frame(frame& f, frame& caller) {
  intptr_t* const frame_sp = ContinuationHelper::StubFrame::frame_top(f, 0, 0);
  const int fsize = f.cb()->frame_size();

  log_develop_trace(continuations)("recurse_freeze_stub_frame %s _size: %d fsize: %d :: " INTPTR_FORMAT " - " INTPTR_FORMAT,
    f.cb()->name(), _freeze_size, fsize, p2i(frame_sp), p2i(frame_sp+fsize));

  // recurse_freeze_java_frame and freeze inlined here because we need to use a full RegisterMap for lock ownership
  NOT_PRODUCT(_frames++;)
  _freeze_size += fsize;

  RegisterMap map(_cont.thread(), true, false, false);
  map.set_include_argument_oops(false);
  ContinuationHelper::update_register_map<ContinuationHelper::StubFrame>(f, &map);
  f.oop_map()->update_register_map(&f, &map); // we have callee-save registers in this case
  frame senderf = sender<ContinuationHelper::StubFrame>(f);
  assert(senderf.unextended_sp() < _bottom_address - 1, "");
  assert(senderf.is_compiled_frame(), "");

  if (UNLIKELY(senderf.oop_map() == nullptr)) {
    // native frame
    return freeze_pinned_native;
  }

  freeze_result result = recurse_freeze_compiled_frame(senderf, caller, 0, 0); // This might be deoptimized
  if (UNLIKELY(result > freeze_ok_bottom)) {
    return result;
  }
  assert(result != freeze_ok_bottom, "");
  assert(!caller.is_interpreted_frame(), "");

  DEBUG_ONLY(before_freeze_java_frame(f, caller, fsize, 0, false);)
  frame hf = new_heap_frame<ContinuationHelper::StubFrame>(f, caller);
  intptr_t* heap_sp = ContinuationHelper::StubFrame::frame_top(hf, 0, 0);
  copy_to_chunk(frame_sp, heap_sp, fsize);
  DEBUG_ONLY(after_freeze_java_frame(hf, false);)

  caller = hf;
  return freeze_ok;
}

NOINLINE void FreezeBase::finish_freeze(const frame& f, const frame& top) {
  stackChunkOop chunk = _cont.tail();
  assert(chunk->to_offset(top.sp()) <= chunk->sp(), "");

  LogTarget(Trace, continuations) lt;
  if (lt.develop_is_enabled()) {
    LogStream ls(lt);
    assert(top.is_heap_frame(), "should be");
    top.print_on(&ls);
  }

  set_top_frame_metadata_pd(top);

  chunk->set_sp(chunk->to_offset(top.sp()));
  chunk->set_pc(top.pc());

<<<<<<< HEAD
  chunk->set_max_thawing_size(chunk->max_thawing_size() + _align_size);
=======
  chunk->set_max_size(chunk->max_size() + _total_align_size);
>>>>>>> d2279035

  if (UNLIKELY(_barriers)) {
    log_develop_trace(continuations)("do barriers on old chunk");
    // ParallelGC can allocate objects directly into the old generation.
    // Then we want to relativize the derived pointers eagerly so that
    // old chunks are all in GC mode.
    assert(!UseG1GC, "G1 can not deal with allocating outside of eden");
    assert(!UseZGC, "ZGC can not deal with allocating chunks visible to marking");
    assert(!UseShenandoahGC, "Shenandoah can not deal with allocating chunks visible to marking");
    ContinuationGCSupport::transform_stack_chunk(_cont.tail());
    _cont.tail()->do_barriers<stackChunkOopDesc::BarrierType::Store>();
  }

  log_develop_trace(continuations)("finish_freeze: has_mixed_frames: %d", chunk->has_mixed_frames());
  if (lt.develop_is_enabled()) {
    LogStream ls(lt);
    chunk->print_on(true, &ls);
  }

  if (lt.develop_is_enabled()) {
    LogStream ls(lt);
    ls.print_cr("top hframe after (freeze):");
    assert(_cont.last_frame().is_heap_frame(), "should be");
    _cont.last_frame().print_on(&ls);
  }

  assert(_cont.chunk_invariant(), "");
}

inline bool FreezeBase::stack_overflow() { // detect stack overflow in recursive native code
  JavaThread* t = !_preempt ? _thread : JavaThread::current();
  assert(t == JavaThread::current(), "");
  if ((address)&t < t->stack_overflow_state()->stack_overflow_limit()) {
    if (!_preempt) {
      ContinuationWrapper::SafepointOp so(t, _cont); // could also call _cont.done() instead
      Exceptions::_throw_msg(t, __FILE__, __LINE__, vmSymbols::java_lang_StackOverflowError(), "Stack overflow while freezing");
    }
    return true;
  }
  return false;
}

template <typename ConfigT>
stackChunkOop Freeze<ConfigT>::allocate_chunk(size_t stack_size) {
  log_develop_trace(continuations)("allocate_chunk allocating new chunk");

  InstanceStackChunkKlass* klass = InstanceStackChunkKlass::cast(vmClasses::StackChunk_klass());
  size_t size_in_words = klass->instance_size(stack_size);

  if (CollectedHeap::stack_chunk_max_size() > 0 && size_in_words >= CollectedHeap::stack_chunk_max_size()) {
    if (!_preempt) {
      throw_stack_overflow_on_humongous_chunk();
    }
    return nullptr;
  }

  JavaThread* current = _preempt ? JavaThread::current() : _thread;
  assert(current == JavaThread::current(), "should be current");

  StackChunkAllocator allocator(klass, size_in_words, stack_size, current);
  oop fast_oop = allocator.try_allocate_in_existing_tlab();
  oop chunk_oop = fast_oop;
  if (chunk_oop == nullptr) {
    ContinuationWrapper::SafepointOp so(current, _cont);
    assert(_jvmti_event_collector != nullptr, "");
    _jvmti_event_collector->start();  // can safepoint
    chunk_oop = allocator.allocate(); // can safepoint
    if (chunk_oop == nullptr) {
      return nullptr; // OOME
    }
  }

  stackChunkOop chunk = stackChunkOopDesc::cast(chunk_oop);
  // assert that chunk is properly initialized
  assert(chunk->stack_size() == (int)stack_size, "");
  assert(chunk->size() >= stack_size, "chunk->size(): %zu size: %zu", chunk->size(), stack_size);
  assert(chunk->sp() == chunk->stack_size(), "");
  assert((intptr_t)chunk->start_address() % 8 == 0, "");
  assert(chunk->max_thawing_size() == 0, "");
  assert(chunk->pc() == nullptr, "");
  assert(chunk->argsize() == 0, "");
  assert(chunk->flags() == 0, "");
  assert(chunk->is_gc_mode() == false, "");

  // fields are uninitialized
  chunk->set_parent_raw<typename ConfigT::OopT>(_cont.last_nonempty_chunk());
  chunk->set_cont_raw<typename ConfigT::OopT>(_cont.continuation());

  assert(chunk->parent() == nullptr || chunk->parent()->is_stackChunk(), "");

  if (fast_oop != nullptr) {
    assert(!chunk->requires_barriers(), "Unfamiliar GC requires barriers on TLAB allocation");
  } else {
    assert(!UseZGC || !chunk->requires_barriers(), "Allocated ZGC object requires barriers");
    _barriers = !UseZGC && chunk->requires_barriers();

    if (_barriers) {
      log_develop_trace(continuations)("allocation requires barriers");
    }
  }
  return chunk;
}

void FreezeBase::throw_stack_overflow_on_humongous_chunk() {
  ContinuationWrapper::SafepointOp so(_thread, _cont); // could also call _cont.done() instead
  Exceptions::_throw_msg(_thread, __FILE__, __LINE__, vmSymbols::java_lang_StackOverflowError(), "Humongous stack chunk");
}

#if INCLUDE_JVMTI
static int num_java_frames(ContinuationWrapper& cont) {
  ResourceMark rm; // used for scope traversal in num_java_frames(CompiledMethod*, address)
  int count = 0;
  for (stackChunkOop chunk = cont.tail(); chunk != nullptr; chunk = chunk->parent()) {
    count += chunk->num_java_frames();
  }
  return count;
}

static void invalidate_jvmti_stack(JavaThread* thread) {
  if (thread->is_interp_only_mode()) {
    JvmtiThreadState *state = thread->jvmti_thread_state();
    if (state != nullptr)
      state->invalidate_cur_stack_depth();
  }
}

static void jvmti_yield_cleanup(JavaThread* thread, ContinuationWrapper& cont) {
  if (JvmtiExport::can_post_frame_pop()) {
    int num_frames = num_java_frames(cont);

    ContinuationWrapper::SafepointOp so(Thread::current(), cont);
    JvmtiExport::continuation_yield_cleanup(JavaThread::current(), num_frames);
  }
  invalidate_jvmti_stack(thread);
}
#endif // INCLUDE_JVMTI

#ifdef ASSERT
static bool monitors_on_stack(JavaThread* thread) {
  ContinuationEntry* ce = thread->last_continuation();
  RegisterMap map(thread, true, false, false);
  map.set_include_argument_oops(false);
  for (frame f = thread->last_frame(); Continuation::is_frame_in_continuation(ce, f); f = f.sender(&map)) {
    if ((f.is_interpreted_frame() && ContinuationHelper::InterpretedFrame::is_owning_locks(f)) ||
        (f.is_compiled_frame() && ContinuationHelper::CompiledFrame::is_owning_locks(map.thread(), &map, f))) {
      return true;
    }
  }
  return false;
}

static bool interpreted_native_or_deoptimized_on_stack(JavaThread* thread) {
  ContinuationEntry* ce = thread->last_continuation();
  RegisterMap map(thread, false, false, false);
  map.set_include_argument_oops(false);
  for (frame f = thread->last_frame(); Continuation::is_frame_in_continuation(ce, f); f = f.sender(&map)) {
    if (f.is_interpreted_frame() || f.is_native_frame() || f.is_deoptimized_frame()) {
      return true;
    }
  }
  return false;
}
#endif // ASSERT

static inline int freeze_epilog(JavaThread* thread, ContinuationWrapper& cont) {
  verify_continuation(cont.continuation());
  assert(!cont.is_empty(), "");

  log_develop_debug(continuations)("=== End of freeze cont ### #" INTPTR_FORMAT, cont.hash());

  return 0;
}

static int freeze_epilog(JavaThread* thread, ContinuationWrapper& cont, freeze_result res) {
  if (UNLIKELY(res != freeze_ok)) {
    verify_continuation(cont.continuation());
    log_develop_trace(continuations)("=== end of freeze (fail %d)", res);
    return res;
  }

  JVMTI_ONLY(jvmti_yield_cleanup(thread, cont)); // can safepoint
  return freeze_epilog(thread, cont);
}

template<typename ConfigT>
static inline int freeze_internal(JavaThread* current, intptr_t* const sp) {
  assert(!current->has_pending_exception(), "");

#ifdef ASSERT
  log_trace(continuations)("~~~~ freeze sp: " INTPTR_FORMAT, p2i(current->last_continuation()->entry_sp()));
  log_frames(current);
#endif

  CONT_JFR_ONLY(EventContinuationFreeze event;)

  ContinuationEntry* entry = current->last_continuation();

  oop oopCont = entry->cont_oop();
  assert(oopCont == current->last_continuation()->cont_oop(), "");
  assert(ContinuationEntry::assert_entry_frame_laid_out(current), "");

  verify_continuation(oopCont);
  ContinuationWrapper cont(current, oopCont);
  log_develop_debug(continuations)("FREEZE #" INTPTR_FORMAT " " INTPTR_FORMAT, cont.hash(), p2i((oopDesc*)oopCont));

  assert(entry->is_virtual_thread() == (entry->scope() == java_lang_VirtualThread::vthread_scope()), "");

  assert(monitors_on_stack(current) == (current->held_monitor_count() > 0), "");

  if (entry->is_pinned() || current->held_monitor_count() > 0) {
    log_develop_debug(continuations)("PINNED due to critical section/hold monitor");
    verify_continuation(cont.continuation());
    freeze_result res = entry->is_pinned() ? freeze_pinned_cs : freeze_pinned_monitor;
    log_develop_trace(continuations)("=== end of freeze (fail %d)", res);
    return res;
  }

  Freeze<ConfigT> freeze(current, cont, sp);

  // There are no interpreted frames if we're not called from the interpreter and we haven't ancountered an i2c
  // adapter or called Deoptimization::unpack_frames. Calls from native frames also go through the interpreter
  // (see JavaCalls::call_helper).
  assert(!current->cont_fastpath()
         || (current->cont_fastpath_thread_state() && !interpreted_native_or_deoptimized_on_stack(current)), "");
  bool fast = UseContinuationFastPath && current->cont_fastpath();
  if (fast && freeze.size_if_fast_freeze_available() > 0) {
    freeze.freeze_fast_existing_chunk();
    CONT_JFR_ONLY(fr.jfr_info().post_jfr_event(&event, oopCont, current);)
    freeze_epilog(current, cont);
    StackWatermarkSet::after_unwind(current);
    return 0;
  }

  log_develop_trace(continuations)("chunk unavailable; transitioning to VM");
  assert(current == JavaThread::current(), "must be current thread except for preempt");
  JRT_BLOCK
    // delays a possible JvmtiSampledObjectAllocEventCollector in alloc_chunk
    JvmtiSampledObjectAllocEventCollector jsoaec(false);
    freeze.set_jvmti_event_collector(&jsoaec);

    freeze_result res = fast ? freeze.try_freeze_fast() : freeze.freeze_slow();

    CONT_JFR_ONLY(fr.jfr_info().post_jfr_event(&event, oopCont, current);)
    freeze_epilog(current, cont, res);
    cont.done(); // allow safepoint in the transition back to Java
    StackWatermarkSet::after_unwind(current);
    return res;
  JRT_BLOCK_END
}

static freeze_result is_pinned0(JavaThread* thread, oop cont_scope, bool safepoint) {
  ContinuationEntry* entry = thread->last_continuation();
  if (entry == nullptr) {
    return freeze_ok;
  }
  if (entry->is_pinned()) {
    return freeze_pinned_cs;
  } else if (thread->held_monitor_count() > 0) {
    return freeze_pinned_monitor;
  }

  RegisterMap map(thread, true, false, false);
  map.set_include_argument_oops(false);
  frame f = thread->last_frame();

  if (!safepoint) {
    f = f.sender(&map); // this is the yield frame
  } else { // safepoint yield
#if (defined(X86) || defined(AARCH64)) && !defined(ZERO)
    f.set_fp(f.real_fp()); // Instead of this, maybe in ContinuationWrapper::set_last_frame always use the real_fp?
#else
    Unimplemented();
#endif
    if (!Interpreter::contains(f.pc())) {
      assert(ContinuationHelper::Frame::is_stub(f.cb()), "must be");
      assert(f.oop_map() != nullptr, "must be");
      f.oop_map()->update_register_map(&f, &map); // we have callee-save registers in this case
    }
  }

  while (true) {
    if ((f.is_interpreted_frame() && f.interpreter_frame_method()->is_native()) || f.is_native_frame()) {
      return freeze_pinned_native;
    }

    f = f.sender(&map);
    if (!Continuation::is_frame_in_continuation(entry, f)) {
      oop scope = jdk_internal_vm_Continuation::scope(entry->cont_oop());
      if (scope == cont_scope) {
        break;
      }
      int monitor_count = entry->parent_held_monitor_count();
      entry = entry->parent();
      if (entry == nullptr) {
        break;
      }
      if (entry->is_pinned()) {
        return freeze_pinned_cs;
      } else if (monitor_count > 0) {
        return freeze_pinned_monitor;
      }
    }
  }
  return freeze_ok;
}

/////////////// THAW ////

static int thaw_size(stackChunkOop chunk) {
  int size = chunk->max_thawing_size();
  size += frame::metadata_words; // For the top pc+fp in push_return_frame or top = stack_sp - frame::metadata_words in thaw_fast
  size += 2*frame::align_wiggle; // in case of alignments at the top and bottom
  return size + 200;
}

// make room on the stack for thaw
// returns the size in bytes, or 0 on failure
static inline int prepare_thaw_internal(JavaThread* thread, bool return_barrier) {
  log_develop_trace(continuations)("~~~~ prepare_thaw return_barrier: %d", return_barrier);

  assert(thread == JavaThread::current(), "");

  ContinuationEntry* ce = thread->last_continuation();
  assert(ce != nullptr, "");
  oop continuation = ce->cont_oop();
  assert(continuation == get_continuation(thread), "");
  verify_continuation(continuation);

  stackChunkOop chunk = jdk_internal_vm_Continuation::tail(continuation);
  assert(chunk != nullptr, "");

  // The tail can be empty because it might still be available for another freeze.
  // However, here we want to thaw, so we get rid of it (it will be GCed).
  if (UNLIKELY(chunk->is_empty())) {
    chunk = chunk->parent();
    assert(chunk != nullptr, "");
    assert(!chunk->is_empty(), "");
    jdk_internal_vm_Continuation::set_tail(continuation, chunk);
  }

  // Verification
  chunk->verify();
  assert(chunk->max_thawing_size() > 0, "chunk invariant violated; expected to not be empty");

  // Only make space for the last chunk because we only thaw from the last chunk
  int size = thaw_size(chunk) << LogBytesPerWord;

  const address bottom = (address)thread->last_continuation()->entry_sp();
  // 300 is an estimate for stack size taken for this native code, in addition to StackShadowPages
  // for the Java frames in the check below.
  if (!stack_overflow_check(thread, size + 300, bottom)) {
    return 0;
  }

  log_develop_trace(continuations)("prepare_thaw bottom: " INTPTR_FORMAT " top: " INTPTR_FORMAT " size: %d",
                              p2i(bottom), p2i(bottom - size), size);
  return size;
}

class ThawBase : public StackObj {
protected:
  JavaThread* _thread;
  ContinuationWrapper& _cont;
  CONT_JFR_ONLY(FreezeThawJfrInfo _jfr_info;)

  intptr_t* _fastpath;
  bool _barriers;
  intptr_t* _top_unextended_sp;
  int _align_size;
  DEBUG_ONLY(intptr_t* _top_stack_address);

  StackChunkFrameStream<ChunkFrames::Mixed> _stream;

  NOT_PRODUCT(int _frames;)

protected:
  ThawBase(JavaThread* thread, ContinuationWrapper& cont) :
      _thread(thread), _cont(cont),
      _fastpath(nullptr) {
    DEBUG_ONLY(_top_unextended_sp = nullptr;)
    assert (cont.tail() != nullptr, "no last chunk");
    DEBUG_ONLY(_top_stack_address = _cont.entrySP() - thaw_size(cont.tail());)
  }

  void clear_chunk(stackChunkOop chunk);
  int remove_top_compiled_frame_from_chunk(stackChunkOop chunk, int &argsize);
  void copy_from_chunk(intptr_t* from, intptr_t* to, int size);

  // fast path
  inline void prefetch_chunk_pd(void* start, int size_words);
  void patch_return(intptr_t* sp, bool is_last);
  void patch_chunk_pd(intptr_t* sp); // TODO remove

  // slow path
  NOINLINE intptr_t* thaw_slow(stackChunkOop chunk, bool return_barrier);

private:
  void thaw_one_frame(const frame& heap_frame, frame& caller, int num_frames, bool top);
  template<typename FKind> bool recurse_thaw_java_frame(frame& caller, int num_frames);
  void finalize_thaw(frame& entry, int argsize);

  inline bool seen_by_gc();

  inline void before_thaw_java_frame(const frame& hf, const frame& caller, bool bottom, int num_frame);
  inline void after_thaw_java_frame(const frame& f, bool bottom);
  inline void patch(frame& f, const frame& caller, bool bottom);
  void clear_bitmap_bits(intptr_t* start, int range);

  NOINLINE void recurse_thaw_interpreted_frame(const frame& hf, frame& caller, int num_frames);
  void recurse_thaw_compiled_frame(const frame& hf, frame& caller, int num_frames, bool stub_caller);
  void recurse_thaw_stub_frame(const frame& hf, frame& caller, int num_frames);
  void finish_thaw(frame& f);

  void push_return_frame(frame& f);
  inline frame new_entry_frame();
  template<typename FKind> frame new_stack_frame(const frame& hf, frame& caller, bool bottom);
  inline void patch_pd(frame& f, const frame& sender);
  inline intptr_t* align(const frame& hf, intptr_t* frame_sp, frame& caller, bool bottom);

  void maybe_set_fastpath(intptr_t* sp) { if (sp > _fastpath) _fastpath = sp; }

  static inline void derelativize_interpreted_frame_metadata(const frame& hf, const frame& f);
  static inline void set_interpreter_frame_bottom(const frame& f, intptr_t* bottom);

 public:
  CONT_JFR_ONLY(FreezeThawJfrInfo& jfr_info() { return _jfr_info; })
};

template <typename ConfigT>
class Thaw : public ThawBase {
public:
  Thaw(JavaThread* thread, ContinuationWrapper& cont) : ThawBase(thread, cont) {}

  inline bool can_thaw_fast(stackChunkOop chunk) {
    return    !_barriers
           &&  _thread->cont_fastpath_thread_state()
           && !chunk->has_thaw_slowpath_condition()
           && !PreserveFramePointer;
  }

  inline intptr_t* thaw(thaw_kind kind);
  NOINLINE intptr_t* thaw_fast(stackChunkOop chunk);
};

template <typename ConfigT>
inline intptr_t* Thaw<ConfigT>::thaw(thaw_kind kind) {
  verify_continuation(_cont.continuation());
  assert(!jdk_internal_vm_Continuation::done(_cont.continuation()), "");
  assert(!_cont.is_empty(), "");

  stackChunkOop chunk = _cont.tail();
  assert(chunk != nullptr, "guaranteed by prepare_thaw");
  assert(!chunk->is_empty(), "guaranteed by prepare_thaw");

  _barriers = chunk->requires_barriers();
  return (LIKELY(can_thaw_fast(chunk))) ? thaw_fast(chunk)
                                        : thaw_slow(chunk, kind != thaw_top);
}

class ReconstructedStack : public StackObj {
  intptr_t* _base;  // _cont.entrySP(); // top of the entry frame
  int _thaw_size;
  int _argsize;
public:
  ReconstructedStack(intptr_t* base, int thaw_size, int argsize) : _base(base), _thaw_size(thaw_size), _argsize(argsize) {
    // // possibly adds a one-word padding between entrySP and the bottom-most frame's stack args
    // // The only possible source of misalignment is stack-passed arguments because all compiled
    // // frames are 16-byte aligned.
    assert(argsize != 0 || (_base - _thaw_size) == ContinuationHelper::frame_align_pointer(_base - _thaw_size), "");
  }
  int thaw_size() const { return _thaw_size; }
  int argsize() const { return _argsize; }

  // top and bottom stack pointers
  intptr_t* sp() const { return ContinuationHelper::frame_align_pointer(_base - _thaw_size); }
  intptr_t* bottom_sp() const { return ContinuationHelper::frame_align_pointer(_base - _argsize); }

  // several operations operate on the totality of the stack being reconstructed,
  // including the metadata words
  intptr_t* top() const { return sp() - frame::metadata_words;  }
  int total_size() const { return _thaw_size + frame::metadata_words; }

  void patch_return(bool is_last, address entry_pc) {
    log_develop_trace(continuations)("thaw_fast patching -- sp: " INTPTR_FORMAT, p2i(sp()));
    address pc = !is_last ? StubRoutines::cont_returnBarrier() : entry_pc;
    *(address*)(bottom_sp() - frame::sender_sp_ret_address_offset()) = pc;
    // patch_chunk_pd(sp); -- TODO: If not needed - remove method; it's not used elsewhere

    DEBUG_ONLY(address pc2 = *(address*)(bottom_sp() - frame::sender_sp_ret_address_offset());)
    assert(is_last ? CodeCache::find_blob(pc2)->as_compiled_method()->method()->is_continuation_enter_intrinsic()
                  : pc2 == StubRoutines::cont_returnBarrier(), "is_last: %d", is_last);
  }
  void verify() {
    // We assert we have not overwritten the entry frame, but that we're at most
    // one alignment word away from it.
    assert(top() + total_size() <= _base, "overwritten entry frame");
    assert(_base - 1 <= top() + total_size(), "missed entry frame");
    assert(argsize() != 0 || top() + total_size() == _base, "missed entry frame");
  }
};

inline void ThawBase::clear_chunk(stackChunkOop chunk) {
  chunk->set_sp(chunk->stack_size());
  chunk->set_argsize(0);
  chunk->set_max_thawing_size(0);
}

 int ThawBase::remove_top_compiled_frame_from_chunk(stackChunkOop chunk, int &argsize) {
  bool empty = false;
  StackChunkFrameStream<ChunkFrames::CompiledOnly> f(chunk);
  DEBUG_ONLY(intptr_t* const chunk_sp = chunk->start_address() + chunk->sp();)
  assert(chunk_sp == f.sp(), "");
  assert(chunk_sp == f.unextended_sp(), "");

  const int frame_size = f.cb()->frame_size();
  argsize = f.stack_argsize();

  f.next(SmallRegisterMap::instance, true /* stop */);
  empty = f.is_done();
  assert(!empty || argsize == chunk->argsize(), "");

  if (empty) {
    clear_chunk(chunk);
  } else {
    chunk->set_sp(chunk->sp() + frame_size);
    chunk->set_max_thawing_size(chunk->max_thawing_size() - frame_size);
    // We set chunk->pc to the return pc into the next frame
    chunk->set_pc(f.pc());
    assert(f.pc() == *(address*)(chunk_sp + frame_size - frame::sender_sp_ret_address_offset()), "unexpected pc");
  }
  assert(empty == chunk->is_empty(), "");
  // returns the size required to store the frame on stack, and because it is a
  // compiled frame, it must include a copy of the arguments passed by the caller
  return frame_size + argsize;
}

void ThawBase::copy_from_chunk(intptr_t* from, intptr_t* to, int size) {
  assert(to + size <= _cont.entrySP(), "");
  _cont.tail()->copy_from_chunk_to_stack(from, to, size);
  CONT_JFR_ONLY(_jfr_info.record_size_copied(size);)
  assert(to >= _top_stack_address, "overwrote past thawing space"
    " to: " INTPTR_FORMAT " top_address: " INTPTR_FORMAT, p2i(to), p2i(_top_stack_address));
}

void ThawBase::patch_return(intptr_t* sp, bool is_last) {
  log_develop_trace(continuations)("thaw_fast patching -- sp: " INTPTR_FORMAT, p2i(sp));

  address pc = !is_last ? StubRoutines::cont_returnBarrier() : _cont.entryPC();
  *(address*)(sp - frame::sender_sp_ret_address_offset()) = pc;
  // patch_chunk_pd(sp); -- TODO: If not needed - remove method; it's not used elsewhere
}

template <typename ConfigT>
NOINLINE intptr_t* Thaw<ConfigT>::thaw_fast(stackChunkOop chunk) {
  assert(chunk == _cont.tail(), "");
  assert(!chunk->has_mixed_frames(), "");
  assert(!chunk->requires_barriers(), "");
  assert(!chunk->has_bitmap(), "");
  assert(!_thread->is_interp_only_mode(), "");

  LogTarget(Trace, continuations) lt;
  if (lt.develop_is_enabled()) {
    LogStream ls(lt);
    ls.print_cr("thaw_fast");
    chunk->print_on(true, &ls);
  }

  // Below this heuristic, we thaw the whole chunk, above it we thaw just one frame.
  static const int threshold = 500; // words

  const int full_chunk_size = chunk->stack_size() - chunk->sp(); // this initial size could be reduced if it's a partial thaw
  int argsize, thaw_size;

  intptr_t* const chunk_sp = chunk->start_address() + chunk->sp();

  bool partial, empty;
  if (LIKELY(!TEST_THAW_ONE_CHUNK_FRAME && (full_chunk_size < threshold))) {
    prefetch_chunk_pd(chunk->start_address(), full_chunk_size); // prefetch anticipating memcpy starting at highest address

    partial = false;
    argsize = chunk->argsize(); // must be called *before* clearing the chunk
    clear_chunk(chunk);
    thaw_size = full_chunk_size;
    empty = true;
  } else { // thaw a single frame
    partial = true;
    thaw_size = remove_top_compiled_frame_from_chunk(chunk, argsize);
    empty = chunk->is_empty();
  }

  // Are we thawing the last frame(s) in the continuation
  const bool is_last = empty && chunk->is_parent_null<typename ConfigT::OopT>();
  assert(!is_last || argsize == 0, "");

  log_develop_trace(continuations)("thaw_fast partial: %d is_last: %d empty: %d size: %d argsize: %d",
                              partial, is_last, empty, thaw_size, argsize);

  ReconstructedStack rs(_cont.entrySP(), thaw_size, argsize);

  // Verify that all sizes and addresses are correct before copying
  rs.verify();

  // also copy metadata words
  copy_from_chunk(chunk_sp - frame::metadata_words, rs.top(), rs.total_size());

  // update the ContinuationEntry
  _cont.set_argsize(argsize);
  log_develop_trace(continuations)("setting entry argsize: %d", _cont.argsize());
  assert(rs.bottom_sp() == _cont.entry()->bottom_sender_sp(), "");

  // install the return barrier if not last frame, or the entry's pc if last
  rs.patch_return(is_last, _cont.entryPC());

  assert(is_last == _cont.is_empty(), "");
  assert(_cont.chunk_invariant(), "");

#if CONT_JFR
  EventContinuationThawYoung e;
  if (e.should_commit()) {
    e.set_id(cast_from_oop<u8>(chunk));
    e.set_size(thaw_size << LogBytesPerWord);
    e.set_full(!partial);
    e.commit();
  }
#endif

#ifdef ASSERT
  set_anchor(_thread, rs.sp());
  log_frames(_thread);
  if (LoomDeoptAfterThaw) {
    do_deopt_after_thaw(_thread);
  }
  clear_anchor(_thread);
#endif

  return rs.sp();
}

inline bool ThawBase::seen_by_gc() {
  return _barriers | _cont.tail()->is_gc_mode();
}

NOINLINE intptr_t* ThawBase::thaw_slow(stackChunkOop chunk, bool return_barrier) {
  LogTarget(Trace, continuations) lt;
  if (lt.develop_is_enabled()) {
    LogStream ls(lt);
    ls.print_cr("thaw slow return_barrier: %d " INTPTR_FORMAT, return_barrier, p2i(chunk));
    chunk->print_on(true, &ls);
  }

  // Does this need ifdef JFR around it? Or can we remove all the conditional JFR inclusions (better)?
  EventContinuationThawOld e;
  if (e.should_commit()) {
    e.set_id(cast_from_oop<u8>(_cont.continuation()));
    e.commit();
  }

  DEBUG_ONLY(_frames = 0;)
  _align_size = 0;
  int num_frames = (return_barrier ? 1 : 2);
  bool last_interpreted = chunk->has_mixed_frames() && Interpreter::contains(chunk->pc());

  _stream = StackChunkFrameStream<ChunkFrames::Mixed>(chunk);
  _top_unextended_sp = _stream.unextended_sp();

  frame heap_frame = _stream.to_frame();
  if (lt.develop_is_enabled()) {
    LogStream ls(lt);
    ls.print_cr("top hframe before (thaw):");
    assert(heap_frame.is_heap_frame(), "should have created a relative frame");
    heap_frame.print_value_on(&ls, nullptr);
  }

#if INCLUDE_ZGC || INCLUDE_SHENANDOAHGC
  if (UseZGC || UseShenandoahGC) {
    _cont.tail()->relativize_derived_pointers_concurrently();
  }
#endif

  frame caller;
  thaw_one_frame(heap_frame, caller, num_frames, true);
  finish_thaw(caller); // caller is now the topmost thawed frame
  _cont.write();

  assert(_cont.chunk_invariant(), "");

  JVMTI_ONLY(if (!return_barrier) invalidate_jvmti_stack(_thread));

  _thread->set_cont_fastpath(_fastpath);

  intptr_t* sp = caller.sp();
  return sp;
}

void ThawBase::thaw_one_frame(const frame& heap_frame, frame& caller, int num_frames, bool top) {
  log_develop_debug(continuations)("thaw num_frames: %d", num_frames);
  assert(!_cont.is_empty(), "no more frames");
  assert(num_frames > 0, "");
  assert(!heap_frame.is_empty(), "");

  if (top && heap_frame.is_safepoint_blob_frame()) {
    assert(ContinuationHelper::Frame::is_stub(heap_frame.cb()), "cb: %s", heap_frame.cb()->name());
    recurse_thaw_stub_frame(heap_frame, caller, num_frames);
  } else if (!heap_frame.is_interpreted_frame()) {
    recurse_thaw_compiled_frame(heap_frame, caller, num_frames, false);
  } else {
    recurse_thaw_interpreted_frame(heap_frame, caller, num_frames);
  }
}

template<typename FKind>
bool ThawBase::recurse_thaw_java_frame(frame& caller, int num_frames) {
  assert(num_frames > 0, "");

  DEBUG_ONLY(_frames++;)

  int argsize = _stream.stack_argsize();

  _stream.next(SmallRegisterMap::instance);
  assert(_stream.to_frame().is_empty() == _stream.is_done(), "");

  // we never leave a compiled caller of an interpreted frame as the top frame in the chunk
  // as it makes detecting that situation and adjusting unextended_sp tricky
  if (num_frames == 1 && !_stream.is_done() && FKind::interpreted && _stream.is_compiled()) {
    log_develop_trace(continuations)("thawing extra compiled frame to not leave a compiled interpreted-caller at top");
    num_frames++;
  }

  if (num_frames == 1 || _stream.is_done()) { // end recursion
    finalize_thaw(caller, FKind::interpreted ? 0 : argsize);
    return true; // bottom
  } else { // recurse
    thaw_one_frame(_stream.to_frame(), caller, num_frames - 1, false);
    return false;
  }
}

void ThawBase::finalize_thaw(frame& entry, int argsize) {
  stackChunkOop chunk = _cont.tail();

  if (!_stream.is_done()) {
    assert(_stream.sp() >= chunk->sp_address(), "");
    chunk->set_sp(chunk->to_offset(_stream.sp()));
    chunk->set_pc(_stream.pc());
  } else {
    chunk->set_argsize(0);
    chunk->set_sp(chunk->stack_size());
    chunk->set_pc(nullptr);
  }
  assert(_stream.is_done() == chunk->is_empty(), "");

  int delta = _stream.unextended_sp() - _top_unextended_sp;
  chunk->set_max_thawing_size(chunk->max_thawing_size() - delta);

  _cont.set_argsize(argsize);
  entry = new_entry_frame();

  assert(entry.sp() == _cont.entrySP(), "");
  assert(Continuation::is_continuation_enterSpecial(entry), "");
  assert(_cont.is_entry_frame(entry), "");
}

inline void ThawBase::before_thaw_java_frame(const frame& hf, const frame& caller, bool bottom, int num_frame) {
  LogTarget(Trace, continuations) lt;
  if (lt.develop_is_enabled()) {
    LogStream ls(lt);
    ls.print_cr("======== THAWING FRAME: %d", num_frame);
    assert(hf.is_heap_frame(), "should be");
    hf.print_value_on(&ls, nullptr);
  }
  assert(bottom == _cont.is_entry_frame(caller), "bottom: %d is_entry_frame: %d", bottom, _cont.is_entry_frame(hf));
}

inline void ThawBase::after_thaw_java_frame(const frame& f, bool bottom) {
#ifdef ASSERT
  LogTarget(Trace, continuations) lt;
  if (lt.develop_is_enabled()) {
    LogStream ls(lt);
    ls.print_cr("thawed frame:");
    print_frame_layout(f, false, &ls); // f.print_on(&ls);
  }
#endif
}

inline void ThawBase::patch(frame& f, const frame& caller, bool bottom) {
  assert(!bottom || caller.fp() == _cont.entryFP(), "");
  if (bottom) {
    ContinuationHelper::Frame::patch_pc(caller, _cont.is_empty() ? caller.raw_pc()
                                                                 : StubRoutines::cont_returnBarrier());
  }

  patch_pd(f, caller);

  if (f.is_interpreted_frame()) {
    ContinuationHelper::InterpretedFrame::patch_sender_sp(f, caller.unextended_sp());
  }

  assert(!bottom || !_cont.is_empty() || Continuation::is_continuation_entry_frame(f, nullptr), "");
  assert(!bottom || (_cont.is_empty() != Continuation::is_cont_barrier_frame(f)), "");
}

void ThawBase::clear_bitmap_bits(intptr_t* start, int range) {
  // we need to clear the bits that correspond to arguments as they reside in the caller frame
  log_develop_trace(continuations)("clearing bitmap for " INTPTR_FORMAT " - " INTPTR_FORMAT, p2i(start), p2i(start+range));
  stackChunkOop chunk = _cont.tail();
  chunk->bitmap().clear_range(chunk->bit_index_for(start),
                              chunk->bit_index_for(start+range));
}

NOINLINE void ThawBase::recurse_thaw_interpreted_frame(const frame& hf, frame& caller, int num_frames) {
  assert(hf.is_interpreted_frame(), "");

  if (UNLIKELY(seen_by_gc())) {
    _cont.tail()->do_barriers<stackChunkOopDesc::BarrierType::Store>(_stream, SmallRegisterMap::instance);
  }

  const bool bottom = recurse_thaw_java_frame<ContinuationHelper::InterpretedFrame>(caller, num_frames);

  DEBUG_ONLY(before_thaw_java_frame(hf, caller, bottom, num_frames);)

  _align_size += frame::align_wiggle; // remove the added alignment room for internal interpreted frame alignment om AArch64

  frame f = new_stack_frame<ContinuationHelper::InterpretedFrame>(hf, caller, bottom);

  intptr_t* const frame_sp = f.sp();
  intptr_t* const heap_sp = hf.unextended_sp();
  intptr_t* const frame_bottom = ContinuationHelper::InterpretedFrame::frame_bottom(f);

  assert(hf.is_heap_frame(), "should be");
  const int fsize = ContinuationHelper::InterpretedFrame::frame_bottom(hf) - heap_sp;

  assert(!bottom || frame_sp + fsize >= _cont.entrySP() - 2, "");
  assert(!bottom || frame_sp + fsize <= _cont.entrySP(), "");

  assert(ContinuationHelper::InterpretedFrame::frame_bottom(f) == frame_sp + fsize, "");

  // on AArch64 we add padding between the locals and the rest of the frame to keep the fp 16-byte-aligned
  const int locals = hf.interpreter_frame_method()->max_locals();
  assert(hf.is_heap_frame(), "should be");
  assert(!f.is_heap_frame(), "should not be");

  copy_from_chunk(ContinuationHelper::InterpretedFrame::frame_bottom(hf) - locals,
                  ContinuationHelper::InterpretedFrame::frame_bottom(f) - locals, locals); // copy locals
  copy_from_chunk(heap_sp, frame_sp, fsize - locals); // copy rest

  set_interpreter_frame_bottom(f, frame_bottom); // the copy overwrites the metadata
  derelativize_interpreted_frame_metadata(hf, f);
  patch(f, caller, bottom);

  assert(f.is_interpreted_frame_valid(_cont.thread()), "invalid thawed frame");
  assert(ContinuationHelper::InterpretedFrame::frame_bottom(f) <= ContinuationHelper::Frame::frame_top(caller), "");

  CONT_JFR_ONLY(_jfr_info.record_interpreted_frame();)

  maybe_set_fastpath(f.sp());

  if (!bottom) {
    // can only fix caller once this frame is thawed (due to callee saved regs)
    _cont.tail()->fix_thawed_frame(caller, SmallRegisterMap::instance);
  } else if (_cont.tail()->has_bitmap() && locals > 0) {
    assert(hf.is_heap_frame(), "should be");
    clear_bitmap_bits(ContinuationHelper::InterpretedFrame::frame_bottom(hf) - locals, locals);
  }

  DEBUG_ONLY(after_thaw_java_frame(f, bottom);)
  caller = f;
}

void ThawBase::recurse_thaw_compiled_frame(const frame& hf, frame& caller, int num_frames, bool stub_caller) {
  assert(!hf.is_interpreted_frame(), "");
  assert(_cont.is_preempted() || !stub_caller, "stub caller not at preemption");

  if (!stub_caller && UNLIKELY(seen_by_gc())) { // recurse_thaw_stub_frame already invoked our barriers with a full regmap
    _cont.tail()->do_barriers<stackChunkOopDesc::BarrierType::Store>(_stream, SmallRegisterMap::instance);
  }

  const bool bottom = recurse_thaw_java_frame<ContinuationHelper::CompiledFrame>(caller, num_frames);

  DEBUG_ONLY(before_thaw_java_frame(hf, caller, bottom, num_frames);)

  assert(caller.sp() == caller.unextended_sp(), "");

  if ((!bottom && caller.is_interpreted_frame()) || (bottom && Interpreter::contains(_cont.tail()->pc()))) {
    _align_size += frame::align_wiggle; // we add one whether or not we've aligned because we add it in freeze_interpreted_frame
  }

  frame f = new_stack_frame<ContinuationHelper::CompiledFrame>(hf, caller, bottom);
  intptr_t* const frame_sp = f.sp();
  intptr_t* const heap_sp = hf.unextended_sp();

  const int added_argsize = (bottom || caller.is_interpreted_frame()) ? hf.compiled_frame_stack_argsize() : 0;
  int fsize = ContinuationHelper::CompiledFrame::size(hf) + added_argsize;
  assert(fsize <= (int)(caller.unextended_sp() - f.unextended_sp()), "");

  intptr_t* from = heap_sp - frame::metadata_words;
  intptr_t* to   = frame_sp - frame::metadata_words;
  int sz = fsize + frame::metadata_words;

  assert(!bottom || (_cont.entrySP() - 1 <= to + sz && to + sz <= _cont.entrySP()), "");
  assert(!bottom || hf.compiled_frame_stack_argsize() != 0 || (to + sz && to + sz == _cont.entrySP()), "");

  copy_from_chunk(from, to, sz); // copying good oops because we invoked barriers above

  patch(f, caller, bottom);

  if (f.cb()->is_nmethod()) {
    f.cb()->as_nmethod()->run_nmethod_entry_barrier();
  }

  if (f.is_deoptimized_frame()) {
    maybe_set_fastpath(f.sp());
  } else if (_thread->is_interp_only_mode()
              || (_cont.is_preempted() && f.cb()->as_compiled_method()->is_marked_for_deoptimization())) {
    // The caller of the safepoint stub when the continuation is preempted is not at a call instruction, and so
    // cannot rely on nmethod patching for deopt.
    assert(_thread->is_interp_only_mode() || stub_caller, "expected a stub-caller");

    log_develop_trace(continuations)("Deoptimizing thawed frame");
    DEBUG_ONLY(ContinuationHelper::Frame::patch_pc(f, nullptr));

    f.deoptimize(nullptr); // we're assuming there are no monitors; this doesn't revoke biased locks
    assert(f.is_deoptimized_frame(), "");
    assert(ContinuationHelper::Frame::is_deopt_return(f.raw_pc(), f), "");
    maybe_set_fastpath(f.sp());
  }

  if (!bottom) {
    // can only fix caller once this frame is thawed (due to callee saved regs); this happens on the stack
    _cont.tail()->fix_thawed_frame(caller, SmallRegisterMap::instance);
  } else if (_cont.tail()->has_bitmap() && added_argsize > 0) {
    clear_bitmap_bits(heap_sp + ContinuationHelper::CompiledFrame::size(hf), added_argsize);
  }

  DEBUG_ONLY(after_thaw_java_frame(f, bottom);)
  caller = f;
}

void ThawBase::recurse_thaw_stub_frame(const frame& hf, frame& caller, int num_frames) {
  DEBUG_ONLY(_frames++;)

  {
    RegisterMap map(nullptr, true, false, false);
    map.set_include_argument_oops(false);
    _stream.next(&map);
    assert(!_stream.is_done(), "");
    if (UNLIKELY(seen_by_gc())) { // we're now doing this on the stub's caller
      _cont.tail()->do_barriers<stackChunkOopDesc::BarrierType::Store>(_stream, &map);
    }
    assert(!_stream.is_done(), "");
  }

  recurse_thaw_compiled_frame(_stream.to_frame(), caller, num_frames, true); // this could be deoptimized

  DEBUG_ONLY(before_thaw_java_frame(hf, caller, false, num_frames);)

  assert(ContinuationHelper::Frame::is_stub(hf.cb()), "");
  assert(caller.sp() == caller.unextended_sp(), "");
  assert(!caller.is_interpreted_frame(), "");

  int fsize = ContinuationHelper::StubFrame::size(hf);

  frame f = new_stack_frame<ContinuationHelper::StubFrame>(hf, caller, false);
  intptr_t* frame_sp = f.sp();
  intptr_t* heap_sp = hf.sp();

  copy_from_chunk(heap_sp - frame::metadata_words, frame_sp - frame::metadata_words,
                  fsize + frame::metadata_words);

  { // can only fix caller once this frame is thawed (due to callee saved regs)
    RegisterMap map(nullptr, true, false, false); // map.clear();
    map.set_include_argument_oops(false);
    f.oop_map()->update_register_map(&f, &map);
    ContinuationHelper::update_register_map_with_callee(caller, &map);
    _cont.tail()->fix_thawed_frame(caller, &map);
  }

  DEBUG_ONLY(after_thaw_java_frame(f, false);)
  caller = f;
}

void ThawBase::finish_thaw(frame& f) {
  stackChunkOop chunk = _cont.tail();

  if (chunk->is_empty()) {
    // Only remove chunk from list if it can't be reused for another freeze
    if (seen_by_gc()) {
      _cont.set_tail(chunk->parent());
    } else {
      chunk->set_has_mixed_frames(false);
    }
    chunk->set_max_thawing_size(0);
    assert(chunk->argsize() == 0, "");
  } else {
    chunk->set_max_thawing_size(chunk->max_thawing_size() - _align_size);
  }
  assert(chunk->is_empty() == (chunk->max_thawing_size() == 0), "");

  if ((intptr_t)f.sp() % frame::frame_alignment != 0) {
    assert(f.is_interpreted_frame(), "");
    f.set_sp(f.sp() - 1);
  }
  push_return_frame(f);
  chunk->fix_thawed_frame(f, SmallRegisterMap::instance); // can only fix caller after push_return_frame (due to callee saved regs)

  assert(_cont.is_empty() == _cont.last_frame().is_empty(), "");

  log_develop_trace(continuations)("thawed %d frames", _frames);

  LogTarget(Trace, continuations) lt;
  if (lt.develop_is_enabled()) {
    LogStream ls(lt);
    ls.print_cr("top hframe after (thaw):");
    _cont.last_frame().print_value_on(&ls, nullptr);
  }
}

void ThawBase::push_return_frame(frame& f) { // see generate_cont_thaw
  assert(!f.is_compiled_frame() || f.is_deoptimized_frame() == f.cb()->as_compiled_method()->is_deopt_pc(f.raw_pc()), "");
  assert(!f.is_compiled_frame() || f.is_deoptimized_frame() == (f.pc() != f.raw_pc()), "");

  LogTarget(Trace, continuations) lt;
  if (lt.develop_is_enabled()) {
    LogStream ls(lt);
    ls.print_cr("push_return_frame");
    f.print_value_on(&ls, nullptr);
  }

  assert(f.sp() - frame::metadata_words >= _top_stack_address, "overwrote past thawing space"
    " to: " INTPTR_FORMAT " top_address: " INTPTR_FORMAT, p2i(f.sp() - frame::metadata_words), p2i(_top_stack_address));
  ContinuationHelper::Frame::patch_pc(f, f.raw_pc()); // in case we want to deopt the frame in a full transition, this is checked.
  ContinuationHelper::push_pd(f);

  assert(ContinuationHelper::Frame::assert_frame_laid_out(f), "");
}

// returns new top sp
// called after preparations (stack overflow check and making room)
template<typename ConfigT>
static inline intptr_t* thaw_internal(JavaThread* thread, const thaw_kind kind) {
  assert(thread == JavaThread::current(), "Must be current thread");

  CONT_JFR_ONLY(EventContinuationThaw event;)

  log_develop_trace(continuations)("~~~~ thaw kind: %d sp: " INTPTR_FORMAT, kind, p2i(thread->last_continuation()->entry_sp()));

  ContinuationEntry* entry = thread->last_continuation();
  assert(entry != nullptr, "");
  oop oopCont = entry->cont_oop();

  assert(!jdk_internal_vm_Continuation::done(oopCont), "");
  assert(oopCont == get_continuation(thread), "");
  verify_continuation(oopCont);

  assert(entry->is_virtual_thread() == (entry->scope() == java_lang_VirtualThread::vthread_scope()), "");

  ContinuationWrapper cont(thread, oopCont);
  log_develop_debug(continuations)("THAW #" INTPTR_FORMAT " " INTPTR_FORMAT, cont.hash(), p2i((oopDesc*)oopCont));

#ifdef ASSERT
  set_anchor_to_entry(thread, cont.entry());
  log_frames(thread);
  clear_anchor(thread);
#endif

  Thaw<ConfigT> thw(thread, cont);
  intptr_t* const sp = thw.thaw(kind);
  assert(is_aligned(sp, frame::frame_alignment), "");

  thread->reset_held_monitor_count();

  verify_continuation(cont.continuation());

#ifdef ASSERT
  intptr_t* sp0 = sp;
  address pc0 = *(address*)(sp - frame::sender_sp_ret_address_offset());
  set_anchor(thread, sp0);
  log_frames(thread);
  if (LoomVerifyAfterThaw) {
    assert(do_verify_after_thaw(thread, cont.tail(), tty), "");
  }
  assert(ContinuationEntry::assert_entry_frame_laid_out(thread), "");
  clear_anchor(thread);

  LogTarget(Trace, continuations) lt;
  if (lt.develop_is_enabled()) {
    LogStream ls(lt);
    ls.print_cr("Jumping to frame (thaw):");
    frame(sp).print_value_on(&ls, nullptr);
  }
#endif

  CONT_JFR_ONLY(thw.jfr_info().post_jfr_event(&event, cont.continuation(), thread);)

  verify_continuation(cont.continuation());
  log_develop_debug(continuations)("=== End of thaw #" INTPTR_FORMAT, cont.hash());

  return sp;
}

#ifdef ASSERT
static void do_deopt_after_thaw(JavaThread* thread) {
  int i = 0;
  StackFrameStream fst(thread, true, false);
  fst.register_map()->set_include_argument_oops(false);
  ContinuationHelper::update_register_map_with_callee(*fst.current(), fst.register_map());
  for (; !fst.is_done(); fst.next()) {
    if (fst.current()->cb()->is_compiled()) {
      CompiledMethod* cm = fst.current()->cb()->as_compiled_method();
      if (!cm->method()->is_continuation_enter_intrinsic()) {
        cm->make_deoptimized();
      }
    }
  }
}

class ThawVerifyOopsClosure: public OopClosure {
  intptr_t* _p;
  outputStream* _st;
  bool is_good_oop(oop o) {
    return dbg_is_safe(o, -1) && dbg_is_safe(o->klass(), -1) && oopDesc::is_oop(o) && o->klass()->is_klass();
  }
public:
  ThawVerifyOopsClosure(outputStream* st) : _p(nullptr), _st(st) {}
  intptr_t* p() { return _p; }
  void reset() { _p = nullptr; }

  virtual void do_oop(oop* p) {
    oop o = *p;
    if (o == nullptr || is_good_oop(o)) {
      return;
    }
    _p = (intptr_t*)p;
    _st->print_cr("*** non-oop " PTR_FORMAT " found at " PTR_FORMAT, p2i(*p), p2i(p));
  }
  virtual void do_oop(narrowOop* p) {
    oop o = RawAccess<>::oop_load(p);
    if (o == nullptr || is_good_oop(o)) {
      return;
    }
    _p = (intptr_t*)p;
    _st->print_cr("*** (narrow) non-oop %x found at " PTR_FORMAT, (int)(*p), p2i(p));
  }
};

static bool do_verify_after_thaw(JavaThread* thread, stackChunkOop chunk, outputStream* st) {
  assert(thread->has_last_Java_frame(), "");

  ResourceMark rm;
  ThawVerifyOopsClosure cl(st);
  CodeBlobToOopClosure cf(&cl, false);

  StackFrameStream fst(thread, true, false);
  fst.register_map()->set_include_argument_oops(false);
  ContinuationHelper::update_register_map_with_callee(*fst.current(), fst.register_map());
  for (; !fst.is_done() && !Continuation::is_continuation_enterSpecial(*fst.current()); fst.next()) {
    if (fst.current()->cb()->is_compiled() && fst.current()->cb()->as_compiled_method()->is_marked_for_deoptimization()) {
      st->print_cr(">>> do_verify_after_thaw deopt");
      fst.current()->deoptimize(nullptr);
      fst.current()->print_on(st);
    }

    fst.current()->oops_do(&cl, &cf, fst.register_map());
    if (cl.p() != nullptr) {
      frame fr = *fst.current();
      st->print_cr("Failed for frame barriers: %d",chunk->requires_barriers());
      fr.print_on(st);
      if (!fr.is_interpreted_frame()) {
        st->print_cr("size: %d argsize: %d",
                     ContinuationHelper::NonInterpretedUnknownFrame::size(fr),
                     ContinuationHelper::NonInterpretedUnknownFrame::stack_argsize(fr));
      }
      VMReg reg = fst.register_map()->find_register_spilled_here(cl.p(), fst.current()->sp());
      if (reg != nullptr) {
        st->print_cr("Reg %s %d", reg->name(), reg->is_stack() ? (int)reg->reg2stack() : -99);
      }
      cl.reset();
      DEBUG_ONLY(thread->print_frame_layout();)
      if (chunk != nullptr) {
        chunk->print_on(true, st);
      }
      return false;
    }
  }
  return true;
}

static void log_frames(JavaThread* thread) {
  const static int show_entry_callers = 3;
  LogTarget(Trace, continuations) lt;
  if (!lt.develop_is_enabled()) {
    return;
  }
  LogStream ls(lt);

  ls.print_cr("------- frames ---------");
  if (!thread->has_last_Java_frame()) {
    ls.print_cr("NO ANCHOR!");
  }

  RegisterMap map(thread, true, true, false);
  map.set_include_argument_oops(false);

  if (false) {
    for (frame f = thread->last_frame(); !f.is_entry_frame(); f = f.sender(&map)) {
      f.print_on(&ls);
    }
  } else {
    map.set_skip_missing(true);
    ResetNoHandleMark rnhm;
    ResourceMark rm;
    HandleMark hm(Thread::current());
    FrameValues values;

    int i = 0;
    int post_entry = -1;
    for (frame f = thread->last_frame(); !f.is_entry_frame(); f = f.sender(&map)) {
      f.describe(values, i++, &map);
      if (post_entry >= 0 || Continuation::is_continuation_enterSpecial(f))
        post_entry++;
      if (post_entry >= show_entry_callers)
        break;
    }
    values.print_on(thread, &ls);
  }

  ls.print_cr("======= end frames =========");
}
#endif // ASSERT

#include CPU_HEADER_INLINE(continuationFreezeThaw)

#ifdef ASSERT
static void print_frame_layout(const frame& f, bool callee_complete, outputStream* st) {
  ResourceMark rm;
  FrameValues values;
  assert(f.get_cb() != nullptr, "");
  RegisterMap map(f.is_heap_frame() ?
                  (JavaThread*)nullptr :
                  JavaThread::current(), true, false, false);
  map.set_include_argument_oops(false);
  map.set_skip_missing(true);
  if (callee_complete) {
    frame::update_map_with_saved_link(&map, ContinuationHelper::Frame::callee_link_address(f));
  }
  const_cast<frame&>(f).describe(values, 0, &map);
  values.print_on((JavaThread*)nullptr, st);
}
#endif

static address thaw_entry   = nullptr;
static address freeze_entry = nullptr;

address Continuation::thaw_entry() {
  return ::thaw_entry;
}

address Continuation::freeze_entry() {
  return ::freeze_entry;
}

class ConfigResolve {
public:
  static void resolve() { resolve_compressed(); }

  static void resolve_compressed() {
    UseCompressedOops ? resolve_gc<true>()
                      : resolve_gc<false>();
  }

private:
  template <bool use_compressed>
  static void resolve_gc() {
    BarrierSet* bs = BarrierSet::barrier_set();
    assert(bs != NULL, "freeze/thaw invoked before BarrierSet is set");
    switch (bs->kind()) {
#define BARRIER_SET_RESOLVE_BARRIER_CLOSURE(bs_name)                    \
      case BarrierSet::bs_name: {                                       \
        resolve<use_compressed, typename BarrierSet::GetType<BarrierSet::bs_name>::type>(); \
      }                                                                 \
        break;
      FOR_EACH_CONCRETE_BARRIER_SET_DO(BARRIER_SET_RESOLVE_BARRIER_CLOSURE)
#undef BARRIER_SET_RESOLVE_BARRIER_CLOSURE

    default:
      fatal("BarrierSet resolving not implemented");
    };
  }

  template <bool use_compressed, typename BarrierSetT>
  static void resolve() {
    typedef Config<use_compressed ? oop_kind::NARROW : oop_kind::WIDE, BarrierSetT> SelectedConfigT;

    freeze_entry = (address)freeze<SelectedConfigT>;

    // If we wanted, we could templatize by kind and have three different thaw entries
    thaw_entry   = (address)thaw<SelectedConfigT>;
  }
};

void Continuation::init() {
  ConfigResolve::resolve();
}<|MERGE_RESOLUTION|>--- conflicted
+++ resolved
@@ -565,7 +565,7 @@
     assert(chunk_start_sp <= chunk->stack_size(), "sp not pointing into stack");
 
     // increase max_size by what we're freezing minus the overlap
-    chunk->set_max_size(chunk->max_size() + cont_size() - _cont.argsize());
+    chunk->set_max_thawing_size(chunk->max_thawing_size() + cont_size() - _cont.argsize());
 
     intptr_t* const bottom_sp = _cont_stack_bottom - _cont.argsize();
     assert(bottom_sp == _bottom_address, "");
@@ -585,7 +585,7 @@
 
     assert(chunk_start_sp == chunk->stack_size(), "");
 
-    chunk->set_max_size(cont_size());
+    chunk->set_max_thawing_size(cont_size());
     chunk->set_argsize(_cont.argsize());
 
     freeze_fast_copy(chunk, chunk_start_sp);
@@ -595,57 +595,6 @@
 bool FreezeBase::freeze_fast_new_chunk(stackChunkOop chunk) {
   DEBUG_ONLY(_empty = true;)
 
-<<<<<<< HEAD
-  stackChunkOop chunk = _cont.tail();
-  int chunk_start_sp; // the chunk's sp before the freeze, adjusted to point beyond the stack-passed arguments in the topmost frame
-  if (chunk_available) { // LIKELY
-    DEBUG_ONLY(orig_chunk_sp = chunk->sp_address();)
-
-    assert(is_chunk_available0, "");
-
-    if (chunk->sp() < chunk->stack_size()) { // we are copying into a non-empty chunk
-      DEBUG_ONLY(empty = false;)
-      assert(chunk->sp() < (chunk->stack_size() - chunk->argsize()), "");
-      assert(*(address*)(chunk->sp_address() - frame::sender_sp_ret_address_offset()) == chunk->pc(), "");
-
-      chunk_start_sp = chunk->sp() + _cont.argsize(); // we overlap; we'll overwrite the chunk's top frame's callee arguments
-      assert(chunk_start_sp <= chunk->stack_size(), "sp not pointing into stack");
-
-      // increase max_size by what we're freezing minus the overlap
-      chunk->set_max_thawing_size(chunk->max_thawing_size() + cont_size - _cont.argsize());
-
-      intptr_t* const bottom_sp = cont_stack_bottom - _cont.argsize();
-      assert(bottom_sp == _bottom_address, "");
-      // Because the chunk isn't empty, we know there's a caller in the chunk, therefore the bottom-most frame
-      // should have a return barrier (installed back when we thawed it).
-      assert(*(address*)(bottom_sp-frame::sender_sp_ret_address_offset()) == StubRoutines::cont_returnBarrier(),
-             "should be the continuation return barrier");
-      // We copy the fp from the chunk back to the stack because it contains some caller data,
-      // including, possibly, an oop that might have gone stale since we thawed.
-      patch_stack_pd(bottom_sp, chunk->sp_address());
-      // we don't patch the return pc at this time, so as not to make the stack unwalkable for async walks
-    } else { // the chunk is empty
-      chunk_start_sp = chunk->sp();
-
-      assert(chunk_start_sp == chunk->stack_size(), "");
-
-      chunk->set_max_thawing_size(cont_size);
-      chunk->set_argsize(_cont.argsize());
-    }
-  } else { // no chunk; allocate
-    assert(_thread->thread_state() == _thread_in_vm, "");
-    assert(!is_chunk_available_for_fast_freeze(frame_sp), "");
-    assert(_thread->cont_fastpath(), "");
-
-    chunk = allocate_chunk(cont_size + frame::metadata_words);
-    if (UNLIKELY(chunk == nullptr || !_thread->cont_fastpath() || _barriers)) { // OOME/probably humongous
-      log_develop_trace(continuations)("Retrying slow. Barriers: %d", _barriers);
-      return false;
-    }
-
-    chunk->set_max_thawing_size(cont_size);
-    chunk->set_argsize(_cont.argsize());
-=======
   // Install new chunk
   _cont.set_tail(chunk);
 
@@ -653,9 +602,8 @@
     log_develop_trace(continuations)("Retrying slow. Barriers: %d", _barriers);
     return false;
   }
->>>>>>> d2279035
-
-  chunk->set_max_size(cont_size());
+
+  chunk->set_max_thawing_size(cont_size());
   chunk->set_argsize(_cont.argsize());
 
   // in a fresh chunk, we freeze *with* the bottom-most frame's stack arguments.
@@ -959,13 +907,8 @@
       int sp = chunk->stack_size() - argsize;
       chunk->set_sp(sp);
       chunk->set_argsize(argsize);
-<<<<<<< HEAD
-      _size += overlap;
+      _freeze_size += overlap;
       assert(chunk->max_thawing_size() == 0, "");
-=======
-      _freeze_size += overlap;
-      assert(chunk->max_size() == 0, "");
->>>>>>> d2279035
     } DEBUG_ONLY(else empty_chunk = false;)
   }
   chunk->set_has_mixed_frames(true);
@@ -982,11 +925,7 @@
   // will either see no continuation or a consistent chunk.
   unwind_frames();
 
-<<<<<<< HEAD
-  chunk->set_max_thawing_size(chunk->max_thawing_size() + _size - frame::metadata_words);
-=======
-  chunk->set_max_size(chunk->max_size() + _freeze_size - frame::metadata_words);
->>>>>>> d2279035
+  chunk->set_max_thawing_size(chunk->max_thawing_size() + _freeze_size - frame::metadata_words);
 
   if (lt.develop_is_enabled()) {
     LogStream ls(lt);
@@ -1209,11 +1148,7 @@
   chunk->set_sp(chunk->to_offset(top.sp()));
   chunk->set_pc(top.pc());
 
-<<<<<<< HEAD
-  chunk->set_max_thawing_size(chunk->max_thawing_size() + _align_size);
-=======
-  chunk->set_max_size(chunk->max_size() + _total_align_size);
->>>>>>> d2279035
+  chunk->set_max_thawing_size(chunk->max_thawing_size() + _total_align_size);
 
   if (UNLIKELY(_barriers)) {
     log_develop_trace(continuations)("do barriers on old chunk");

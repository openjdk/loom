/*
 * Copyright (c) 1997, 2021, Oracle and/or its affiliates. All rights reserved.
 * DO NOT ALTER OR REMOVE COPYRIGHT NOTICES OR THIS FILE HEADER.
 *
 * This code is free software; you can redistribute it and/or modify it
 * under the terms of the GNU General Public License version 2 only, as
 * published by the Free Software Foundation.
 *
 * This code is distributed in the hope that it will be useful, but WITHOUT
 * ANY WARRANTY; without even the implied warranty of MERCHANTABILITY or
 * FITNESS FOR A PARTICULAR PURPOSE.  See the GNU General Public License
 * version 2 for more details (a copy is included in the LICENSE file that
 * accompanied this code).
 *
 * You should have received a copy of the GNU General Public License version
 * 2 along with this work; if not, write to the Free Software Foundation,
 * Inc., 51 Franklin St, Fifth Floor, Boston, MA 02110-1301 USA.
 *
 * Please contact Oracle, 500 Oracle Parkway, Redwood Shores, CA 94065 USA
 * or visit www.oracle.com if you need additional information or have any
 * questions.
 *
 */

#include "precompiled.hpp"
#include "jvm.h"
#include "classfile/javaClasses.inline.hpp"
#include "classfile/symbolTable.hpp"
#include "classfile/systemDictionary.hpp"
#include "classfile/vmClasses.hpp"
#include "code/codeCache.hpp"
#include "code/debugInfoRec.hpp"
#include "code/nmethod.hpp"
#include "code/pcDesc.hpp"
#include "code/scopeDesc.hpp"
#include "compiler/compilationPolicy.hpp"
#include "gc/shared/collectedHeap.hpp"
#include "interpreter/bytecode.hpp"
#include "interpreter/interpreter.hpp"
#include "interpreter/oopMapCache.hpp"
#include "memory/allocation.inline.hpp"
#include "memory/oopFactory.hpp"
#include "memory/resourceArea.hpp"
#include "memory/universe.hpp"
#include "oops/constantPool.hpp"
#include "oops/method.hpp"
#include "oops/objArrayKlass.hpp"
#include "oops/objArrayOop.inline.hpp"
#include "oops/oop.inline.hpp"
#include "oops/fieldStreams.inline.hpp"
#include "oops/typeArrayOop.inline.hpp"
#include "oops/verifyOopClosure.hpp"
#include "prims/jvmtiDeferredUpdates.hpp"
#include "prims/jvmtiExport.hpp"
#include "prims/jvmtiThreadState.hpp"
#include "prims/vectorSupport.hpp"
#include "prims/methodHandles.hpp"
#include "runtime/atomic.hpp"
#include "runtime/biasedLocking.hpp"
#include "runtime/continuation.hpp"
#include "runtime/deoptimization.hpp"
#include "runtime/escapeBarrier.hpp"
#include "runtime/fieldDescriptor.hpp"
#include "runtime/fieldDescriptor.inline.hpp"
#include "runtime/frame.inline.hpp"
#include "runtime/handles.inline.hpp"
#include "runtime/interfaceSupport.inline.hpp"
#include "runtime/jniHandles.inline.hpp"
#include "runtime/keepStackGCProcessed.hpp"
#include "runtime/objectMonitor.inline.hpp"
#include "runtime/osThread.hpp"
#include "runtime/safepointVerifiers.hpp"
#include "runtime/sharedRuntime.hpp"
#include "runtime/signature.hpp"
#include "runtime/stackFrameStream.inline.hpp"
#include "runtime/stackWatermarkSet.hpp"
#include "runtime/stubRoutines.hpp"
#include "runtime/thread.hpp"
#include "runtime/threadSMR.hpp"
#include "runtime/threadWXSetters.inline.hpp"
#include "runtime/vframe.hpp"
#include "runtime/vframeArray.hpp"
#include "runtime/vframe_hp.hpp"
#include "runtime/vmOperations.hpp"
#include "utilities/events.hpp"
#include "utilities/macros.hpp"
#include "utilities/preserveException.hpp"
#include "utilities/xmlstream.hpp"
#if INCLUDE_JFR
#include "jfr/jfrEvents.hpp"
#include "jfr/metadata/jfrSerializer.hpp"
#endif

bool DeoptimizationMarker::_is_active = false;

Deoptimization::UnrollBlock::UnrollBlock(int  size_of_deoptimized_frame,
                                         int  caller_adjustment,
                                         int  caller_actual_parameters,
                                         int  number_of_frames,
                                         intptr_t* frame_sizes,
                                         address* frame_pcs,
                                         BasicType return_type,
                                         int exec_mode) {
  _size_of_deoptimized_frame = size_of_deoptimized_frame;
  _caller_adjustment         = caller_adjustment;
  _caller_actual_parameters  = caller_actual_parameters;
  _number_of_frames          = number_of_frames;
  _frame_sizes               = frame_sizes;
  _frame_pcs                 = frame_pcs;
  _register_block            = NEW_C_HEAP_ARRAY(intptr_t, RegisterMap::reg_count * 2, mtCompiler);
  _return_type               = return_type;
  _initial_info              = 0;
  // PD (x86 only)
  _counter_temp              = 0;
  _unpack_kind               = exec_mode;
  _sender_sp_temp            = 0;

  _total_frame_sizes         = size_of_frames();
  assert(exec_mode >= 0 && exec_mode < Unpack_LIMIT, "Unexpected exec_mode");
}


Deoptimization::UnrollBlock::~UnrollBlock() {
  FREE_C_HEAP_ARRAY(intptr_t, _frame_sizes);
  FREE_C_HEAP_ARRAY(intptr_t, _frame_pcs);
  FREE_C_HEAP_ARRAY(intptr_t, _register_block);
}


intptr_t* Deoptimization::UnrollBlock::value_addr_at(int register_number) const {
  assert(register_number < RegisterMap::reg_count, "checking register number");
  return &_register_block[register_number * 2];
}



int Deoptimization::UnrollBlock::size_of_frames() const {
  // Acount first for the adjustment of the initial frame
  int result = _caller_adjustment;
  for (int index = 0; index < number_of_frames(); index++) {
    result += frame_sizes()[index];
  }
  return result;
}


void Deoptimization::UnrollBlock::print() {
  ttyLocker ttyl;
  tty->print_cr("UnrollBlock");
  tty->print_cr("  size_of_deoptimized_frame = %d", _size_of_deoptimized_frame);
  tty->print(   "  frame_sizes: ");
  for (int index = 0; index < number_of_frames(); index++) {
    tty->print(INTX_FORMAT " ", frame_sizes()[index]);
  }
  tty->cr();
}


// In order to make fetch_unroll_info work properly with escape
// analysis, the method was changed from JRT_LEAF to JRT_BLOCK_ENTRY.
// The actual reallocation of previously eliminated objects occurs in realloc_objects,
// which is called from the method fetch_unroll_info_helper below.
JRT_BLOCK_ENTRY(Deoptimization::UnrollBlock*, Deoptimization::fetch_unroll_info(JavaThread* current, int exec_mode))
  // fetch_unroll_info() is called at the beginning of the deoptimization
  // handler. Note this fact before we start generating temporary frames
  // that can confuse an asynchronous stack walker. This counter is
  // decremented at the end of unpack_frames().
  if (TraceDeoptimization) {
    tty->print_cr("Deoptimizing thread " INTPTR_FORMAT " [%ld]", p2i(current), (long) current->osthread()->thread_id());
  }
  current->inc_in_deopt_handler();

  if (exec_mode == Unpack_exception) {
    // When we get here, a callee has thrown an exception into a deoptimized
    // frame. That throw might have deferred stack watermark checking until
    // after unwinding. So we deal with such deferred requests here.
    StackWatermarkSet::after_unwind(current);
  }

  return fetch_unroll_info_helper(current, exec_mode);
JRT_END

#if COMPILER2_OR_JVMCI
static bool rematerialize_objects(JavaThread* thread, int exec_mode, CompiledMethod* compiled_method,
                                  frame& deoptee, RegisterMap& map, GrowableArray<compiledVFrame*>* chunk,
                                  bool& deoptimized_objects) {
  bool realloc_failures = false;
  assert (chunk->at(0)->scope() != NULL,"expect only compiled java frames");

  JavaThread* deoptee_thread = chunk->at(0)->thread();
  assert(exec_mode == Deoptimization::Unpack_none || (deoptee_thread == thread),
         "a frame can only be deoptimized by the owner thread");

  GrowableArray<ScopeValue*>* objects = chunk->at(0)->scope()->objects();

  // The flag return_oop() indicates call sites which return oop
  // in compiled code. Such sites include java method calls,
  // runtime calls (for example, used to allocate new objects/arrays
  // on slow code path) and any other calls generated in compiled code.
  // It is not guaranteed that we can get such information here only
  // by analyzing bytecode in deoptimized frames. This is why this flag
  // is set during method compilation (see Compile::Process_OopMap_Node()).
  // If the previous frame was popped or if we are dispatching an exception,
  // we don't have an oop result.
  bool save_oop_result = chunk->at(0)->scope()->return_oop() && !thread->popframe_forcing_deopt_reexecution() && (exec_mode == Deoptimization::Unpack_deopt);
  Handle return_value;
  if (save_oop_result) {
    // Reallocation may trigger GC. If deoptimization happened on return from
    // call which returns oop we need to save it since it is not in oopmap.
    oop result = deoptee.saved_oop_result(&map);
    assert(oopDesc::is_oop_or_null(result), "must be oop");
    return_value = Handle(thread, result);
    assert(Universe::heap()->is_in_or_null(result), "must be heap pointer");
    if (TraceDeoptimization) {
      ttyLocker ttyl;
      tty->print_cr("SAVED OOP RESULT " INTPTR_FORMAT " in thread " INTPTR_FORMAT, p2i(result), p2i(thread));
    }
  }
  if (objects != NULL) {
    if (exec_mode == Deoptimization::Unpack_none) {
      assert(thread->thread_state() == _thread_in_vm, "assumption");
      Thread* THREAD = thread;
      // Clear pending OOM if reallocation fails and return true indicating allocation failure
      realloc_failures = Deoptimization::realloc_objects(thread, &deoptee, &map, objects, CHECK_AND_CLEAR_(true));
      deoptimized_objects = true;
    } else {
      JavaThread* current = thread; // For JRT_BLOCK
      JRT_BLOCK
      realloc_failures = Deoptimization::realloc_objects(thread, &deoptee, &map, objects, THREAD);
      JRT_END
    }
    bool skip_internal = (compiled_method != NULL) && !compiled_method->is_compiled_by_jvmci();
    Deoptimization::reassign_fields(&deoptee, &map, objects, realloc_failures, skip_internal);
#ifndef PRODUCT
    if (TraceDeoptimization) {
      ttyLocker ttyl;
      tty->print_cr("REALLOC OBJECTS in thread " INTPTR_FORMAT, p2i(deoptee_thread));
      Deoptimization::print_objects(objects, realloc_failures);
    }
#endif
  }
  if (save_oop_result) {
    // Restore result.
    deoptee.set_saved_oop_result(&map, return_value());
  }
  return realloc_failures;
}

static void restore_eliminated_locks(JavaThread* thread, GrowableArray<compiledVFrame*>* chunk, bool realloc_failures,
                                     frame& deoptee, int exec_mode, bool& deoptimized_objects) {
  JavaThread* deoptee_thread = chunk->at(0)->thread();
  assert(!EscapeBarrier::objs_are_deoptimized(deoptee_thread, deoptee.id()), "must relock just once");
  assert(thread == Thread::current(), "should be");
  HandleMark hm(thread);
#ifndef PRODUCT
  bool first = true;
#endif
  for (int i = 0; i < chunk->length(); i++) {
    compiledVFrame* cvf = chunk->at(i);
    assert (cvf->scope() != NULL,"expect only compiled java frames");
    GrowableArray<MonitorInfo*>* monitors = cvf->monitors();
    if (monitors->is_nonempty()) {
      bool relocked = Deoptimization::relock_objects(thread, monitors, deoptee_thread, deoptee,
                                                     exec_mode, realloc_failures);
      deoptimized_objects = deoptimized_objects || relocked;
#ifndef PRODUCT
      if (PrintDeoptimizationDetails) {
        ttyLocker ttyl;
        for (int j = 0; j < monitors->length(); j++) {
          MonitorInfo* mi = monitors->at(j);
          if (mi->eliminated()) {
            if (first) {
              first = false;
              tty->print_cr("RELOCK OBJECTS in thread " INTPTR_FORMAT, p2i(thread));
            }
            if (exec_mode == Deoptimization::Unpack_none) {
              ObjectMonitor* monitor = deoptee_thread->current_waiting_monitor();
              if (monitor != NULL && monitor->object() == mi->owner()) {
                tty->print_cr("     object <" INTPTR_FORMAT "> DEFERRED relocking after wait", p2i(mi->owner()));
                continue;
              }
            }
            if (mi->owner_is_scalar_replaced()) {
              Klass* k = java_lang_Class::as_Klass(mi->owner_klass());
              tty->print_cr("     failed reallocation for klass %s", k->external_name());
            } else {
              tty->print_cr("     object <" INTPTR_FORMAT "> locked", p2i(mi->owner()));
            }
          }
        }
      }
#endif // !PRODUCT
    }
  }
}

// Deoptimize objects, that is reallocate and relock them, just before they escape through JVMTI.
// The given vframes cover one physical frame.
bool Deoptimization::deoptimize_objects_internal(JavaThread* thread, GrowableArray<compiledVFrame*>* chunk,
                                                 bool& realloc_failures) {
  frame deoptee = chunk->at(0)->fr();
  JavaThread* deoptee_thread = chunk->at(0)->thread();
  CompiledMethod* cm = deoptee.cb()->as_compiled_method_or_null();
  RegisterMap map(chunk->at(0)->register_map());
  bool deoptimized_objects = false;

  bool const jvmci_enabled = JVMCI_ONLY(UseJVMCICompiler) NOT_JVMCI(false);

  // Reallocate the non-escaping objects and restore their fields.
  if (jvmci_enabled COMPILER2_PRESENT(|| (DoEscapeAnalysis && EliminateAllocations)
                                      || EliminateAutoBox || EnableVectorAggressiveReboxing)) {
    realloc_failures = rematerialize_objects(thread, Unpack_none, cm, deoptee, map, chunk, deoptimized_objects);
  }

  // Revoke biases of objects with eliminated locks in the given frame.
  Deoptimization::revoke_for_object_deoptimization(deoptee_thread, deoptee, &map, thread);

  // MonitorInfo structures used in eliminate_locks are not GC safe.
  NoSafepointVerifier no_safepoint;

  // Now relock objects if synchronization on them was eliminated.
  if (jvmci_enabled COMPILER2_PRESENT(|| ((DoEscapeAnalysis || EliminateNestedLocks) && EliminateLocks))) {
    restore_eliminated_locks(thread, chunk, realloc_failures, deoptee, Unpack_none, deoptimized_objects);
  }
  return deoptimized_objects;
}
#endif // COMPILER2_OR_JVMCI

// This is factored, since it is both called from a JRT_LEAF (deoptimization) and a JRT_ENTRY (uncommon_trap)
Deoptimization::UnrollBlock* Deoptimization::fetch_unroll_info_helper(JavaThread* current, int exec_mode) {
  // When we get here we are about to unwind the deoptee frame. In order to
  // catch not yet safe to use frames, the following stack watermark barrier
  // poll will make such frames safe to use.
  StackWatermarkSet::before_unwind(current);

  // Note: there is a safepoint safety issue here. No matter whether we enter
  // via vanilla deopt or uncommon trap we MUST NOT stop at a safepoint once
  // the vframeArray is created.
  //

  // Allocate our special deoptimization ResourceMark
  DeoptResourceMark* dmark = new DeoptResourceMark(current);
  assert(current->deopt_mark() == NULL, "Pending deopt!");
  current->set_deopt_mark(dmark);

  frame stub_frame = current->last_frame(); // Makes stack walkable as side effect
  RegisterMap map(current, true);
  RegisterMap dummy_map(current, false);
  // Now get the deoptee with a valid map
  frame deoptee = stub_frame.sender(&map);
  // Set the deoptee nmethod
  assert(current->deopt_compiled_method() == NULL, "Pending deopt!");
  CompiledMethod* cm = deoptee.cb()->as_compiled_method_or_null();
  current->set_deopt_compiled_method(cm);

  if (VerifyStack) {
    current->validate_frame_layout();
  }

  // Create a growable array of VFrames where each VFrame represents an inlined
  // Java frame.  This storage is allocated with the usual system arena.
  assert(deoptee.is_compiled_frame(), "Wrong frame type");
  GrowableArray<compiledVFrame*>* chunk = new GrowableArray<compiledVFrame*>(10);
  vframe* vf = vframe::new_vframe(&deoptee, &map, current);
  while (!vf->is_top()) {
    assert(vf->is_compiled_frame(), "Wrong frame type");
    chunk->push(compiledVFrame::cast(vf));
    vf = vf->sender();
  }
  assert(vf->is_compiled_frame(), "Wrong frame type");
  chunk->push(compiledVFrame::cast(vf));

  bool realloc_failures = false;

#if COMPILER2_OR_JVMCI
  bool const jvmci_enabled = JVMCI_ONLY(EnableJVMCI) NOT_JVMCI(false);

  // Reallocate the non-escaping objects and restore their fields. Then
  // relock objects if synchronization on them was eliminated.
  if (jvmci_enabled COMPILER2_PRESENT( || (DoEscapeAnalysis && EliminateAllocations)
                                       || EliminateAutoBox || EnableVectorAggressiveReboxing )) {
    bool unused;
    realloc_failures = rematerialize_objects(current, exec_mode, cm, deoptee, map, chunk, unused);
  }
#endif // COMPILER2_OR_JVMCI

  // Revoke biases, done with in java state.
  // No safepoints allowed after this
  revoke_from_deopt_handler(current, deoptee, &map);

  // Ensure that no safepoint is taken after pointers have been stored
  // in fields of rematerialized objects.  If a safepoint occurs from here on
  // out the java state residing in the vframeArray will be missed.
  // Locks may be rebaised in a safepoint.
  NoSafepointVerifier no_safepoint;

#if COMPILER2_OR_JVMCI
  if ((jvmci_enabled COMPILER2_PRESENT( || ((DoEscapeAnalysis || EliminateNestedLocks) && EliminateLocks) ))
      && !EscapeBarrier::objs_are_deoptimized(current, deoptee.id())) {
    bool unused;
    restore_eliminated_locks(current, chunk, realloc_failures, deoptee, exec_mode, unused);
  }
#endif // COMPILER2_OR_JVMCI

  ScopeDesc* trap_scope = chunk->at(0)->scope();
  Handle exceptionObject;
  if (trap_scope->rethrow_exception()) {
    if (PrintDeoptimizationDetails) {
      tty->print_cr("Exception to be rethrown in the interpreter for method %s::%s at bci %d", trap_scope->method()->method_holder()->name()->as_C_string(), trap_scope->method()->name()->as_C_string(), trap_scope->bci());
    }
    GrowableArray<ScopeValue*>* expressions = trap_scope->expressions();
    guarantee(expressions != NULL && expressions->length() > 0, "must have exception to throw");
    ScopeValue* topOfStack = expressions->top();
    exceptionObject = StackValue::create_stack_value(&deoptee, &map, topOfStack)->get_obj();
    guarantee(exceptionObject() != NULL, "exception oop can not be null");
  }

  vframeArray* array = create_vframeArray(current, deoptee, &map, chunk, realloc_failures);
#if COMPILER2_OR_JVMCI
  if (realloc_failures) {
<<<<<<< HEAD
    oop java_thread = thread->threadObj();
    thread->set_scopeLocalCache(NULL);
    java_lang_Thread::clear_scopeLocalBindings(java_thread);
    pop_frames_failed_reallocs(thread, array);
=======
    pop_frames_failed_reallocs(current, array);
>>>>>>> 109284fd
  }
#endif

  assert(current->vframe_array_head() == NULL, "Pending deopt!");
  current->set_vframe_array_head(array);

  // Now that the vframeArray has been created if we have any deferred local writes
  // added by jvmti then we can free up that structure as the data is now in the
  // vframeArray

  JvmtiDeferredUpdates::delete_updates_for_frame(current, array->original().id());

  // Compute the caller frame based on the sender sp of stub_frame and stored frame sizes info.
  CodeBlob* cb = stub_frame.cb();
  // Verify we have the right vframeArray
  assert(cb->frame_size() >= 0, "Unexpected frame size");
  intptr_t* unpack_sp = stub_frame.sp() + cb->frame_size();

  // If the deopt call site is a MethodHandle invoke call site we have
  // to adjust the unpack_sp.
  nmethod* deoptee_nm = deoptee.cb()->as_nmethod_or_null();
  if (deoptee_nm != NULL && deoptee_nm->is_method_handle_return(deoptee.pc()))
    unpack_sp = deoptee.unextended_sp();

#ifdef ASSERT
  assert(cb->is_deoptimization_stub() ||
         cb->is_uncommon_trap_stub() ||
         strcmp("Stub<DeoptimizationStub.deoptimizationHandler>", cb->name()) == 0 ||
         strcmp("Stub<UncommonTrapStub.uncommonTrapHandler>", cb->name()) == 0,
         "unexpected code blob: %s", cb->name());
#endif

  // This is a guarantee instead of an assert because if vframe doesn't match
  // we will unpack the wrong deoptimized frame and wind up in strange places
  // where it will be very difficult to figure out what went wrong. Better
  // to die an early death here than some very obscure death later when the
  // trail is cold.
  // Note: on ia64 this guarantee can be fooled by frames with no memory stack
  // in that it will fail to detect a problem when there is one. This needs
  // more work in tiger timeframe.
  guarantee(array->unextended_sp() == unpack_sp, "vframe_array_head must contain the vframeArray to unpack");

  int number_of_frames = array->frames();

  // Compute the vframes' sizes.  Note that frame_sizes[] entries are ordered from outermost to innermost
  // virtual activation, which is the reverse of the elements in the vframes array.
  intptr_t* frame_sizes = NEW_C_HEAP_ARRAY(intptr_t, number_of_frames, mtCompiler);
  // +1 because we always have an interpreter return address for the final slot.
  address* frame_pcs = NEW_C_HEAP_ARRAY(address, number_of_frames + 1, mtCompiler);
  int popframe_extra_args = 0;
  // Create an interpreter return address for the stub to use as its return
  // address so the skeletal frames are perfectly walkable
  frame_pcs[number_of_frames] = Interpreter::deopt_entry(vtos, 0);

  // PopFrame requires that the preserved incoming arguments from the recently-popped topmost
  // activation be put back on the expression stack of the caller for reexecution
  if (JvmtiExport::can_pop_frame() && current->popframe_forcing_deopt_reexecution()) {
    popframe_extra_args = in_words(current->popframe_preserved_args_size_in_words());
  }

  // Find the current pc for sender of the deoptee. Since the sender may have been deoptimized
  // itself since the deoptee vframeArray was created we must get a fresh value of the pc rather
  // than simply use array->sender.pc(). This requires us to walk the current set of frames
  //
  frame deopt_sender = stub_frame.sender(&dummy_map); // First is the deoptee frame
  deopt_sender = deopt_sender.sender(&dummy_map);     // Now deoptee caller

  // It's possible that the number of parameters at the call site is
  // different than number of arguments in the callee when method
  // handles are used.  If the caller is interpreted get the real
  // value so that the proper amount of space can be added to it's
  // frame.
  bool caller_was_method_handle = false;
  if (deopt_sender.is_interpreted_frame()) {
    methodHandle method(current, deopt_sender.interpreter_frame_method());
    Bytecode_invoke cur = Bytecode_invoke_check(method, deopt_sender.interpreter_frame_bci());
    if (cur.is_invokedynamic() || cur.is_invokehandle()) {
      // Method handle invokes may involve fairly arbitrary chains of
      // calls so it's impossible to know how much actual space the
      // caller has for locals.
      caller_was_method_handle = true;
    }
  }

  //
  // frame_sizes/frame_pcs[0] oldest frame (int or c2i)
  // frame_sizes/frame_pcs[1] next oldest frame (int)
  // frame_sizes/frame_pcs[n] youngest frame (int)
  //
  // Now a pc in frame_pcs is actually the return address to the frame's caller (a frame
  // owns the space for the return address to it's caller).  Confusing ain't it.
  //
  // The vframe array can address vframes with indices running from
  // 0.._frames-1. Index  0 is the youngest frame and _frame - 1 is the oldest (root) frame.
  // When we create the skeletal frames we need the oldest frame to be in the zero slot
  // in the frame_sizes/frame_pcs so the assembly code can do a trivial walk.
  // so things look a little strange in this loop.
  //
  int callee_parameters = 0;
  int callee_locals = 0;
  for (int index = 0; index < array->frames(); index++ ) {
    // frame[number_of_frames - 1 ] = on_stack_size(youngest)
    // frame[number_of_frames - 2 ] = on_stack_size(sender(youngest))
    // frame[number_of_frames - 3 ] = on_stack_size(sender(sender(youngest)))
    frame_sizes[number_of_frames - 1 - index] = BytesPerWord * array->element(index)->on_stack_size(callee_parameters,
                                                                                                    callee_locals,
                                                                                                    index == 0,
                                                                                                    popframe_extra_args);
    // This pc doesn't have to be perfect just good enough to identify the frame
    // as interpreted so the skeleton frame will be walkable
    // The correct pc will be set when the skeleton frame is completely filled out
    // The final pc we store in the loop is wrong and will be overwritten below
    frame_pcs[number_of_frames - 1 - index ] = Interpreter::deopt_entry(vtos, 0) - frame::pc_return_offset;

    callee_parameters = array->element(index)->method()->size_of_parameters();
    callee_locals = array->element(index)->method()->max_locals();
    popframe_extra_args = 0;
  }

  // Compute whether the root vframe returns a float or double value.
  BasicType return_type;
  {
    methodHandle method(current, array->element(0)->method());
    Bytecode_invoke invoke = Bytecode_invoke_check(method, array->element(0)->bci());
    return_type = invoke.is_valid() ? invoke.result_type() : T_ILLEGAL;
  }

  // Compute information for handling adapters and adjusting the frame size of the caller.
  int caller_adjustment = 0;

  // Compute the amount the oldest interpreter frame will have to adjust
  // its caller's stack by. If the caller is a compiled frame then
  // we pretend that the callee has no parameters so that the
  // extension counts for the full amount of locals and not just
  // locals-parms. This is because without a c2i adapter the parm
  // area as created by the compiled frame will not be usable by
  // the interpreter. (Depending on the calling convention there
  // may not even be enough space).

  // QQQ I'd rather see this pushed down into last_frame_adjust
  // and have it take the sender (aka caller).

  if (!deopt_sender.is_interpreted_frame() || caller_was_method_handle) {
    caller_adjustment = last_frame_adjust(0, callee_locals);
  } else if (callee_locals > callee_parameters) {
    // The caller frame may need extending to accommodate
    // non-parameter locals of the first unpacked interpreted frame.
    // Compute that adjustment.
    caller_adjustment = last_frame_adjust(callee_parameters, callee_locals);
  }

  // We always push the stack to make room for parameters, even if the caller is interpreted and has the parameters on the stack; this makes Loom continuation code simpler.
  // ... except if we've already done it, which can happen if the deoptimized frame becomes OSR and then deoptimized again.
  // if (deopt_sender.is_interpreted_frame() && deopt_sender.interpreter_frame_last_sp() > deopt_sender.sp() + 1 && callee_locals > callee_parameters) {
  //   caller_adjustment = last_frame_adjust(callee_parameters, callee_locals);
  // } else {
  //   caller_adjustment = last_frame_adjust(0, callee_locals);
  // }
  
  // // If the caller is a continuation entry and the callee has a return barrier
  // // then we cannot use the parameters in the caller.
  // bool caller_was_continuation_entry = Continuation::is_cont_post_barrier_entry_frame(deopt_sender);
  // if (deopt_sender.is_compiled_frame() || caller_was_method_handle || caller_was_continuation_entry) {
  //   caller_adjustment = last_frame_adjust(0, callee_locals);
  // } else if (callee_locals > callee_parameters) {
  //   // The caller frame may need extending to accommodate non-parameter locals of the first unpacked interpreted frame.
  //   caller_adjustment = last_frame_adjust(callee_parameters, callee_locals);
  // }

  // tty->print_cr(">>>>> fetch_unroll_info_helper adjustment: %d locals: %d params: %d", caller_adjustment, callee_locals, callee_parameters);

  // If the sender is deoptimized the we must retrieve the address of the handler
  // since the frame will "magically" show the original pc before the deopt
  // and we'd undo the deopt.

  frame_pcs[0] = Continuation::is_cont_barrier_frame(deoptee) ? StubRoutines::cont_returnBarrier() : deopt_sender.raw_pc();
  if (Continuation::is_continuation_enterSpecial(deopt_sender)) {
    ContinuationEntry::from_frame(deopt_sender)->set_argsize(0);
  }
  // if (Continuation::is_cont_barrier_frame(deoptee)) tty->print_cr("WOWEE Continuation::is_cont_barrier_frame(deoptee)");

  assert(CodeCache::find_blob_unsafe(frame_pcs[0]) != NULL, "bad pc");

#if INCLUDE_JVMCI
  if (exceptionObject() != NULL) {
    current->set_exception_oop(exceptionObject());
    exec_mode = Unpack_exception;
  }
#endif

  if (current->frames_to_pop_failed_realloc() > 0 && exec_mode != Unpack_uncommon_trap) {
    assert(current->has_pending_exception(), "should have thrown OOME");
    current->set_exception_oop(current->pending_exception());
    current->clear_pending_exception();
    exec_mode = Unpack_exception;
  }

#if INCLUDE_JVMCI
  if (current->frames_to_pop_failed_realloc() > 0) {
    current->set_pending_monitorenter(false);
  }
#endif

  UnrollBlock* info = new UnrollBlock(array->frame_size() * BytesPerWord,
                                      caller_adjustment * BytesPerWord,
                                      caller_was_method_handle ? 0 : callee_parameters,
                                      number_of_frames,
                                      frame_sizes,
                                      frame_pcs,
                                      return_type,
                                      exec_mode);
  // On some platforms, we need a way to pass some platform dependent
  // information to the unpacking code so the skeletal frames come out
  // correct (initial fp value, unextended sp, ...)
  info->set_initial_info((intptr_t) array->sender().initial_deoptimization_info());

  if (array->frames() > 1) {
    if (VerifyStack && TraceDeoptimization) {
      ttyLocker ttyl;
      tty->print_cr("Deoptimizing method containing inlining");
    }
  }

  array->set_unroll_block(info);
  return info;
}

// Called to cleanup deoptimization data structures in normal case
// after unpacking to stack and when stack overflow error occurs
void Deoptimization::cleanup_deopt_info(JavaThread *thread,
                                        vframeArray *array) {

  // Get array if coming from exception
  if (array == NULL) {
    array = thread->vframe_array_head();
  }
  thread->set_vframe_array_head(NULL);

  // Free the previous UnrollBlock
  vframeArray* old_array = thread->vframe_array_last();
  thread->set_vframe_array_last(array);

  if (old_array != NULL) {
    UnrollBlock* old_info = old_array->unroll_block();
    old_array->set_unroll_block(NULL);
    delete old_info;
    delete old_array;
  }

  // Deallocate any resource creating in this routine and any ResourceObjs allocated
  // inside the vframeArray (StackValueCollections)

  delete thread->deopt_mark();
  thread->set_deopt_mark(NULL);
  thread->set_deopt_compiled_method(NULL);


  if (JvmtiExport::can_pop_frame()) {
    // Regardless of whether we entered this routine with the pending
    // popframe condition bit set, we should always clear it now
    thread->clear_popframe_condition();
  }

  // unpack_frames() is called at the end of the deoptimization handler
  // and (in C2) at the end of the uncommon trap handler. Note this fact
  // so that an asynchronous stack walker can work again. This counter is
  // incremented at the beginning of fetch_unroll_info() and (in C2) at
  // the beginning of uncommon_trap().
  thread->dec_in_deopt_handler();
}

// Moved from cpu directories because none of the cpus has callee save values.
// If a cpu implements callee save values, move this to deoptimization_<cpu>.cpp.
void Deoptimization::unwind_callee_save_values(frame* f, vframeArray* vframe_array) {

  // This code is sort of the equivalent of C2IAdapter::setup_stack_frame back in
  // the days we had adapter frames. When we deoptimize a situation where a
  // compiled caller calls a compiled caller will have registers it expects
  // to survive the call to the callee. If we deoptimize the callee the only
  // way we can restore these registers is to have the oldest interpreter
  // frame that we create restore these values. That is what this routine
  // will accomplish.

  // At the moment we have modified c2 to not have any callee save registers
  // so this problem does not exist and this routine is just a place holder.

  assert(f->is_interpreted_frame(), "must be interpreted");
}

// Return BasicType of value being returned
JRT_LEAF(BasicType, Deoptimization::unpack_frames(JavaThread* thread, int exec_mode))

  // We are already active in the special DeoptResourceMark any ResourceObj's we
  // allocate will be freed at the end of the routine.

  // JRT_LEAF methods don't normally allocate handles and there is a
  // NoHandleMark to enforce that. It is actually safe to use Handles
  // in a JRT_LEAF method, and sometimes desirable, but to do so we
  // must use ResetNoHandleMark to bypass the NoHandleMark, and
  // then use a HandleMark to ensure any Handles we do create are
  // cleaned up in this scope.
  ResetNoHandleMark rnhm;
  HandleMark hm(thread);

  frame stub_frame = thread->last_frame();
  
  Continuation::notify_deopt(thread, stub_frame.sp());

  // Since the frame to unpack is the top frame of this thread, the vframe_array_head
  // must point to the vframeArray for the unpack frame.
  vframeArray* array = thread->vframe_array_head();

#ifndef PRODUCT
  if (TraceDeoptimization) {
    ttyLocker ttyl;
    tty->print_cr("DEOPT UNPACKING thread " INTPTR_FORMAT " vframeArray " INTPTR_FORMAT " mode %d",
                  p2i(thread), p2i(array), exec_mode);
  }
#endif
  Events::log_deopt_message(thread, "DEOPT UNPACKING pc=" INTPTR_FORMAT " sp=" INTPTR_FORMAT " mode %d",
              p2i(stub_frame.pc()), p2i(stub_frame.sp()), exec_mode);

  UnrollBlock* info = array->unroll_block();

  // We set the last_Java frame. But the stack isn't really parsable here. So we
  // clear it to make sure JFR understands not to try and walk stacks from events
  // in here.
  intptr_t* sp = thread->frame_anchor()->last_Java_sp();
  thread->frame_anchor()->set_last_Java_sp(NULL);

  // Unpack the interpreter frames and any adapter frame (c2 only) we might create.
  array->unpack_to_stack(stub_frame, exec_mode, info->caller_actual_parameters());

  thread->frame_anchor()->set_last_Java_sp(sp);

  BasicType bt = info->return_type();

  // If we have an exception pending, claim that the return type is an oop
  // so the deopt_blob does not overwrite the exception_oop.

  if (exec_mode == Unpack_exception)
    bt = T_OBJECT;

  // Cleanup thread deopt data
  cleanup_deopt_info(thread, array);

#ifndef PRODUCT
  if (VerifyStack) {
    ResourceMark res_mark;
    // Clear pending exception to not break verification code (restored afterwards)
    PreserveExceptionMark pm(thread);

    thread->validate_frame_layout();

    // Verify that the just-unpacked frames match the interpreter's
    // notions of expression stack and locals
    vframeArray* cur_array = thread->vframe_array_last();
    RegisterMap rm(thread, false);
    rm.set_include_argument_oops(false);
    bool is_top_frame = true;
    int callee_size_of_parameters = 0;
    int callee_max_locals = 0;
    for (int i = 0; i < cur_array->frames(); i++) {
      vframeArrayElement* el = cur_array->element(i);
      frame* iframe = el->iframe();
      guarantee(iframe->is_interpreted_frame(), "Wrong frame type");

      // Get the oop map for this bci
      InterpreterOopMap mask;
      int cur_invoke_parameter_size = 0;
      bool try_next_mask = false;
      int next_mask_expression_stack_size = -1;
      int top_frame_expression_stack_adjustment = 0;
      methodHandle mh(thread, iframe->interpreter_frame_method());
      OopMapCache::compute_one_oop_map(mh, iframe->interpreter_frame_bci(), &mask);
      BytecodeStream str(mh, iframe->interpreter_frame_bci());
      int max_bci = mh->code_size();
      // Get to the next bytecode if possible
      assert(str.bci() < max_bci, "bci in interpreter frame out of bounds");
      // Check to see if we can grab the number of outgoing arguments
      // at an uncommon trap for an invoke (where the compiler
      // generates debug info before the invoke has executed)
      Bytecodes::Code cur_code = str.next();
      if (Bytecodes::is_invoke(cur_code)) {
        Bytecode_invoke invoke(mh, iframe->interpreter_frame_bci());
        cur_invoke_parameter_size = invoke.size_of_parameters();
        if (i != 0 && !invoke.is_invokedynamic() && MethodHandles::has_member_arg(invoke.klass(), invoke.name())) {
          callee_size_of_parameters++;
        }
      }
      if (str.bci() < max_bci) {
        Bytecodes::Code next_code = str.next();
        if (next_code >= 0) {
          // The interpreter oop map generator reports results before
          // the current bytecode has executed except in the case of
          // calls. It seems to be hard to tell whether the compiler
          // has emitted debug information matching the "state before"
          // a given bytecode or the state after, so we try both
          if (!Bytecodes::is_invoke(cur_code) && cur_code != Bytecodes::_athrow) {
            // Get expression stack size for the next bytecode
            InterpreterOopMap next_mask;
            OopMapCache::compute_one_oop_map(mh, str.bci(), &next_mask);
            next_mask_expression_stack_size = next_mask.expression_stack_size();
            if (Bytecodes::is_invoke(next_code)) {
              Bytecode_invoke invoke(mh, str.bci());
              next_mask_expression_stack_size += invoke.size_of_parameters();
            }
            // Need to subtract off the size of the result type of
            // the bytecode because this is not described in the
            // debug info but returned to the interpreter in the TOS
            // caching register
            BasicType bytecode_result_type = Bytecodes::result_type(cur_code);
            if (bytecode_result_type != T_ILLEGAL) {
              top_frame_expression_stack_adjustment = type2size[bytecode_result_type];
            }
            assert(top_frame_expression_stack_adjustment >= 0, "stack adjustment must be positive");
            try_next_mask = true;
          }
        }
      }

      // Verify stack depth and oops in frame
      // This assertion may be dependent on the platform we're running on and may need modification (tested on x86 and sparc)
      if (!(
            /* SPARC */
            (iframe->interpreter_frame_expression_stack_size() == mask.expression_stack_size() + callee_size_of_parameters) ||
            /* x86 */
            (iframe->interpreter_frame_expression_stack_size() == mask.expression_stack_size() + callee_max_locals) ||
            (try_next_mask &&
             (iframe->interpreter_frame_expression_stack_size() == (next_mask_expression_stack_size -
                                                                    top_frame_expression_stack_adjustment))) ||
            (is_top_frame && (exec_mode == Unpack_exception) && iframe->interpreter_frame_expression_stack_size() == 0) ||
            (is_top_frame && (exec_mode == Unpack_uncommon_trap || exec_mode == Unpack_reexecute || el->should_reexecute()) &&
             (iframe->interpreter_frame_expression_stack_size() == mask.expression_stack_size() + cur_invoke_parameter_size))
            )) {
        {
          ttyLocker ttyl;

          // Print out some information that will help us debug the problem
          tty->print_cr("Wrong number of expression stack elements during deoptimization");
          tty->print_cr("  Error occurred while verifying frame %d (0..%d, 0 is topmost)", i, cur_array->frames() - 1);
          tty->print_cr("  Fabricated interpreter frame had %d expression stack elements",
                        iframe->interpreter_frame_expression_stack_size());
          tty->print_cr("  Interpreter oop map had %d expression stack elements", mask.expression_stack_size());
          tty->print_cr("  try_next_mask = %d", try_next_mask);
          tty->print_cr("  next_mask_expression_stack_size = %d", next_mask_expression_stack_size);
          tty->print_cr("  callee_size_of_parameters = %d", callee_size_of_parameters);
          tty->print_cr("  callee_max_locals = %d", callee_max_locals);
          tty->print_cr("  top_frame_expression_stack_adjustment = %d", top_frame_expression_stack_adjustment);
          tty->print_cr("  exec_mode = %d", exec_mode);
          tty->print_cr("  cur_invoke_parameter_size = %d", cur_invoke_parameter_size);
          tty->print_cr("  Thread = " INTPTR_FORMAT ", thread ID = %d", p2i(thread), thread->osthread()->thread_id());
          tty->print_cr("  Interpreted frames:");
          for (int k = 0; k < cur_array->frames(); k++) {
            vframeArrayElement* el = cur_array->element(k);
            tty->print_cr("    %s (bci %d)", el->method()->name_and_sig_as_C_string(), el->bci());
          }
          cur_array->print_on_2(tty);
        } // release tty lock before calling guarantee
        guarantee(false, "wrong number of expression stack elements during deopt");
      }
      VerifyOopClosure verify;
      iframe->oops_interpreted_do(&verify, &rm, false);
      callee_size_of_parameters = mh->size_of_parameters();
      callee_max_locals = mh->max_locals();
      is_top_frame = false;
    }
  }
#endif /* !PRODUCT */

  return bt;
JRT_END

class DeoptimizeMarkedClosure : public HandshakeClosure {
 public:
  DeoptimizeMarkedClosure() : HandshakeClosure("Deoptimize") {}
  void do_thread(Thread* thread) {
    JavaThread* jt = thread->as_Java_thread();
    jt->deoptimize_marked_methods();
  }
};

void Deoptimization::deoptimize_all_marked(nmethod* nmethod_only) {
  ResourceMark rm;
  DeoptimizationMarker dm;

  GrowableArray<CompiledMethod*>* marked = new GrowableArray<CompiledMethod*>();
  // Make the dependent methods not entrant
  if (nmethod_only != NULL) {
    nmethod_only->mark_for_deoptimization();
    nmethod_only->make_not_entrant();
    marked->append(nmethod_only);
  } else {
    MutexLocker mu(SafepointSynchronize::is_at_safepoint() ? NULL : CodeCache_lock, Mutex::_no_safepoint_check_flag);
    CodeCache::make_marked_nmethods_not_entrant(marked);
  }
  CodeCache::make_marked_nmethods_deoptimized(marked);

  DeoptimizeMarkedClosure deopt;
  if (SafepointSynchronize::is_at_safepoint()) {
    Threads::java_threads_do(&deopt);
  } else {
    Handshake::execute(&deopt);
  }
}

Deoptimization::DeoptAction Deoptimization::_unloaded_action
  = Deoptimization::Action_reinterpret;



#if COMPILER2_OR_JVMCI || INCLUDE_AOT
template<typename CacheType>
class BoxCacheBase : public CHeapObj<mtCompiler> {
protected:
  static InstanceKlass* find_cache_klass(Symbol* klass_name) {
    ResourceMark rm;
    char* klass_name_str = klass_name->as_C_string();
    InstanceKlass* ik = SystemDictionary::find_instance_klass(klass_name, Handle(), Handle());
    guarantee(ik != NULL, "%s must be loaded", klass_name_str);
    guarantee(ik->is_initialized(), "%s must be initialized", klass_name_str);
    CacheType::compute_offsets(ik);
    return ik;
  }
};

template<typename PrimitiveType, typename CacheType, typename BoxType> class BoxCache  : public BoxCacheBase<CacheType> {
  PrimitiveType _low;
  PrimitiveType _high;
  jobject _cache;
protected:
  static BoxCache<PrimitiveType, CacheType, BoxType> *_singleton;
  BoxCache(Thread* thread) {
    InstanceKlass* ik = BoxCacheBase<CacheType>::find_cache_klass(CacheType::symbol());
    objArrayOop cache = CacheType::cache(ik);
    assert(cache->length() > 0, "Empty cache");
    _low = BoxType::value(cache->obj_at(0));
    _high = _low + cache->length() - 1;
    _cache = JNIHandles::make_global(Handle(thread, cache));
  }
  ~BoxCache() {
    JNIHandles::destroy_global(_cache);
  }
public:
  static BoxCache<PrimitiveType, CacheType, BoxType>* singleton(Thread* thread) {
    if (_singleton == NULL) {
      BoxCache<PrimitiveType, CacheType, BoxType>* s = new BoxCache<PrimitiveType, CacheType, BoxType>(thread);
      if (!Atomic::replace_if_null(&_singleton, s)) {
        delete s;
      }
    }
    return _singleton;
  }
  oop lookup(PrimitiveType value) {
    if (_low <= value && value <= _high) {
      int offset = value - _low;
      return objArrayOop(JNIHandles::resolve_non_null(_cache))->obj_at(offset);
    }
    return NULL;
  }
  oop lookup_raw(intptr_t raw_value) {
    // Have to cast to avoid little/big-endian problems.
    if (sizeof(PrimitiveType) > sizeof(jint)) {
      jlong value = (jlong)raw_value;
      return lookup(value);
    }
    PrimitiveType value = (PrimitiveType)*((jint*)&raw_value);
    return lookup(value);
  }
};

typedef BoxCache<jint, java_lang_Integer_IntegerCache, java_lang_Integer> IntegerBoxCache;
typedef BoxCache<jlong, java_lang_Long_LongCache, java_lang_Long> LongBoxCache;
typedef BoxCache<jchar, java_lang_Character_CharacterCache, java_lang_Character> CharacterBoxCache;
typedef BoxCache<jshort, java_lang_Short_ShortCache, java_lang_Short> ShortBoxCache;
typedef BoxCache<jbyte, java_lang_Byte_ByteCache, java_lang_Byte> ByteBoxCache;

template<> BoxCache<jint, java_lang_Integer_IntegerCache, java_lang_Integer>* BoxCache<jint, java_lang_Integer_IntegerCache, java_lang_Integer>::_singleton = NULL;
template<> BoxCache<jlong, java_lang_Long_LongCache, java_lang_Long>* BoxCache<jlong, java_lang_Long_LongCache, java_lang_Long>::_singleton = NULL;
template<> BoxCache<jchar, java_lang_Character_CharacterCache, java_lang_Character>* BoxCache<jchar, java_lang_Character_CharacterCache, java_lang_Character>::_singleton = NULL;
template<> BoxCache<jshort, java_lang_Short_ShortCache, java_lang_Short>* BoxCache<jshort, java_lang_Short_ShortCache, java_lang_Short>::_singleton = NULL;
template<> BoxCache<jbyte, java_lang_Byte_ByteCache, java_lang_Byte>* BoxCache<jbyte, java_lang_Byte_ByteCache, java_lang_Byte>::_singleton = NULL;

class BooleanBoxCache : public BoxCacheBase<java_lang_Boolean> {
  jobject _true_cache;
  jobject _false_cache;
protected:
  static BooleanBoxCache *_singleton;
  BooleanBoxCache(Thread *thread) {
    InstanceKlass* ik = find_cache_klass(java_lang_Boolean::symbol());
    _true_cache = JNIHandles::make_global(Handle(thread, java_lang_Boolean::get_TRUE(ik)));
    _false_cache = JNIHandles::make_global(Handle(thread, java_lang_Boolean::get_FALSE(ik)));
  }
  ~BooleanBoxCache() {
    JNIHandles::destroy_global(_true_cache);
    JNIHandles::destroy_global(_false_cache);
  }
public:
  static BooleanBoxCache* singleton(Thread* thread) {
    if (_singleton == NULL) {
      BooleanBoxCache* s = new BooleanBoxCache(thread);
      if (!Atomic::replace_if_null(&_singleton, s)) {
        delete s;
      }
    }
    return _singleton;
  }
  oop lookup_raw(intptr_t raw_value) {
    // Have to cast to avoid little/big-endian problems.
    jboolean value = (jboolean)*((jint*)&raw_value);
    return lookup(value);
  }
  oop lookup(jboolean value) {
    if (value != 0) {
      return JNIHandles::resolve_non_null(_true_cache);
    }
    return JNIHandles::resolve_non_null(_false_cache);
  }
};

BooleanBoxCache* BooleanBoxCache::_singleton = NULL;

oop Deoptimization::get_cached_box(AutoBoxObjectValue* bv, frame* fr, RegisterMap* reg_map, TRAPS) {
   Klass* k = java_lang_Class::as_Klass(bv->klass()->as_ConstantOopReadValue()->value()());
   BasicType box_type = vmClasses::box_klass_type(k);
   if (box_type != T_OBJECT) {
     StackValue* value = StackValue::create_stack_value(fr, reg_map, bv->field_at(box_type == T_LONG ? 1 : 0));
     switch(box_type) {
       case T_INT:     return IntegerBoxCache::singleton(THREAD)->lookup_raw(value->get_int());
       case T_CHAR:    return CharacterBoxCache::singleton(THREAD)->lookup_raw(value->get_int());
       case T_SHORT:   return ShortBoxCache::singleton(THREAD)->lookup_raw(value->get_int());
       case T_BYTE:    return ByteBoxCache::singleton(THREAD)->lookup_raw(value->get_int());
       case T_BOOLEAN: return BooleanBoxCache::singleton(THREAD)->lookup_raw(value->get_int());
       case T_LONG:    return LongBoxCache::singleton(THREAD)->lookup_raw(value->get_int());
       default:;
     }
   }
   return NULL;
}
#endif // COMPILER2_OR_JVMCI || INCLUDE_AOT

#if COMPILER2_OR_JVMCI
bool Deoptimization::realloc_objects(JavaThread* thread, frame* fr, RegisterMap* reg_map, GrowableArray<ScopeValue*>* objects, TRAPS) {
  Handle pending_exception(THREAD, thread->pending_exception());
  const char* exception_file = thread->exception_file();
  int exception_line = thread->exception_line();
  thread->clear_pending_exception();

  bool failures = false;

  for (int i = 0; i < objects->length(); i++) {
    assert(objects->at(i)->is_object(), "invalid debug information");
    ObjectValue* sv = (ObjectValue*) objects->at(i);

    Klass* k = java_lang_Class::as_Klass(sv->klass()->as_ConstantOopReadValue()->value()());
    oop obj = NULL;

    if (k->is_instance_klass()) {
#if COMPILER2_OR_JVMCI || INCLUDE_AOT
      if (sv->is_auto_box()) {
        AutoBoxObjectValue* abv = (AutoBoxObjectValue*) sv;
        obj = get_cached_box(abv, fr, reg_map, THREAD);
        if (obj != NULL) {
          // Set the flag to indicate the box came from a cache, so that we can skip the field reassignment for it.
          abv->set_cached(true);
        }
      }
#endif // COMPILER2_OR_JVMCI || INCLUDE_AOT
      InstanceKlass* ik = InstanceKlass::cast(k);
      if (obj == NULL) {
#ifdef COMPILER2
        if (EnableVectorSupport && VectorSupport::is_vector(ik)) {
          obj = VectorSupport::allocate_vector(ik, fr, reg_map, sv, THREAD);
        } else {
          obj = ik->allocate_instance(THREAD);
        }
#else
        obj = ik->allocate_instance(THREAD);
#endif // COMPILER2
      }
    } else if (k->is_typeArray_klass()) {
      TypeArrayKlass* ak = TypeArrayKlass::cast(k);
      assert(sv->field_size() % type2size[ak->element_type()] == 0, "non-integral array length");
      int len = sv->field_size() / type2size[ak->element_type()];
      obj = ak->allocate(len, THREAD);
    } else if (k->is_objArray_klass()) {
      ObjArrayKlass* ak = ObjArrayKlass::cast(k);
      obj = ak->allocate(sv->field_size(), THREAD);
    }

    if (obj == NULL) {
      failures = true;
    }

    assert(sv->value().is_null(), "redundant reallocation");
    assert(obj != NULL || HAS_PENDING_EXCEPTION, "allocation should succeed or we should get an exception");
    CLEAR_PENDING_EXCEPTION;
    sv->set_value(obj);
  }

  if (failures) {
    THROW_OOP_(Universe::out_of_memory_error_realloc_objects(), failures);
  } else if (pending_exception.not_null()) {
    thread->set_pending_exception(pending_exception(), exception_file, exception_line);
  }

  return failures;
}

#if INCLUDE_JVMCI
/**
 * For primitive types whose kind gets "erased" at runtime (shorts become stack ints),
 * we need to somehow be able to recover the actual kind to be able to write the correct
 * amount of bytes.
 * For that purpose, this method assumes that, for an entry spanning n bytes at index i,
 * the entries at index n + 1 to n + i are 'markers'.
 * For example, if we were writing a short at index 4 of a byte array of size 8, the
 * expected form of the array would be:
 *
 * {b0, b1, b2, b3, INT, marker, b6, b7}
 *
 * Thus, in order to get back the size of the entry, we simply need to count the number
 * of marked entries
 *
 * @param virtualArray the virtualized byte array
 * @param i index of the virtual entry we are recovering
 * @return The number of bytes the entry spans
 */
static int count_number_of_bytes_for_entry(ObjectValue *virtualArray, int i) {
  int index = i;
  while (++index < virtualArray->field_size() &&
           virtualArray->field_at(index)->is_marker()) {}
  return index - i;
}

/**
 * If there was a guarantee for byte array to always start aligned to a long, we could
 * do a simple check on the parity of the index. Unfortunately, that is not always the
 * case. Thus, we check alignment of the actual address we are writing to.
 * In the unlikely case index 0 is 5-aligned for example, it would then be possible to
 * write a long to index 3.
 */
static jbyte* check_alignment_get_addr(typeArrayOop obj, int index, int expected_alignment) {
    jbyte* res = obj->byte_at_addr(index);
    assert((((intptr_t) res) % expected_alignment) == 0, "Non-aligned write");
    return res;
}

static void byte_array_put(typeArrayOop obj, intptr_t val, int index, int byte_count) {
  switch (byte_count) {
    case 1:
      obj->byte_at_put(index, (jbyte) *((jint *) &val));
      break;
    case 2:
      *((jshort *) check_alignment_get_addr(obj, index, 2)) = (jshort) *((jint *) &val);
      break;
    case 4:
      *((jint *) check_alignment_get_addr(obj, index, 4)) = (jint) *((jint *) &val);
      break;
    case 8:
      *((jlong *) check_alignment_get_addr(obj, index, 8)) = (jlong) *((jlong *) &val);
      break;
    default:
      ShouldNotReachHere();
  }
}
#endif // INCLUDE_JVMCI


// restore elements of an eliminated type array
void Deoptimization::reassign_type_array_elements(frame* fr, RegisterMap* reg_map, ObjectValue* sv, typeArrayOop obj, BasicType type) {
  int index = 0;
  intptr_t val;

  for (int i = 0; i < sv->field_size(); i++) {
    StackValue* value = StackValue::create_stack_value(fr, reg_map, sv->field_at(i));
    switch(type) {
    case T_LONG: case T_DOUBLE: {
      assert(value->type() == T_INT, "Agreement.");
      StackValue* low =
        StackValue::create_stack_value(fr, reg_map, sv->field_at(++i));
#ifdef _LP64
      jlong res = (jlong)low->get_int();
#else
      jlong res = jlong_from((jint)value->get_int(), (jint)low->get_int());
#endif
      obj->long_at_put(index, res);
      break;
    }

    // Have to cast to INT (32 bits) pointer to avoid little/big-endian problem.
    case T_INT: case T_FLOAT: { // 4 bytes.
      assert(value->type() == T_INT, "Agreement.");
      bool big_value = false;
      if (i + 1 < sv->field_size() && type == T_INT) {
        if (sv->field_at(i)->is_location()) {
          Location::Type type = ((LocationValue*) sv->field_at(i))->location().type();
          if (type == Location::dbl || type == Location::lng) {
            big_value = true;
          }
        } else if (sv->field_at(i)->is_constant_int()) {
          ScopeValue* next_scope_field = sv->field_at(i + 1);
          if (next_scope_field->is_constant_long() || next_scope_field->is_constant_double()) {
            big_value = true;
          }
        }
      }

      if (big_value) {
        StackValue* low = StackValue::create_stack_value(fr, reg_map, sv->field_at(++i));
  #ifdef _LP64
        jlong res = (jlong)low->get_int();
  #else
        jlong res = jlong_from((jint)value->get_int(), (jint)low->get_int());
  #endif
        obj->int_at_put(index, (jint)*((jint*)&res));
        obj->int_at_put(++index, (jint)*(((jint*)&res) + 1));
      } else {
        val = value->get_int();
        obj->int_at_put(index, (jint)*((jint*)&val));
      }
      break;
    }

    case T_SHORT:
      assert(value->type() == T_INT, "Agreement.");
      val = value->get_int();
      obj->short_at_put(index, (jshort)*((jint*)&val));
      break;

    case T_CHAR:
      assert(value->type() == T_INT, "Agreement.");
      val = value->get_int();
      obj->char_at_put(index, (jchar)*((jint*)&val));
      break;

    case T_BYTE: {
      assert(value->type() == T_INT, "Agreement.");
      // The value we get is erased as a regular int. We will need to find its actual byte count 'by hand'.
      val = value->get_int();
#if INCLUDE_JVMCI
      int byte_count = count_number_of_bytes_for_entry(sv, i);
      byte_array_put(obj, val, index, byte_count);
      // According to byte_count contract, the values from i + 1 to i + byte_count are illegal values. Skip.
      i += byte_count - 1; // Balance the loop counter.
      index += byte_count;
      // index has been updated so continue at top of loop
      continue;
#else
      obj->byte_at_put(index, (jbyte)*((jint*)&val));
      break;
#endif // INCLUDE_JVMCI
    }

    case T_BOOLEAN: {
      assert(value->type() == T_INT, "Agreement.");
      val = value->get_int();
      obj->bool_at_put(index, (jboolean)*((jint*)&val));
      break;
    }

      default:
        ShouldNotReachHere();
    }
    index++;
  }
}

// restore fields of an eliminated object array
void Deoptimization::reassign_object_array_elements(frame* fr, RegisterMap* reg_map, ObjectValue* sv, objArrayOop obj) {
  for (int i = 0; i < sv->field_size(); i++) {
    StackValue* value = StackValue::create_stack_value(fr, reg_map, sv->field_at(i));
    assert(value->type() == T_OBJECT, "object element expected");
    obj->obj_at_put(i, value->get_obj()());
  }
}

class ReassignedField {
public:
  int _offset;
  BasicType _type;
public:
  ReassignedField() {
    _offset = 0;
    _type = T_ILLEGAL;
  }
};

int compare(ReassignedField* left, ReassignedField* right) {
  return left->_offset - right->_offset;
}

// Restore fields of an eliminated instance object using the same field order
// returned by HotSpotResolvedObjectTypeImpl.getInstanceFields(true)
static int reassign_fields_by_klass(InstanceKlass* klass, frame* fr, RegisterMap* reg_map, ObjectValue* sv, int svIndex, oop obj, bool skip_internal) {
  GrowableArray<ReassignedField>* fields = new GrowableArray<ReassignedField>();
  InstanceKlass* ik = klass;
  while (ik != NULL) {
    for (AllFieldStream fs(ik); !fs.done(); fs.next()) {
      if (!fs.access_flags().is_static() && (!skip_internal || !fs.access_flags().is_internal())) {
        ReassignedField field;
        field._offset = fs.offset();
        field._type = Signature::basic_type(fs.signature());
        fields->append(field);
      }
    }
    ik = ik->superklass();
  }
  fields->sort(compare);
  for (int i = 0; i < fields->length(); i++) {
    intptr_t val;
    ScopeValue* scope_field = sv->field_at(svIndex);
    StackValue* value = StackValue::create_stack_value(fr, reg_map, scope_field);
    int offset = fields->at(i)._offset;
    BasicType type = fields->at(i)._type;
    switch (type) {
      case T_OBJECT: case T_ARRAY:
        assert(value->type() == T_OBJECT, "Agreement.");
        obj->obj_field_put(offset, value->get_obj()());
        break;

      // Have to cast to INT (32 bits) pointer to avoid little/big-endian problem.
      case T_INT: case T_FLOAT: { // 4 bytes.
        assert(value->type() == T_INT, "Agreement.");
        bool big_value = false;
        if (i+1 < fields->length() && fields->at(i+1)._type == T_INT) {
          if (scope_field->is_location()) {
            Location::Type type = ((LocationValue*) scope_field)->location().type();
            if (type == Location::dbl || type == Location::lng) {
              big_value = true;
            }
          }
          if (scope_field->is_constant_int()) {
            ScopeValue* next_scope_field = sv->field_at(svIndex + 1);
            if (next_scope_field->is_constant_long() || next_scope_field->is_constant_double()) {
              big_value = true;
            }
          }
        }

        if (big_value) {
          i++;
          assert(i < fields->length(), "second T_INT field needed");
          assert(fields->at(i)._type == T_INT, "T_INT field needed");
        } else {
          val = value->get_int();
          obj->int_field_put(offset, (jint)*((jint*)&val));
          break;
        }
      }
        /* no break */

      case T_LONG: case T_DOUBLE: {
        assert(value->type() == T_INT, "Agreement.");
        StackValue* low = StackValue::create_stack_value(fr, reg_map, sv->field_at(++svIndex));
#ifdef _LP64
        jlong res = (jlong)low->get_int();
#else
        jlong res = jlong_from((jint)value->get_int(), (jint)low->get_int());
#endif
        obj->long_field_put(offset, res);
        break;
      }

      case T_SHORT:
        assert(value->type() == T_INT, "Agreement.");
        val = value->get_int();
        obj->short_field_put(offset, (jshort)*((jint*)&val));
        break;

      case T_CHAR:
        assert(value->type() == T_INT, "Agreement.");
        val = value->get_int();
        obj->char_field_put(offset, (jchar)*((jint*)&val));
        break;

      case T_BYTE:
        assert(value->type() == T_INT, "Agreement.");
        val = value->get_int();
        obj->byte_field_put(offset, (jbyte)*((jint*)&val));
        break;

      case T_BOOLEAN:
        assert(value->type() == T_INT, "Agreement.");
        val = value->get_int();
        obj->bool_field_put(offset, (jboolean)*((jint*)&val));
        break;

      default:
        ShouldNotReachHere();
    }
    svIndex++;
  }
  return svIndex;
}

// restore fields of all eliminated objects and arrays
void Deoptimization::reassign_fields(frame* fr, RegisterMap* reg_map, GrowableArray<ScopeValue*>* objects, bool realloc_failures, bool skip_internal) {
  for (int i = 0; i < objects->length(); i++) {
    ObjectValue* sv = (ObjectValue*) objects->at(i);
    Klass* k = java_lang_Class::as_Klass(sv->klass()->as_ConstantOopReadValue()->value()());
    Handle obj = sv->value();
    assert(obj.not_null() || realloc_failures, "reallocation was missed");
    if (PrintDeoptimizationDetails) {
      tty->print_cr("reassign fields for object of type %s!", k->name()->as_C_string());
    }
    if (obj.is_null()) {
      continue;
    }
#if COMPILER2_OR_JVMCI || INCLUDE_AOT
    // Don't reassign fields of boxes that came from a cache. Caches may be in CDS.
    if (sv->is_auto_box() && ((AutoBoxObjectValue*) sv)->is_cached()) {
      continue;
    }
#endif // COMPILER2_OR_JVMCI || INCLUDE_AOT
#ifdef COMPILER2
    if (EnableVectorSupport && VectorSupport::is_vector(k)) {
      assert(sv->field_size() == 1, "%s not a vector", k->name()->as_C_string());
      ScopeValue* payload = sv->field_at(0);
      if (payload->is_location() &&
          payload->as_LocationValue()->location().type() == Location::vector) {
        if (PrintDeoptimizationDetails) {
          tty->print_cr("skip field reassignment for this vector - it should be assigned already");
          if (Verbose) {
            Handle obj = sv->value();
            k->oop_print_on(obj(), tty);
          }
        }
        continue; // Such vector's value was already restored in VectorSupport::allocate_vector().
      }
      // Else fall-through to do assignment for scalar-replaced boxed vector representation
      // which could be restored after vector object allocation.
    }
#endif
    if (k->is_instance_klass()) {
      InstanceKlass* ik = InstanceKlass::cast(k);
      reassign_fields_by_klass(ik, fr, reg_map, sv, 0, obj(), skip_internal);
    } else if (k->is_typeArray_klass()) {
      TypeArrayKlass* ak = TypeArrayKlass::cast(k);
      reassign_type_array_elements(fr, reg_map, sv, (typeArrayOop) obj(), ak->element_type());
    } else if (k->is_objArray_klass()) {
      reassign_object_array_elements(fr, reg_map, sv, (objArrayOop) obj());
    }
  }
}


// relock objects for which synchronization was eliminated
bool Deoptimization::relock_objects(JavaThread* thread, GrowableArray<MonitorInfo*>* monitors,
                                    JavaThread* deoptee_thread, frame& fr, int exec_mode, bool realloc_failures) {
  bool relocked_objects = false;
  for (int i = 0; i < monitors->length(); i++) {
    MonitorInfo* mon_info = monitors->at(i);
    if (mon_info->eliminated()) {
      assert(!mon_info->owner_is_scalar_replaced() || realloc_failures, "reallocation was missed");
      relocked_objects = true;
      if (!mon_info->owner_is_scalar_replaced()) {
        Handle obj(thread, mon_info->owner());
        markWord mark = obj->mark();
        if (UseBiasedLocking && mark.has_bias_pattern()) {
          // New allocated objects may have the mark set to anonymously biased.
          // Also the deoptimized method may called methods with synchronization
          // where the thread-local object is bias locked to the current thread.
          assert(mark.is_biased_anonymously() ||
                 mark.biased_locker() == deoptee_thread, "should be locked to current thread");
          // Reset mark word to unbiased prototype.
          markWord unbiased_prototype = markWord::prototype().set_age(mark.age());
          obj->set_mark(unbiased_prototype);
        } else if (exec_mode == Unpack_none) {
          if (mark.has_locker() && fr.sp() > (intptr_t*)mark.locker()) {
            // With exec_mode == Unpack_none obj may be thread local and locked in
            // a callee frame. In this case the bias was revoked before in revoke_for_object_deoptimization().
            // Make the lock in the callee a recursive lock and restore the displaced header.
            markWord dmw = mark.displaced_mark_helper();
            mark.locker()->set_displaced_header(markWord::encode((BasicLock*) NULL));
            obj->set_mark(dmw);
          }
          if (mark.has_monitor()) {
            // defer relocking if the deoptee thread is currently waiting for obj
            ObjectMonitor* waiting_monitor = deoptee_thread->current_waiting_monitor();
            if (waiting_monitor != NULL && waiting_monitor->object() == obj()) {
              assert(fr.is_deoptimized_frame(), "frame must be scheduled for deoptimization");
              mon_info->lock()->set_displaced_header(markWord::unused_mark());
              JvmtiDeferredUpdates::inc_relock_count_after_wait(deoptee_thread);
              continue;
            }
          }
        }
        BasicLock* lock = mon_info->lock();
        ObjectSynchronizer::enter(obj, lock, deoptee_thread);
        assert(mon_info->owner()->is_locked(), "object must be locked now");
        thread->inc_held_monitor_count();
      }
    }
  }
  return relocked_objects;
}


#ifndef PRODUCT
// print information about reallocated objects
void Deoptimization::print_objects(GrowableArray<ScopeValue*>* objects, bool realloc_failures) {
  fieldDescriptor fd;

  for (int i = 0; i < objects->length(); i++) {
    ObjectValue* sv = (ObjectValue*) objects->at(i);
    Klass* k = java_lang_Class::as_Klass(sv->klass()->as_ConstantOopReadValue()->value()());
    Handle obj = sv->value();

    tty->print("     object <" INTPTR_FORMAT "> of type ", p2i(sv->value()()));
    k->print_value();
    assert(obj.not_null() || realloc_failures, "reallocation was missed");
    if (obj.is_null()) {
      tty->print(" allocation failed");
    } else {
      tty->print(" allocated (%d bytes)", obj->size() * HeapWordSize);
    }
    tty->cr();

    if (Verbose && !obj.is_null()) {
      k->oop_print_on(obj(), tty);
    }
  }
}
#endif
#endif // COMPILER2_OR_JVMCI

vframeArray* Deoptimization::create_vframeArray(JavaThread* thread, frame fr, RegisterMap *reg_map, GrowableArray<compiledVFrame*>* chunk, bool realloc_failures) {
  Events::log_deopt_message(thread, "DEOPT PACKING pc=" INTPTR_FORMAT " sp=" INTPTR_FORMAT, p2i(fr.pc()), p2i(fr.sp()));

#ifndef PRODUCT
  if (PrintDeoptimizationDetails) {
    ttyLocker ttyl;
    tty->print("DEOPT PACKING thread " INTPTR_FORMAT " ", p2i(thread));
    fr.print_on(tty);
    tty->print_cr("     Virtual frames (innermost first):");
    for (int index = 0; index < chunk->length(); index++) {
      compiledVFrame* vf = chunk->at(index);
      tty->print("       %2d - ", index);
      vf->print_value();
      int bci = chunk->at(index)->raw_bci();
      const char* code_name;
      if (bci == SynchronizationEntryBCI) {
        code_name = "sync entry";
      } else {
        Bytecodes::Code code = vf->method()->code_at(bci);
        code_name = Bytecodes::name(code);
      }
      tty->print(" - %s", code_name);
      tty->print_cr(" @ bci %d ", bci);
      if (Verbose) {
        vf->print();
        tty->cr();
      }
    }
  }
#endif

  // Register map for next frame (used for stack crawl).  We capture
  // the state of the deopt'ing frame's caller.  Thus if we need to
  // stuff a C2I adapter we can properly fill in the callee-save
  // register locations.
  frame caller = fr.sender(reg_map);
  int frame_size = caller.sp() - fr.sp();

  frame sender = caller;

  // Since the Java thread being deoptimized will eventually adjust it's own stack,
  // the vframeArray containing the unpacking information is allocated in the C heap.
  // For Compiler1, the caller of the deoptimized frame is saved for use by unpack_frames().
  vframeArray* array = vframeArray::allocate(thread, frame_size, chunk, reg_map, sender, caller, fr, realloc_failures);

  // Compare the vframeArray to the collected vframes
  assert(array->structural_compare(thread, chunk), "just checking");

#ifndef PRODUCT
  if (PrintDeoptimizationDetails) {
    ttyLocker ttyl;
    tty->print_cr("     Created vframeArray " INTPTR_FORMAT, p2i(array));
  }
#endif // PRODUCT

  return array;
}

#if COMPILER2_OR_JVMCI
void Deoptimization::pop_frames_failed_reallocs(JavaThread* thread, vframeArray* array) {
  // Reallocation of some scalar replaced objects failed. Record
  // that we need to pop all the interpreter frames for the
  // deoptimized compiled frame.
  assert(thread->frames_to_pop_failed_realloc() == 0, "missed frames to pop?");
  thread->set_frames_to_pop_failed_realloc(array->frames());
  // Unlock all monitors here otherwise the interpreter will see a
  // mix of locked and unlocked monitors (because of failed
  // reallocations of synchronized objects) and be confused.
  for (int i = 0; i < array->frames(); i++) {
    MonitorChunk* monitors = array->element(i)->monitors();
    if (monitors != NULL) {
      for (int j = 0; j < monitors->number_of_monitors(); j++) {
        BasicObjectLock* src = monitors->at(j);
        if (src->obj() != NULL) {
          thread->dec_held_monitor_count();
          ObjectSynchronizer::exit(src->obj(), src->lock(), thread);
        }
      }
      array->element(i)->free_monitors(thread);
#ifdef ASSERT
      array->element(i)->set_removed_monitors();
#endif
    }
  }
}
#endif

static void collect_monitors(compiledVFrame* cvf, GrowableArray<Handle>* objects_to_revoke,
                             bool only_eliminated) {
  GrowableArray<MonitorInfo*>* monitors = cvf->monitors();
  Thread* thread = Thread::current();
  for (int i = 0; i < monitors->length(); i++) {
    MonitorInfo* mon_info = monitors->at(i);
    if (mon_info->eliminated() == only_eliminated &&
        !mon_info->owner_is_scalar_replaced() &&
        mon_info->owner() != NULL) {
      objects_to_revoke->append(Handle(thread, mon_info->owner()));
    }
  }
}

static void get_monitors_from_stack(GrowableArray<Handle>* objects_to_revoke, JavaThread* thread,
                                    frame fr, RegisterMap* map, bool only_eliminated) {
  // Unfortunately we don't have a RegisterMap available in most of
  // the places we want to call this routine so we need to walk the
  // stack again to update the register map.
  if (map == NULL || !map->update_map()) {
    StackFrameStream sfs(thread, true /* update */, true /* process_frames */);
    bool found = false;
    for (; !found && !sfs.is_done(); sfs.next()) {
      frame* cur = sfs.current();
      found = cur->id() == fr.id();
      if (found) break; // we must not call sfs.next
    }
    assert(found, "frame to be deoptimized not found on target thread's stack");
    map = sfs.register_map();
  }

  vframe* vf = vframe::new_vframe(&fr, map, thread);
  compiledVFrame* cvf = compiledVFrame::cast(vf);
  // Revoke monitors' biases in all scopes
  while (!cvf->is_top()) {
    collect_monitors(cvf, objects_to_revoke, only_eliminated);
    cvf = compiledVFrame::cast(cvf->sender());
  }
  collect_monitors(cvf, objects_to_revoke, only_eliminated);
}

void Deoptimization::revoke_from_deopt_handler(JavaThread* thread, frame fr, RegisterMap* map) {
  if (!UseBiasedLocking) {
    return;
  }
  assert(thread == Thread::current(), "should be");
  ResourceMark rm(thread);
  HandleMark hm(thread);
  GrowableArray<Handle>* objects_to_revoke = new GrowableArray<Handle>();
  get_monitors_from_stack(objects_to_revoke, thread, fr, map, false);

  int len = objects_to_revoke->length();
  for (int i = 0; i < len; i++) {
    oop obj = (objects_to_revoke->at(i))();
    BiasedLocking::revoke_own_lock(thread, objects_to_revoke->at(i));
    assert(!obj->mark().has_bias_pattern(), "biases should be revoked by now");
  }
}

// Revoke the bias of objects with eliminated locking to prepare subsequent relocking.
void Deoptimization::revoke_for_object_deoptimization(JavaThread* deoptee_thread, frame fr,
                                                      RegisterMap* map, JavaThread* thread) {
  if (!UseBiasedLocking) {
    return;
  }
  GrowableArray<Handle>* objects_to_revoke = new GrowableArray<Handle>();
  assert(KeepStackGCProcessedMark::stack_is_kept_gc_processed(deoptee_thread), "must be");
  // Collect monitors but only those with eliminated locking.
  get_monitors_from_stack(objects_to_revoke, deoptee_thread, fr, map, true);

  int len = objects_to_revoke->length();
  for (int i = 0; i < len; i++) {
    oop obj = (objects_to_revoke->at(i))();
    markWord mark = obj->mark();
    if (!mark.has_bias_pattern() ||
        mark.is_biased_anonymously() || // eliminated locking does not bias an object if it wasn't before
        !obj->klass()->prototype_header().has_bias_pattern() || // bulk revoke ignores eliminated monitors
        (obj->klass()->prototype_header().bias_epoch() != mark.bias_epoch())) { // bulk rebias ignores eliminated monitors
      // We reach here regularly if there's just eliminated locking on obj.
      // We must not call BiasedLocking::revoke_own_lock() in this case, as we
      // would hit assertions because it is a prerequisite that there has to be
      // non-eliminated locking on obj by deoptee_thread.
      // Luckily we don't have to revoke here because obj has to be a
      // non-escaping obj and can be relocked without revoking the bias. See
      // Deoptimization::relock_objects().
      continue;
    }
    BiasedLocking::revoke(thread, objects_to_revoke->at(i));
    assert(!objects_to_revoke->at(i)->mark().has_bias_pattern(), "biases should be revoked by now");
  }
}

void Deoptimization::deoptimize_single_frame(JavaThread* thread, frame fr, Deoptimization::DeoptReason reason) {
  assert(fr.can_be_deoptimized(), "checking frame type");

  gather_statistics(reason, Action_none, Bytecodes::_illegal);

  if (LogCompilation && xtty != NULL) {
    CompiledMethod* cm = fr.cb()->as_compiled_method_or_null();
    assert(cm != NULL, "only compiled methods can deopt");

    ttyLocker ttyl;
    xtty->begin_head("deoptimized thread='" UINTX_FORMAT "' reason='%s' pc='" INTPTR_FORMAT "'",(uintx)thread->osthread()->thread_id(), trap_reason_name(reason), p2i(fr.pc()));
    cm->log_identity(xtty);
    xtty->end_head();
    for (ScopeDesc* sd = cm->scope_desc_at(fr.pc()); ; sd = sd->sender()) {
      xtty->begin_elem("jvms bci='%d'", sd->bci());
      xtty->method(sd->method());
      xtty->end_elem();
      if (sd->is_top())  break;
    }
    xtty->tail("deoptimized");
  }

  Continuation::notify_deopt(thread, fr.sp());

  // Patch the compiled method so that when execution returns to it we will
  // deopt the execution state and return to the interpreter.
  fr.deoptimize(thread);
}

void Deoptimization::deoptimize(JavaThread* thread, frame fr, DeoptReason reason) {
  // Deoptimize only if the frame comes from compile code.
  // Do not deoptimize the frame which is already patched
  // during the execution of the loops below.
  if (!fr.is_compiled_frame() || fr.is_deoptimized_frame()) {
    return;
  }
  ResourceMark rm;
  DeoptimizationMarker dm;
  deoptimize_single_frame(thread, fr, reason);
}

#if INCLUDE_JVMCI
address Deoptimization::deoptimize_for_missing_exception_handler(CompiledMethod* cm) {
  // there is no exception handler for this pc => deoptimize
  cm->make_not_entrant();

  // Use Deoptimization::deoptimize for all of its side-effects:
  // gathering traps statistics, logging...
  // it also patches the return pc but we do not care about that
  // since we return a continuation to the deopt_blob below.
  JavaThread* thread = JavaThread::current();
  RegisterMap reg_map(thread, false);
  frame runtime_frame = thread->last_frame();
  frame caller_frame = runtime_frame.sender(&reg_map);
  assert(caller_frame.cb()->as_compiled_method_or_null() == cm, "expect top frame compiled method");
  vframe* vf = vframe::new_vframe(&caller_frame, &reg_map, thread);
  compiledVFrame* cvf = compiledVFrame::cast(vf);
  ScopeDesc* imm_scope = cvf->scope();
  MethodData* imm_mdo = get_method_data(thread, methodHandle(thread, imm_scope->method()), true);
  if (imm_mdo != NULL) {
    ProfileData* pdata = imm_mdo->allocate_bci_to_data(imm_scope->bci(), NULL);
    if (pdata != NULL && pdata->is_BitData()) {
      BitData* bit_data = (BitData*) pdata;
      bit_data->set_exception_seen();
    }
  }

  Deoptimization::deoptimize(thread, caller_frame, Deoptimization::Reason_not_compiled_exception_handler);

  MethodData* trap_mdo = get_method_data(thread, methodHandle(thread, cm->method()), true);
  if (trap_mdo != NULL) {
    trap_mdo->inc_trap_count(Deoptimization::Reason_not_compiled_exception_handler);
  }

  return SharedRuntime::deopt_blob()->unpack_with_exception_in_tls();
}
#endif

void Deoptimization::deoptimize_frame_internal(JavaThread* thread, intptr_t* id, DeoptReason reason) {
  assert(thread == Thread::current() ||
         thread->is_handshake_safe_for(Thread::current()) ||
         SafepointSynchronize::is_at_safepoint(),
         "can only deoptimize other thread at a safepoint/handshake");
  // Compute frame and register map based on thread and sp.
  RegisterMap reg_map(thread, false);
  frame fr = thread->last_frame();
  while (fr.id() != id) {
    fr = fr.sender(&reg_map);
  }
  deoptimize(thread, fr, reason);
}


void Deoptimization::deoptimize_frame(JavaThread* thread, intptr_t* id, DeoptReason reason) {
  Thread* current = Thread::current();
  if (thread == current || thread->is_handshake_safe_for(current)) {
    Deoptimization::deoptimize_frame_internal(thread, id, reason);
  } else {
    VM_DeoptimizeFrame deopt(thread, id, reason);
    VMThread::execute(&deopt);
  }
}

void Deoptimization::deoptimize_frame(JavaThread* thread, intptr_t* id) {
  deoptimize_frame(thread, id, Reason_constraint);
}

// JVMTI PopFrame support
JRT_LEAF(void, Deoptimization::popframe_preserve_args(JavaThread* thread, int bytes_to_save, void* start_address))
{
  thread->popframe_preserve_args(in_ByteSize(bytes_to_save), start_address);
}
JRT_END

MethodData*
Deoptimization::get_method_data(JavaThread* thread, const methodHandle& m,
                                bool create_if_missing) {
  Thread* THREAD = thread;
  MethodData* mdo = m()->method_data();
  if (mdo == NULL && create_if_missing && !HAS_PENDING_EXCEPTION) {
    // Build an MDO.  Ignore errors like OutOfMemory;
    // that simply means we won't have an MDO to update.
    Method::build_interpreter_method_data(m, THREAD);
    if (HAS_PENDING_EXCEPTION) {
      // Only metaspace OOM is expected. No Java code executed.
      assert((PENDING_EXCEPTION->is_a(vmClasses::OutOfMemoryError_klass())), "we expect only an OOM error here");
      CLEAR_PENDING_EXCEPTION;
    }
    mdo = m()->method_data();
  }
  return mdo;
}

#if COMPILER2_OR_JVMCI
void Deoptimization::load_class_by_index(const constantPoolHandle& constant_pool, int index, TRAPS) {
  // In case of an unresolved klass entry, load the class.
  // This path is exercised from case _ldc in Parse::do_one_bytecode,
  // and probably nowhere else.
  // Even that case would benefit from simply re-interpreting the
  // bytecode, without paying special attention to the class index.
  // So this whole "class index" feature should probably be removed.

  if (constant_pool->tag_at(index).is_unresolved_klass()) {
    Klass* tk = constant_pool->klass_at(index, THREAD);
    if (HAS_PENDING_EXCEPTION) {
      // Exception happened during classloading. We ignore the exception here, since it
      // is going to be rethrown since the current activation is going to be deoptimized and
      // the interpreter will re-execute the bytecode.
      // Do not clear probable Async Exceptions.
      CLEAR_PENDING_NONASYNC_EXCEPTION;
      // Class loading called java code which may have caused a stack
      // overflow. If the exception was thrown right before the return
      // to the runtime the stack is no longer guarded. Reguard the
      // stack otherwise if we return to the uncommon trap blob and the
      // stack bang causes a stack overflow we crash.
      JavaThread* jt = THREAD->as_Java_thread();
      bool guard_pages_enabled = jt->stack_overflow_state()->reguard_stack_if_needed();
      assert(guard_pages_enabled, "stack banging in uncommon trap blob may cause crash");
    }
    return;
  }

  assert(!constant_pool->tag_at(index).is_symbol(),
         "no symbolic names here, please");
}

#if INCLUDE_JFR

class DeoptReasonSerializer : public JfrSerializer {
 public:
  void serialize(JfrCheckpointWriter& writer) {
    writer.write_count((u4)(Deoptimization::Reason_LIMIT + 1)); // + Reason::many (-1)
    for (int i = -1; i < Deoptimization::Reason_LIMIT; ++i) {
      writer.write_key((u8)i);
      writer.write(Deoptimization::trap_reason_name(i));
    }
  }
};

class DeoptActionSerializer : public JfrSerializer {
 public:
  void serialize(JfrCheckpointWriter& writer) {
    static const u4 nof_actions = Deoptimization::Action_LIMIT;
    writer.write_count(nof_actions);
    for (u4 i = 0; i < Deoptimization::Action_LIMIT; ++i) {
      writer.write_key(i);
      writer.write(Deoptimization::trap_action_name((int)i));
    }
  }
};

static void register_serializers() {
  static int critical_section = 0;
  if (1 == critical_section || Atomic::cmpxchg(&critical_section, 0, 1) == 1) {
    return;
  }
  JfrSerializer::register_serializer(TYPE_DEOPTIMIZATIONREASON, true, new DeoptReasonSerializer());
  JfrSerializer::register_serializer(TYPE_DEOPTIMIZATIONACTION, true, new DeoptActionSerializer());
}

static void post_deoptimization_event(CompiledMethod* nm,
                                      const Method* method,
                                      int trap_bci,
                                      int instruction,
                                      Deoptimization::DeoptReason reason,
                                      Deoptimization::DeoptAction action) {
  assert(nm != NULL, "invariant");
  assert(method != NULL, "invariant");
  if (EventDeoptimization::is_enabled()) {
    static bool serializers_registered = false;
    if (!serializers_registered) {
      register_serializers();
      serializers_registered = true;
    }
    EventDeoptimization event;
    event.set_compileId(nm->compile_id());
    event.set_compiler(nm->compiler_type());
    event.set_method(method);
    event.set_lineNumber(method->line_number_from_bci(trap_bci));
    event.set_bci(trap_bci);
    event.set_instruction(instruction);
    event.set_reason(reason);
    event.set_action(action);
    event.commit();
  }
}

#endif // INCLUDE_JFR

JRT_ENTRY(void, Deoptimization::uncommon_trap_inner(JavaThread* current, jint trap_request)) {
  HandleMark hm(current);

  // uncommon_trap() is called at the beginning of the uncommon trap
  // handler. Note this fact before we start generating temporary frames
  // that can confuse an asynchronous stack walker. This counter is
  // decremented at the end of unpack_frames().
  current->inc_in_deopt_handler();

  // We need to update the map if we have biased locking.
#if INCLUDE_JVMCI
  // JVMCI might need to get an exception from the stack, which in turn requires the register map to be valid
  RegisterMap reg_map(current, true);
#else
  RegisterMap reg_map(current, UseBiasedLocking);
#endif
  frame stub_frame = current->last_frame();
  frame fr = stub_frame.sender(&reg_map);
  // Make sure the calling nmethod is not getting deoptimized and removed
  // before we are done with it.
  nmethodLocker nl(fr.pc());

  // Log a message
  Events::log_deopt_message(current, "Uncommon trap: trap_request=" PTR32_FORMAT " fr.pc=" INTPTR_FORMAT " relative=" INTPTR_FORMAT,
              trap_request, p2i(fr.pc()), fr.pc() - fr.cb()->code_begin());

  {
    ResourceMark rm;

    DeoptReason reason = trap_request_reason(trap_request);
    DeoptAction action = trap_request_action(trap_request);
#if INCLUDE_JVMCI
    int debug_id = trap_request_debug_id(trap_request);
#endif
    jint unloaded_class_index = trap_request_index(trap_request); // CP idx or -1

    vframe*  vf  = vframe::new_vframe(&fr, &reg_map, current);
    compiledVFrame* cvf = compiledVFrame::cast(vf);

    CompiledMethod* nm = cvf->code();

    ScopeDesc*      trap_scope  = cvf->scope();

    if (TraceDeoptimization) {
      ttyLocker ttyl;
      tty->print_cr("  bci=%d pc=" INTPTR_FORMAT ", relative_pc=" INTPTR_FORMAT ", method=%s" JVMCI_ONLY(", debug_id=%d"), trap_scope->bci(), p2i(fr.pc()), fr.pc() - nm->code_begin(), trap_scope->method()->name_and_sig_as_C_string()
#if INCLUDE_JVMCI
          , debug_id
#endif
          );
    }

    methodHandle    trap_method(current, trap_scope->method());
    int             trap_bci    = trap_scope->bci();
#if INCLUDE_JVMCI
    jlong           speculation = current->pending_failed_speculation();
    if (nm->is_compiled_by_jvmci() && nm->is_nmethod()) { // Exclude AOTed methods
      nm->as_nmethod()->update_speculation(current);
    } else {
      assert(speculation == 0, "There should not be a speculation for methods compiled by non-JVMCI compilers");
    }

    if (trap_bci == SynchronizationEntryBCI) {
      trap_bci = 0;
      current->set_pending_monitorenter(true);
    }

    if (reason == Deoptimization::Reason_transfer_to_interpreter) {
      current->set_pending_transfer_to_interpreter(true);
    }
#endif

    Bytecodes::Code trap_bc     = trap_method->java_code_at(trap_bci);
    // Record this event in the histogram.
    gather_statistics(reason, action, trap_bc);

    // Ensure that we can record deopt. history:
    // Need MDO to record RTM code generation state.
    bool create_if_missing = ProfileTraps || UseCodeAging RTM_OPT_ONLY( || UseRTMLocking );

    methodHandle profiled_method;
#if INCLUDE_JVMCI
    if (nm->is_compiled_by_jvmci()) {
      profiled_method = methodHandle(current, nm->method());
    } else {
      profiled_method = trap_method;
    }
#else
    profiled_method = trap_method;
#endif

    MethodData* trap_mdo =
      get_method_data(current, profiled_method, create_if_missing);

    JFR_ONLY(post_deoptimization_event(nm, trap_method(), trap_bci, trap_bc, reason, action);)

    // Log a message
    Events::log_deopt_message(current, "Uncommon trap: reason=%s action=%s pc=" INTPTR_FORMAT " method=%s @ %d %s",
                              trap_reason_name(reason), trap_action_name(action), p2i(fr.pc()),
                              trap_method->name_and_sig_as_C_string(), trap_bci, nm->compiler_name());

    // Print a bunch of diagnostics, if requested.
    if (TraceDeoptimization || LogCompilation) {
      ResourceMark rm;
      ttyLocker ttyl;
      char buf[100];
      if (xtty != NULL) {
        xtty->begin_head("uncommon_trap thread='" UINTX_FORMAT "' %s",
                         os::current_thread_id(),
                         format_trap_request(buf, sizeof(buf), trap_request));
#if INCLUDE_JVMCI
        if (speculation != 0) {
          xtty->print(" speculation='" JLONG_FORMAT "'", speculation);
        }
#endif
        nm->log_identity(xtty);
      }
      Symbol* class_name = NULL;
      bool unresolved = false;
      if (unloaded_class_index >= 0) {
        constantPoolHandle constants (current, trap_method->constants());
        if (constants->tag_at(unloaded_class_index).is_unresolved_klass()) {
          class_name = constants->klass_name_at(unloaded_class_index);
          unresolved = true;
          if (xtty != NULL)
            xtty->print(" unresolved='1'");
        } else if (constants->tag_at(unloaded_class_index).is_symbol()) {
          class_name = constants->symbol_at(unloaded_class_index);
        }
        if (xtty != NULL)
          xtty->name(class_name);
      }
      if (xtty != NULL && trap_mdo != NULL && (int)reason < (int)MethodData::_trap_hist_limit) {
        // Dump the relevant MDO state.
        // This is the deopt count for the current reason, any previous
        // reasons or recompiles seen at this point.
        int dcnt = trap_mdo->trap_count(reason);
        if (dcnt != 0)
          xtty->print(" count='%d'", dcnt);
        ProfileData* pdata = trap_mdo->bci_to_data(trap_bci);
        int dos = (pdata == NULL)? 0: pdata->trap_state();
        if (dos != 0) {
          xtty->print(" state='%s'", format_trap_state(buf, sizeof(buf), dos));
          if (trap_state_is_recompiled(dos)) {
            int recnt2 = trap_mdo->overflow_recompile_count();
            if (recnt2 != 0)
              xtty->print(" recompiles2='%d'", recnt2);
          }
        }
      }
      if (xtty != NULL) {
        xtty->stamp();
        xtty->end_head();
      }
      if (TraceDeoptimization) {  // make noise on the tty
        tty->print("Uncommon trap occurred in");
        nm->method()->print_short_name(tty);
        // nm->method()->print_codes_on(tty);
        tty->print(" compiler=%s compile_id=%d", nm->compiler_name(), nm->compile_id());
#if INCLUDE_JVMCI
        if (nm->is_nmethod()) {
          const char* installed_code_name = nm->as_nmethod()->jvmci_name();
          if (installed_code_name != NULL) {
            tty->print(" (JVMCI: installed code name=%s) ", installed_code_name);
          }
        }
#endif
        tty->print(" (@" INTPTR_FORMAT ") thread=" UINTX_FORMAT " reason=%s action=%s unloaded_class_index=%d" JVMCI_ONLY(" debug_id=%d"),
                   p2i(fr.pc()),
                   os::current_thread_id(),
                   trap_reason_name(reason),
                   trap_action_name(action),
                   unloaded_class_index
#if INCLUDE_JVMCI
                   , debug_id
#endif
                   );
        if (class_name != NULL) {
          tty->print(unresolved ? " unresolved class: " : " symbol: ");
          class_name->print_symbol_on(tty);
        }
        tty->cr();
      }
      if (xtty != NULL) {
        // Log the precise location of the trap.
        for (ScopeDesc* sd = trap_scope; ; sd = sd->sender()) {
          xtty->begin_elem("jvms bci='%d'", sd->bci());
          xtty->method(sd->method());
          xtty->end_elem();
          if (sd->is_top())  break;
        }
        xtty->tail("uncommon_trap");
      }
    }
    // (End diagnostic printout.)

    // Load class if necessary
    if (unloaded_class_index >= 0) {
      constantPoolHandle constants(current, trap_method->constants());
      load_class_by_index(constants, unloaded_class_index, THREAD);
    }

    // Flush the nmethod if necessary and desirable.
    //
    // We need to avoid situations where we are re-flushing the nmethod
    // because of a hot deoptimization site.  Repeated flushes at the same
    // point need to be detected by the compiler and avoided.  If the compiler
    // cannot avoid them (or has a bug and "refuses" to avoid them), this
    // module must take measures to avoid an infinite cycle of recompilation
    // and deoptimization.  There are several such measures:
    //
    //   1. If a recompilation is ordered a second time at some site X
    //   and for the same reason R, the action is adjusted to 'reinterpret',
    //   to give the interpreter time to exercise the method more thoroughly.
    //   If this happens, the method's overflow_recompile_count is incremented.
    //
    //   2. If the compiler fails to reduce the deoptimization rate, then
    //   the method's overflow_recompile_count will begin to exceed the set
    //   limit PerBytecodeRecompilationCutoff.  If this happens, the action
    //   is adjusted to 'make_not_compilable', and the method is abandoned
    //   to the interpreter.  This is a performance hit for hot methods,
    //   but is better than a disastrous infinite cycle of recompilations.
    //   (Actually, only the method containing the site X is abandoned.)
    //
    //   3. In parallel with the previous measures, if the total number of
    //   recompilations of a method exceeds the much larger set limit
    //   PerMethodRecompilationCutoff, the method is abandoned.
    //   This should only happen if the method is very large and has
    //   many "lukewarm" deoptimizations.  The code which enforces this
    //   limit is elsewhere (class nmethod, class Method).
    //
    // Note that the per-BCI 'is_recompiled' bit gives the compiler one chance
    // to recompile at each bytecode independently of the per-BCI cutoff.
    //
    // The decision to update code is up to the compiler, and is encoded
    // in the Action_xxx code.  If the compiler requests Action_none
    // no trap state is changed, no compiled code is changed, and the
    // computation suffers along in the interpreter.
    //
    // The other action codes specify various tactics for decompilation
    // and recompilation.  Action_maybe_recompile is the loosest, and
    // allows the compiled code to stay around until enough traps are seen,
    // and until the compiler gets around to recompiling the trapping method.
    //
    // The other actions cause immediate removal of the present code.

    // Traps caused by injected profile shouldn't pollute trap counts.
    bool injected_profile_trap = trap_method->has_injected_profile() &&
                                 (reason == Reason_intrinsic || reason == Reason_unreached);

    bool update_trap_state = (reason != Reason_tenured) && !injected_profile_trap;
    bool make_not_entrant = false;
    bool make_not_compilable = false;
    bool reprofile = false;
    switch (action) {
    case Action_none:
      // Keep the old code.
      update_trap_state = false;
      break;
    case Action_maybe_recompile:
      // Do not need to invalidate the present code, but we can
      // initiate another
      // Start compiler without (necessarily) invalidating the nmethod.
      // The system will tolerate the old code, but new code should be
      // generated when possible.
      break;
    case Action_reinterpret:
      // Go back into the interpreter for a while, and then consider
      // recompiling form scratch.
      make_not_entrant = true;
      // Reset invocation counter for outer most method.
      // This will allow the interpreter to exercise the bytecodes
      // for a while before recompiling.
      // By contrast, Action_make_not_entrant is immediate.
      //
      // Note that the compiler will track null_check, null_assert,
      // range_check, and class_check events and log them as if they
      // had been traps taken from compiled code.  This will update
      // the MDO trap history so that the next compilation will
      // properly detect hot trap sites.
      reprofile = true;
      break;
    case Action_make_not_entrant:
      // Request immediate recompilation, and get rid of the old code.
      // Make them not entrant, so next time they are called they get
      // recompiled.  Unloaded classes are loaded now so recompile before next
      // time they are called.  Same for uninitialized.  The interpreter will
      // link the missing class, if any.
      make_not_entrant = true;
      break;
    case Action_make_not_compilable:
      // Give up on compiling this method at all.
      make_not_entrant = true;
      make_not_compilable = true;
      break;
    default:
      ShouldNotReachHere();
    }

    // Setting +ProfileTraps fixes the following, on all platforms:
    // 4852688: ProfileInterpreter is off by default for ia64.  The result is
    // infinite heroic-opt-uncommon-trap/deopt/recompile cycles, since the
    // recompile relies on a MethodData* to record heroic opt failures.

    // Whether the interpreter is producing MDO data or not, we also need
    // to use the MDO to detect hot deoptimization points and control
    // aggressive optimization.
    bool inc_recompile_count = false;
    ProfileData* pdata = NULL;
    if (ProfileTraps && CompilerConfig::is_c2_or_jvmci_compiler_enabled() && update_trap_state && trap_mdo != NULL) {
      assert(trap_mdo == get_method_data(current, profiled_method, false), "sanity");
      uint this_trap_count = 0;
      bool maybe_prior_trap = false;
      bool maybe_prior_recompile = false;
      pdata = query_update_method_data(trap_mdo, trap_bci, reason, true,
#if INCLUDE_JVMCI
                                   nm->is_compiled_by_jvmci() && nm->is_osr_method(),
#endif
                                   nm->method(),
                                   //outputs:
                                   this_trap_count,
                                   maybe_prior_trap,
                                   maybe_prior_recompile);
      // Because the interpreter also counts null, div0, range, and class
      // checks, these traps from compiled code are double-counted.
      // This is harmless; it just means that the PerXTrapLimit values
      // are in effect a little smaller than they look.

      DeoptReason per_bc_reason = reason_recorded_per_bytecode_if_any(reason);
      if (per_bc_reason != Reason_none) {
        // Now take action based on the partially known per-BCI history.
        if (maybe_prior_trap
            && this_trap_count >= (uint)PerBytecodeTrapLimit) {
          // If there are too many traps at this BCI, force a recompile.
          // This will allow the compiler to see the limit overflow, and
          // take corrective action, if possible.  The compiler generally
          // does not use the exact PerBytecodeTrapLimit value, but instead
          // changes its tactics if it sees any traps at all.  This provides
          // a little hysteresis, delaying a recompile until a trap happens
          // several times.
          //
          // Actually, since there is only one bit of counter per BCI,
          // the possible per-BCI counts are {0,1,(per-method count)}.
          // This produces accurate results if in fact there is only
          // one hot trap site, but begins to get fuzzy if there are
          // many sites.  For example, if there are ten sites each
          // trapping two or more times, they each get the blame for
          // all of their traps.
          make_not_entrant = true;
        }

        // Detect repeated recompilation at the same BCI, and enforce a limit.
        if (make_not_entrant && maybe_prior_recompile) {
          // More than one recompile at this point.
          inc_recompile_count = maybe_prior_trap;
        }
      } else {
        // For reasons which are not recorded per-bytecode, we simply
        // force recompiles unconditionally.
        // (Note that PerMethodRecompilationCutoff is enforced elsewhere.)
        make_not_entrant = true;
      }

      // Go back to the compiler if there are too many traps in this method.
      if (this_trap_count >= per_method_trap_limit(reason)) {
        // If there are too many traps in this method, force a recompile.
        // This will allow the compiler to see the limit overflow, and
        // take corrective action, if possible.
        // (This condition is an unlikely backstop only, because the
        // PerBytecodeTrapLimit is more likely to take effect first,
        // if it is applicable.)
        make_not_entrant = true;
      }

      // Here's more hysteresis:  If there has been a recompile at
      // this trap point already, run the method in the interpreter
      // for a while to exercise it more thoroughly.
      if (make_not_entrant && maybe_prior_recompile && maybe_prior_trap) {
        reprofile = true;
      }
    }

    // Take requested actions on the method:

    // Recompile
    if (make_not_entrant) {
      if (!nm->make_not_entrant()) {
        return; // the call did not change nmethod's state
      }

      if (pdata != NULL) {
        // Record the recompilation event, if any.
        int tstate0 = pdata->trap_state();
        int tstate1 = trap_state_set_recompiled(tstate0, true);
        if (tstate1 != tstate0)
          pdata->set_trap_state(tstate1);
      }

#if INCLUDE_RTM_OPT
      // Restart collecting RTM locking abort statistic if the method
      // is recompiled for a reason other than RTM state change.
      // Assume that in new recompiled code the statistic could be different,
      // for example, due to different inlining.
      if ((reason != Reason_rtm_state_change) && (trap_mdo != NULL) &&
          UseRTMDeopt && (nm->as_nmethod()->rtm_state() != ProfileRTM)) {
        trap_mdo->atomic_set_rtm_state(ProfileRTM);
      }
#endif
      // For code aging we count traps separately here, using make_not_entrant()
      // as a guard against simultaneous deopts in multiple threads.
      if (reason == Reason_tenured && trap_mdo != NULL) {
        trap_mdo->inc_tenure_traps();
      }
    }

    if (inc_recompile_count) {
      trap_mdo->inc_overflow_recompile_count();
      if ((uint)trap_mdo->overflow_recompile_count() >
          (uint)PerBytecodeRecompilationCutoff) {
        // Give up on the method containing the bad BCI.
        if (trap_method() == nm->method()) {
          make_not_compilable = true;
        } else {
          trap_method->set_not_compilable("overflow_recompile_count > PerBytecodeRecompilationCutoff", CompLevel_full_optimization);
          // But give grace to the enclosing nm->method().
        }
      }
    }

    // Reprofile
    if (reprofile) {
      CompilationPolicy::reprofile(trap_scope, nm->is_osr_method());
    }

    // Give up compiling
    if (make_not_compilable && !nm->method()->is_not_compilable(CompLevel_full_optimization)) {
      assert(make_not_entrant, "consistent");
      nm->method()->set_not_compilable("give up compiling", CompLevel_full_optimization);
    }

  } // Free marked resources

}
JRT_END

ProfileData*
Deoptimization::query_update_method_data(MethodData* trap_mdo,
                                         int trap_bci,
                                         Deoptimization::DeoptReason reason,
                                         bool update_total_trap_count,
#if INCLUDE_JVMCI
                                         bool is_osr,
#endif
                                         Method* compiled_method,
                                         //outputs:
                                         uint& ret_this_trap_count,
                                         bool& ret_maybe_prior_trap,
                                         bool& ret_maybe_prior_recompile) {
  bool maybe_prior_trap = false;
  bool maybe_prior_recompile = false;
  uint this_trap_count = 0;
  if (update_total_trap_count) {
    uint idx = reason;
#if INCLUDE_JVMCI
    if (is_osr) {
      idx += Reason_LIMIT;
    }
#endif
    uint prior_trap_count = trap_mdo->trap_count(idx);
    this_trap_count  = trap_mdo->inc_trap_count(idx);

    // If the runtime cannot find a place to store trap history,
    // it is estimated based on the general condition of the method.
    // If the method has ever been recompiled, or has ever incurred
    // a trap with the present reason , then this BCI is assumed
    // (pessimistically) to be the culprit.
    maybe_prior_trap      = (prior_trap_count != 0);
    maybe_prior_recompile = (trap_mdo->decompile_count() != 0);
  }
  ProfileData* pdata = NULL;


  // For reasons which are recorded per bytecode, we check per-BCI data.
  DeoptReason per_bc_reason = reason_recorded_per_bytecode_if_any(reason);
  assert(per_bc_reason != Reason_none || update_total_trap_count, "must be");
  if (per_bc_reason != Reason_none) {
    // Find the profile data for this BCI.  If there isn't one,
    // try to allocate one from the MDO's set of spares.
    // This will let us detect a repeated trap at this point.
    pdata = trap_mdo->allocate_bci_to_data(trap_bci, reason_is_speculate(reason) ? compiled_method : NULL);

    if (pdata != NULL) {
      if (reason_is_speculate(reason) && !pdata->is_SpeculativeTrapData()) {
        if (LogCompilation && xtty != NULL) {
          ttyLocker ttyl;
          // no more room for speculative traps in this MDO
          xtty->elem("speculative_traps_oom");
        }
      }
      // Query the trap state of this profile datum.
      int tstate0 = pdata->trap_state();
      if (!trap_state_has_reason(tstate0, per_bc_reason))
        maybe_prior_trap = false;
      if (!trap_state_is_recompiled(tstate0))
        maybe_prior_recompile = false;

      // Update the trap state of this profile datum.
      int tstate1 = tstate0;
      // Record the reason.
      tstate1 = trap_state_add_reason(tstate1, per_bc_reason);
      // Store the updated state on the MDO, for next time.
      if (tstate1 != tstate0)
        pdata->set_trap_state(tstate1);
    } else {
      if (LogCompilation && xtty != NULL) {
        ttyLocker ttyl;
        // Missing MDP?  Leave a small complaint in the log.
        xtty->elem("missing_mdp bci='%d'", trap_bci);
      }
    }
  }

  // Return results:
  ret_this_trap_count = this_trap_count;
  ret_maybe_prior_trap = maybe_prior_trap;
  ret_maybe_prior_recompile = maybe_prior_recompile;
  return pdata;
}

void
Deoptimization::update_method_data_from_interpreter(MethodData* trap_mdo, int trap_bci, int reason) {
  ResourceMark rm;
  // Ignored outputs:
  uint ignore_this_trap_count;
  bool ignore_maybe_prior_trap;
  bool ignore_maybe_prior_recompile;
  assert(!reason_is_speculate(reason), "reason speculate only used by compiler");
  // JVMCI uses the total counts to determine if deoptimizations are happening too frequently -> do not adjust total counts
  bool update_total_counts = true JVMCI_ONLY( && !UseJVMCICompiler);
  query_update_method_data(trap_mdo, trap_bci,
                           (DeoptReason)reason,
                           update_total_counts,
#if INCLUDE_JVMCI
                           false,
#endif
                           NULL,
                           ignore_this_trap_count,
                           ignore_maybe_prior_trap,
                           ignore_maybe_prior_recompile);
}

Deoptimization::UnrollBlock* Deoptimization::uncommon_trap(JavaThread* current, jint trap_request, jint exec_mode) {
  // Enable WXWrite: current function is called from methods compiled by C2 directly
  MACOS_AARCH64_ONLY(ThreadWXEnable wx(WXWrite, current));

  if (TraceDeoptimization) {
    tty->print("Uncommon trap ");
  }
  // Still in Java no safepoints
  {
    // This enters VM and may safepoint
    uncommon_trap_inner(current, trap_request);
  }
  HandleMark hm(current);
  return fetch_unroll_info_helper(current, exec_mode);
}

// Local derived constants.
// Further breakdown of DataLayout::trap_state, as promised by DataLayout.
const int DS_REASON_MASK   = ((uint)DataLayout::trap_mask) >> 1;
const int DS_RECOMPILE_BIT = DataLayout::trap_mask - DS_REASON_MASK;

//---------------------------trap_state_reason---------------------------------
Deoptimization::DeoptReason
Deoptimization::trap_state_reason(int trap_state) {
  // This assert provides the link between the width of DataLayout::trap_bits
  // and the encoding of "recorded" reasons.  It ensures there are enough
  // bits to store all needed reasons in the per-BCI MDO profile.
  assert(DS_REASON_MASK >= Reason_RECORDED_LIMIT, "enough bits");
  int recompile_bit = (trap_state & DS_RECOMPILE_BIT);
  trap_state -= recompile_bit;
  if (trap_state == DS_REASON_MASK) {
    return Reason_many;
  } else {
    assert((int)Reason_none == 0, "state=0 => Reason_none");
    return (DeoptReason)trap_state;
  }
}
//-------------------------trap_state_has_reason-------------------------------
int Deoptimization::trap_state_has_reason(int trap_state, int reason) {
  assert(reason_is_recorded_per_bytecode((DeoptReason)reason), "valid reason");
  assert(DS_REASON_MASK >= Reason_RECORDED_LIMIT, "enough bits");
  int recompile_bit = (trap_state & DS_RECOMPILE_BIT);
  trap_state -= recompile_bit;
  if (trap_state == DS_REASON_MASK) {
    return -1;  // true, unspecifically (bottom of state lattice)
  } else if (trap_state == reason) {
    return 1;   // true, definitely
  } else if (trap_state == 0) {
    return 0;   // false, definitely (top of state lattice)
  } else {
    return 0;   // false, definitely
  }
}
//-------------------------trap_state_add_reason-------------------------------
int Deoptimization::trap_state_add_reason(int trap_state, int reason) {
  assert(reason_is_recorded_per_bytecode((DeoptReason)reason) || reason == Reason_many, "valid reason");
  int recompile_bit = (trap_state & DS_RECOMPILE_BIT);
  trap_state -= recompile_bit;
  if (trap_state == DS_REASON_MASK) {
    return trap_state + recompile_bit;     // already at state lattice bottom
  } else if (trap_state == reason) {
    return trap_state + recompile_bit;     // the condition is already true
  } else if (trap_state == 0) {
    return reason + recompile_bit;          // no condition has yet been true
  } else {
    return DS_REASON_MASK + recompile_bit;  // fall to state lattice bottom
  }
}
//-----------------------trap_state_is_recompiled------------------------------
bool Deoptimization::trap_state_is_recompiled(int trap_state) {
  return (trap_state & DS_RECOMPILE_BIT) != 0;
}
//-----------------------trap_state_set_recompiled-----------------------------
int Deoptimization::trap_state_set_recompiled(int trap_state, bool z) {
  if (z)  return trap_state |  DS_RECOMPILE_BIT;
  else    return trap_state & ~DS_RECOMPILE_BIT;
}
//---------------------------format_trap_state---------------------------------
// This is used for debugging and diagnostics, including LogFile output.
const char* Deoptimization::format_trap_state(char* buf, size_t buflen,
                                              int trap_state) {
  assert(buflen > 0, "sanity");
  DeoptReason reason      = trap_state_reason(trap_state);
  bool        recomp_flag = trap_state_is_recompiled(trap_state);
  // Re-encode the state from its decoded components.
  int decoded_state = 0;
  if (reason_is_recorded_per_bytecode(reason) || reason == Reason_many)
    decoded_state = trap_state_add_reason(decoded_state, reason);
  if (recomp_flag)
    decoded_state = trap_state_set_recompiled(decoded_state, recomp_flag);
  // If the state re-encodes properly, format it symbolically.
  // Because this routine is used for debugging and diagnostics,
  // be robust even if the state is a strange value.
  size_t len;
  if (decoded_state != trap_state) {
    // Random buggy state that doesn't decode??
    len = jio_snprintf(buf, buflen, "#%d", trap_state);
  } else {
    len = jio_snprintf(buf, buflen, "%s%s",
                       trap_reason_name(reason),
                       recomp_flag ? " recompiled" : "");
  }
  return buf;
}


//--------------------------------statics--------------------------------------
const char* Deoptimization::_trap_reason_name[] = {
  // Note:  Keep this in sync. with enum DeoptReason.
  "none",
  "null_check",
  "null_assert" JVMCI_ONLY("_or_unreached0"),
  "range_check",
  "class_check",
  "array_check",
  "intrinsic" JVMCI_ONLY("_or_type_checked_inlining"),
  "bimorphic" JVMCI_ONLY("_or_optimized_type_check"),
  "profile_predicate",
  "unloaded",
  "uninitialized",
  "initialized",
  "unreached",
  "unhandled",
  "constraint",
  "div0_check",
  "age",
  "predicate",
  "loop_limit_check",
  "speculate_class_check",
  "speculate_null_check",
  "speculate_null_assert",
  "rtm_state_change",
  "unstable_if",
  "unstable_fused_if",
#if INCLUDE_JVMCI
  "aliasing",
  "transfer_to_interpreter",
  "not_compiled_exception_handler",
  "unresolved",
  "jsr_mismatch",
#endif
  "tenured"
};
const char* Deoptimization::_trap_action_name[] = {
  // Note:  Keep this in sync. with enum DeoptAction.
  "none",
  "maybe_recompile",
  "reinterpret",
  "make_not_entrant",
  "make_not_compilable"
};

const char* Deoptimization::trap_reason_name(int reason) {
  // Check that every reason has a name
  STATIC_ASSERT(sizeof(_trap_reason_name)/sizeof(const char*) == Reason_LIMIT);

  if (reason == Reason_many)  return "many";
  if ((uint)reason < Reason_LIMIT)
    return _trap_reason_name[reason];
  static char buf[20];
  sprintf(buf, "reason%d", reason);
  return buf;
}
const char* Deoptimization::trap_action_name(int action) {
  // Check that every action has a name
  STATIC_ASSERT(sizeof(_trap_action_name)/sizeof(const char*) == Action_LIMIT);

  if ((uint)action < Action_LIMIT)
    return _trap_action_name[action];
  static char buf[20];
  sprintf(buf, "action%d", action);
  return buf;
}

// This is used for debugging and diagnostics, including LogFile output.
const char* Deoptimization::format_trap_request(char* buf, size_t buflen,
                                                int trap_request) {
  jint unloaded_class_index = trap_request_index(trap_request);
  const char* reason = trap_reason_name(trap_request_reason(trap_request));
  const char* action = trap_action_name(trap_request_action(trap_request));
#if INCLUDE_JVMCI
  int debug_id = trap_request_debug_id(trap_request);
#endif
  size_t len;
  if (unloaded_class_index < 0) {
    len = jio_snprintf(buf, buflen, "reason='%s' action='%s'" JVMCI_ONLY(" debug_id='%d'"),
                       reason, action
#if INCLUDE_JVMCI
                       ,debug_id
#endif
                       );
  } else {
    len = jio_snprintf(buf, buflen, "reason='%s' action='%s' index='%d'" JVMCI_ONLY(" debug_id='%d'"),
                       reason, action, unloaded_class_index
#if INCLUDE_JVMCI
                       ,debug_id
#endif
                       );
  }
  return buf;
}

juint Deoptimization::_deoptimization_hist
        [Deoptimization::Reason_LIMIT]
    [1 + Deoptimization::Action_LIMIT]
        [Deoptimization::BC_CASE_LIMIT]
  = {0};

enum {
  LSB_BITS = 8,
  LSB_MASK = right_n_bits(LSB_BITS)
};

void Deoptimization::gather_statistics(DeoptReason reason, DeoptAction action,
                                       Bytecodes::Code bc) {
  assert(reason >= 0 && reason < Reason_LIMIT, "oob");
  assert(action >= 0 && action < Action_LIMIT, "oob");
  _deoptimization_hist[Reason_none][0][0] += 1;  // total
  _deoptimization_hist[reason][0][0]      += 1;  // per-reason total
  juint* cases = _deoptimization_hist[reason][1+action];
  juint* bc_counter_addr = NULL;
  juint  bc_counter      = 0;
  // Look for an unused counter, or an exact match to this BC.
  if (bc != Bytecodes::_illegal) {
    for (int bc_case = 0; bc_case < BC_CASE_LIMIT; bc_case++) {
      juint* counter_addr = &cases[bc_case];
      juint  counter = *counter_addr;
      if ((counter == 0 && bc_counter_addr == NULL)
          || (Bytecodes::Code)(counter & LSB_MASK) == bc) {
        // this counter is either free or is already devoted to this BC
        bc_counter_addr = counter_addr;
        bc_counter = counter | bc;
      }
    }
  }
  if (bc_counter_addr == NULL) {
    // Overflow, or no given bytecode.
    bc_counter_addr = &cases[BC_CASE_LIMIT-1];
    bc_counter = (*bc_counter_addr & ~LSB_MASK);  // clear LSB
  }
  *bc_counter_addr = bc_counter + (1 << LSB_BITS);
}

jint Deoptimization::total_deoptimization_count() {
  return _deoptimization_hist[Reason_none][0][0];
}

void Deoptimization::print_statistics() {
  juint total = total_deoptimization_count();
  juint account = total;
  if (total != 0) {
    ttyLocker ttyl;
    if (xtty != NULL)  xtty->head("statistics type='deoptimization'");
    tty->print_cr("Deoptimization traps recorded:");
    #define PRINT_STAT_LINE(name, r) \
      tty->print_cr("  %4d (%4.1f%%) %s", (int)(r), ((r) * 100.0) / total, name);
    PRINT_STAT_LINE("total", total);
    // For each non-zero entry in the histogram, print the reason,
    // the action, and (if specifically known) the type of bytecode.
    for (int reason = 0; reason < Reason_LIMIT; reason++) {
      for (int action = 0; action < Action_LIMIT; action++) {
        juint* cases = _deoptimization_hist[reason][1+action];
        for (int bc_case = 0; bc_case < BC_CASE_LIMIT; bc_case++) {
          juint counter = cases[bc_case];
          if (counter != 0) {
            char name[1*K];
            Bytecodes::Code bc = (Bytecodes::Code)(counter & LSB_MASK);
            if (bc_case == BC_CASE_LIMIT && (int)bc == 0)
              bc = Bytecodes::_illegal;
            sprintf(name, "%s/%s/%s",
                    trap_reason_name(reason),
                    trap_action_name(action),
                    Bytecodes::is_defined(bc)? Bytecodes::name(bc): "other");
            juint r = counter >> LSB_BITS;
            tty->print_cr("  %40s: " UINT32_FORMAT " (%.1f%%)", name, r, (r * 100.0) / total);
            account -= r;
          }
        }
      }
    }
    if (account != 0) {
      PRINT_STAT_LINE("unaccounted", account);
    }
    #undef PRINT_STAT_LINE
    if (xtty != NULL)  xtty->tail("statistics");
  }
}

#else // COMPILER2_OR_JVMCI


// Stubs for C1 only system.
bool Deoptimization::trap_state_is_recompiled(int trap_state) {
  return false;
}

const char* Deoptimization::trap_reason_name(int reason) {
  return "unknown";
}

void Deoptimization::print_statistics() {
  // no output
}

void
Deoptimization::update_method_data_from_interpreter(MethodData* trap_mdo, int trap_bci, int reason) {
  // no udpate
}

int Deoptimization::trap_state_has_reason(int trap_state, int reason) {
  return 0;
}

void Deoptimization::gather_statistics(DeoptReason reason, DeoptAction action,
                                       Bytecodes::Code bc) {
  // no update
}

const char* Deoptimization::format_trap_state(char* buf, size_t buflen,
                                              int trap_state) {
  jio_snprintf(buf, buflen, "#%d", trap_state);
  return buf;
}

#endif // COMPILER2_OR_JVMCI<|MERGE_RESOLUTION|>--- conflicted
+++ resolved
@@ -418,14 +418,12 @@
   vframeArray* array = create_vframeArray(current, deoptee, &map, chunk, realloc_failures);
 #if COMPILER2_OR_JVMCI
   if (realloc_failures) {
-<<<<<<< HEAD
-    oop java_thread = thread->threadObj();
-    thread->set_scopeLocalCache(NULL);
+    // FIXME: This very crudely destroys all ScopeLocal bindings. This
+    // is better than a bound value escaping, but far from ideal.
+    oop java_thread = current->threadObj();
+    current->set_scopeLocalCache(NULL);
     java_lang_Thread::clear_scopeLocalBindings(java_thread);
-    pop_frames_failed_reallocs(thread, array);
-=======
     pop_frames_failed_reallocs(current, array);
->>>>>>> 109284fd
   }
 #endif
 

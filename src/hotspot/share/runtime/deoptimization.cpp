--- conflicted
+++ resolved
@@ -1650,13 +1650,8 @@
           // deflation.
           ObjectSynchronizer::enter_for(obj, nullptr, deoptee_thread);
           assert(mon_info->owner()->is_locked(), "object must be locked now");
-<<<<<<< HEAD
-          ObjectMonitor* mon = ObjectSynchronizer::inflate(deoptee_thread, obj(), ObjectSynchronizer::inflate_cause_vm_internal);
+          ObjectMonitor* mon = ObjectSynchronizer::inflate_for(deoptee_thread, obj(), ObjectSynchronizer::inflate_cause_vm_internal);
           assert(mon->is_owner(deoptee_thread), "must be");
-=======
-          ObjectMonitor* mon = ObjectSynchronizer::inflate_for(deoptee_thread, obj(), ObjectSynchronizer::inflate_cause_vm_internal);
-          assert(mon->owner() == deoptee_thread, "must be");
->>>>>>> 18e24d06
         } else {
           BasicLock* lock = mon_info->lock();
           ObjectSynchronizer::enter_for(obj, lock, deoptee_thread);

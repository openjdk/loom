/*
 * Copyright (c) 1997, 2021, Oracle and/or its affiliates. All rights reserved.
 * Copyright (c) 2021, Azul Systems, Inc. All rights reserved.
 * DO NOT ALTER OR REMOVE COPYRIGHT NOTICES OR THIS FILE HEADER.
 *
 * This code is free software; you can redistribute it and/or modify it
 * under the terms of the GNU General Public License version 2 only, as
 * published by the Free Software Foundation.
 *
 * This code is distributed in the hope that it will be useful, but WITHOUT
 * ANY WARRANTY; without even the implied warranty of MERCHANTABILITY or
 * FITNESS FOR A PARTICULAR PURPOSE.  See the GNU General Public License
 * version 2 for more details (a copy is included in the LICENSE file that
 * accompanied this code).
 *
 * You should have received a copy of the GNU General Public License version
 * 2 along with this work; if not, write to the Free Software Foundation,
 * Inc., 51 Franklin St, Fifth Floor, Boston, MA 02110-1301 USA.
 *
 * Please contact Oracle, 500 Oracle Parkway, Redwood Shores, CA 94065 USA
 * or visit www.oracle.com if you need additional information or have any
 * questions.
 *
 */

#include "precompiled.hpp"
#include "jvm.h"
#include "cds/dynamicArchive.hpp"
#include "cds/metaspaceShared.hpp"
#include "classfile/classLoader.hpp"
#include "classfile/javaClasses.hpp"
#include "classfile/javaThreadStatus.hpp"
#include "classfile/systemDictionary.hpp"
#include "classfile/vmClasses.hpp"
#include "classfile/vmSymbols.hpp"
#include "code/codeCache.hpp"
#include "code/scopeDesc.hpp"
#include "compiler/compileBroker.hpp"
#include "compiler/compileTask.hpp"
#include "compiler/compilerThread.hpp"
#include "gc/shared/barrierSet.hpp"
#include "gc/shared/barrierSetNMethod.hpp"
#include "gc/shared/collectedHeap.hpp"
#include "gc/shared/gcId.hpp"
#include "gc/shared/gcLocker.inline.hpp"
#include "gc/shared/gcVMOperations.hpp"
#include "gc/shared/oopStorage.hpp"
#include "gc/shared/oopStorageSet.hpp"
#include "gc/shared/stringdedup/stringDedup.hpp"
#include "gc/shared/tlab_globals.hpp"
#include "interpreter/interpreter.hpp"
#include "interpreter/linkResolver.hpp"
#include "interpreter/oopMapCache.hpp"
#include "jfr/jfrEvents.hpp"
#include "jvmtifiles/jvmtiEnv.hpp"
#include "logging/log.hpp"
#include "logging/logAsyncWriter.hpp"
#include "logging/logConfiguration.hpp"
#include "logging/logStream.hpp"
#include "memory/allocation.inline.hpp"
#include "memory/iterator.hpp"
#include "memory/oopFactory.hpp"
#include "memory/resourceArea.hpp"
#include "memory/universe.hpp"
#include "oops/access.inline.hpp"
#include "oops/instanceKlass.hpp"
#include "oops/klass.inline.hpp"
#include "oops/objArrayOop.hpp"
#include "oops/oop.inline.hpp"
#include "oops/oopHandle.inline.hpp"
#include "oops/symbol.hpp"
#include "oops/typeArrayOop.inline.hpp"
#include "oops/verifyOopClosure.hpp"
#include "prims/jvm_misc.hpp"
#include "prims/jvmtiDeferredUpdates.hpp"
#include "prims/jvmtiExport.hpp"
#include "prims/jvmtiThreadState.inline.hpp"
#include "runtime/arguments.hpp"
#include "runtime/atomic.hpp"
#include "runtime/fieldDescriptor.inline.hpp"
#include "runtime/flags/jvmFlagLimit.hpp"
#include "runtime/deoptimization.hpp"
#include "runtime/frame.inline.hpp"
#include "runtime/handles.inline.hpp"
#include "runtime/handshake.hpp"
#include "runtime/init.hpp"
#include "runtime/interfaceSupport.inline.hpp"
#include "runtime/java.hpp"
#include "runtime/javaCalls.hpp"
#include "runtime/jniHandles.inline.hpp"
#include "runtime/jniPeriodicChecker.hpp"
#include "runtime/monitorDeflationThread.hpp"
#include "runtime/mutexLocker.hpp"
#include "runtime/nonJavaThread.hpp"
#include "runtime/objectMonitor.hpp"
#include "runtime/orderAccess.hpp"
#include "runtime/osThread.hpp"
#include "runtime/safepoint.hpp"
#include "runtime/safepointMechanism.inline.hpp"
#include "runtime/safepointVerifiers.hpp"
#include "runtime/serviceThread.hpp"
#include "runtime/sharedRuntime.hpp"
#include "runtime/stackFrameStream.inline.hpp"
#include "runtime/stackWatermarkSet.hpp"
#include "runtime/statSampler.hpp"
#include "runtime/task.hpp"
#include "runtime/thread.inline.hpp"
#include "runtime/threadCritical.hpp"
#include "runtime/threadSMR.inline.hpp"
#include "runtime/threadStatisticalInfo.hpp"
#include "runtime/threadWXSetters.inline.hpp"
#include "runtime/timer.hpp"
#include "runtime/timerTrace.hpp"
#include "runtime/vframe.inline.hpp"
#include "runtime/vframeArray.hpp"
#include "runtime/vframe_hp.hpp"
#include "runtime/vmThread.hpp"
#include "runtime/vmOperations.hpp"
#include "runtime/vm_version.hpp"
#include "services/attachListener.hpp"
#include "services/management.hpp"
#include "services/memTracker.hpp"
#include "services/threadService.hpp"
#include "utilities/align.hpp"
#include "utilities/copy.hpp"
#include "utilities/defaultStream.hpp"
#include "utilities/dtrace.hpp"
#include "utilities/events.hpp"
#include "utilities/macros.hpp"
#include "utilities/preserveException.hpp"
#include "utilities/spinYield.hpp"
#include "utilities/vmError.hpp"
#if INCLUDE_JVMCI
#include "jvmci/jvmci.hpp"
#include "jvmci/jvmciEnv.hpp"
#endif
#ifdef COMPILER1
#include "c1/c1_Compiler.hpp"
#endif
#ifdef COMPILER2
#include "opto/c2compiler.hpp"
#include "opto/idealGraphPrinter.hpp"
#endif
#if INCLUDE_RTM_OPT
#include "runtime/rtmLocking.hpp"
#endif
#if INCLUDE_JFR
#include "jfr/jfr.hpp"
#endif

// Initialization after module runtime initialization
void universe_post_module_init();  // must happen after call_initPhase2

#ifdef DTRACE_ENABLED

// Only bother with this argument setup if dtrace is available

  #define HOTSPOT_THREAD_PROBE_start HOTSPOT_THREAD_START
  #define HOTSPOT_THREAD_PROBE_stop HOTSPOT_THREAD_STOP

  #define DTRACE_THREAD_PROBE(probe, javathread)                           \
    {                                                                      \
      ResourceMark rm(this);                                               \
      int len = 0;                                                         \
      const char* name = (javathread)->name();                             \
      len = strlen(name);                                                  \
      HOTSPOT_THREAD_PROBE_##probe(/* probe = start, stop */               \
        (char *) name, len,                                                \
        java_lang_Thread::thread_id((javathread)->threadObj()),            \
        (uintptr_t) (javathread)->osthread()->thread_id(),                 \
        java_lang_Thread::is_daemon((javathread)->threadObj()));           \
    }

#else //  ndef DTRACE_ENABLED

  #define DTRACE_THREAD_PROBE(probe, javathread)

#endif // ndef DTRACE_ENABLED

#ifndef USE_LIBRARY_BASED_TLS_ONLY
// Current thread is maintained as a thread-local variable
THREAD_LOCAL Thread* Thread::_thr_current = NULL;
#endif

// ======= Thread ========
void* Thread::allocate(size_t size, bool throw_excpt, MEMFLAGS flags) {
  return throw_excpt ? AllocateHeap(size, flags, CURRENT_PC)
                       : AllocateHeap(size, flags, CURRENT_PC, AllocFailStrategy::RETURN_NULL);
}

void Thread::operator delete(void* p) {
  FreeHeap(p);
}

void JavaThread::smr_delete() {
  if (_on_thread_list) {
    ThreadsSMRSupport::smr_delete(this);
  } else {
    delete this;
  }
}

// Base class for all threads: VMThread, WatcherThread, ConcurrentMarkSweepThread,
// JavaThread

DEBUG_ONLY(Thread* Thread::_starting_thread = NULL;)

Thread::Thread() {

  DEBUG_ONLY(_run_state = PRE_CALL_RUN;)

  // stack and get_thread
  set_stack_base(NULL);
  set_stack_size(0);
  set_lgrp_id(-1);
  DEBUG_ONLY(clear_suspendible_thread();)

  // allocated data structures
  set_osthread(NULL);
  set_resource_area(new (mtThread)ResourceArea());
  DEBUG_ONLY(_current_resource_mark = NULL;)
  set_handle_area(new (mtThread) HandleArea(NULL));
  set_metadata_handles(new (ResourceObj::C_HEAP, mtClass) GrowableArray<Metadata*>(30, mtClass));
  set_last_handle_mark(NULL);
  DEBUG_ONLY(_missed_ic_stub_refill_verifier = NULL);

  // Initial value of zero ==> never claimed.
  _threads_do_token = 0;
  _threads_hazard_ptr = NULL;
  _threads_list_ptr = NULL;
  _nested_threads_hazard_ptr_cnt = 0;
  _rcu_counter = 0;

  // the handle mark links itself to last_handle_mark
  new HandleMark(this);

  // plain initialization
  debug_only(_owned_locks = NULL;)
  NOT_PRODUCT(_skip_gcalot = false;)
  _jvmti_env_iteration_count = 0;
  set_allocated_bytes(0);
  _current_pending_raw_monitor = NULL;

  // thread-specific hashCode stream generator state - Marsaglia shift-xor form
  _hashStateX = os::random();
  _hashStateY = 842502087;
  _hashStateZ = 0x8767;    // (int)(3579807591LL & 0xffff) ;
  _hashStateW = 273326509;

  // Many of the following fields are effectively final - immutable
  // Note that nascent threads can't use the Native Monitor-Mutex
  // construct until the _MutexEvent is initialized ...
  // CONSIDER: instead of using a fixed set of purpose-dedicated ParkEvents
  // we might instead use a stack of ParkEvents that we could provision on-demand.
  // The stack would act as a cache to avoid calls to ParkEvent::Allocate()
  // and ::Release()
  _ParkEvent   = ParkEvent::Allocate(this);

#ifdef CHECK_UNHANDLED_OOPS
  if (CheckUnhandledOops) {
    _unhandled_oops = new UnhandledOops(this);
  }
#endif // CHECK_UNHANDLED_OOPS

  // Notify the barrier set that a thread is being created. The initial
  // thread is created before the barrier set is available.  The call to
  // BarrierSet::on_thread_create() for this thread is therefore deferred
  // to BarrierSet::set_barrier_set().
  BarrierSet* const barrier_set = BarrierSet::barrier_set();
  if (barrier_set != NULL) {
    barrier_set->on_thread_create(this);
    BarrierSetNMethod* bs_nm = barrier_set->barrier_set_nmethod();
    _nmethod_disarm_value = bs_nm->disarmed_value();
  } else {
    // Only the main thread should be created before the barrier set
    // and that happens just before Thread::current is set. No other thread
    // can attach as the VM is not created yet, so they can't execute this code.
    // If the main thread creates other threads before the barrier set that is an error.
    assert(Thread::current_or_null() == NULL, "creating thread before barrier set");
  }

  MACOS_AARCH64_ONLY(DEBUG_ONLY(_wx_init = false));
}

void Thread::initialize_tlab() {
  if (UseTLAB) {
    tlab().initialize();
  }
}

void Thread::initialize_thread_current() {
#ifndef USE_LIBRARY_BASED_TLS_ONLY
  assert(_thr_current == NULL, "Thread::current already initialized");
  _thr_current = this;
#endif
  assert(ThreadLocalStorage::thread() == NULL, "ThreadLocalStorage::thread already initialized");
  ThreadLocalStorage::set_thread(this);
  assert(Thread::current() == ThreadLocalStorage::thread(), "TLS mismatch!");
}

void Thread::clear_thread_current() {
  assert(Thread::current() == ThreadLocalStorage::thread(), "TLS mismatch!");
#ifndef USE_LIBRARY_BASED_TLS_ONLY
  _thr_current = NULL;
#endif
  ThreadLocalStorage::set_thread(NULL);
}

void Thread::record_stack_base_and_size() {
  // Note: at this point, Thread object is not yet initialized. Do not rely on
  // any members being initialized. Do not rely on Thread::current() being set.
  // If possible, refrain from doing anything which may crash or assert since
  // quite probably those crash dumps will be useless.
  set_stack_base(os::current_stack_base());
  set_stack_size(os::current_stack_size());

  // Set stack limits after thread is initialized.
  if (is_Java_thread()) {
    JavaThread::cast(this)->stack_overflow_state()->initialize(stack_base(), stack_end());
  }
}

#if INCLUDE_NMT
void Thread::register_thread_stack_with_NMT() {
  MemTracker::record_thread_stack(stack_end(), stack_size());
}

void Thread::unregister_thread_stack_with_NMT() {
  MemTracker::release_thread_stack(stack_end(), stack_size());
}
#endif // INCLUDE_NMT

void Thread::call_run() {
  DEBUG_ONLY(_run_state = CALL_RUN;)

  // At this point, Thread object should be fully initialized and
  // Thread::current() should be set.

  assert(Thread::current_or_null() != NULL, "current thread is unset");
  assert(Thread::current_or_null() == this, "current thread is wrong");

  // Perform common initialization actions

  register_thread_stack_with_NMT();

  MACOS_AARCH64_ONLY(this->init_wx());

  JFR_ONLY(Jfr::on_thread_start(this);)

  log_debug(os, thread)("Thread " UINTX_FORMAT " stack dimensions: "
    PTR_FORMAT "-" PTR_FORMAT " (" SIZE_FORMAT "k).",
    os::current_thread_id(), p2i(stack_end()),
    p2i(stack_base()), stack_size()/1024);

  // Perform <ChildClass> initialization actions
  DEBUG_ONLY(_run_state = PRE_RUN;)
  this->pre_run();

  // Invoke <ChildClass>::run()
  DEBUG_ONLY(_run_state = RUN;)
  this->run();
  // Returned from <ChildClass>::run(). Thread finished.

  // Perform common tear-down actions

  assert(Thread::current_or_null() != NULL, "current thread is unset");
  assert(Thread::current_or_null() == this, "current thread is wrong");

  // Perform <ChildClass> tear-down actions
  DEBUG_ONLY(_run_state = POST_RUN;)
  this->post_run();

  // Note: at this point the thread object may already have deleted itself,
  // so from here on do not dereference *this*. Not all thread types currently
  // delete themselves when they terminate. But no thread should ever be deleted
  // asynchronously with respect to its termination - that is what _run_state can
  // be used to check.

  assert(Thread::current_or_null() == NULL, "current thread still present");
}

Thread::~Thread() {

  // Attached threads will remain in PRE_CALL_RUN, as will threads that don't actually
  // get started due to errors etc. Any active thread should at least reach post_run
  // before it is deleted (usually in post_run()).
  assert(_run_state == PRE_CALL_RUN ||
         _run_state == POST_RUN, "Active Thread deleted before post_run(): "
         "_run_state=%d", (int)_run_state);

  // Notify the barrier set that a thread is being destroyed. Note that a barrier
  // set might not be available if we encountered errors during bootstrapping.
  BarrierSet* const barrier_set = BarrierSet::barrier_set();
  if (barrier_set != NULL) {
    barrier_set->on_thread_destroy(this);
  }

  // deallocate data structures
  delete resource_area();
  // since the handle marks are using the handle area, we have to deallocated the root
  // handle mark before deallocating the thread's handle area,
  assert(last_handle_mark() != NULL, "check we have an element");
  delete last_handle_mark();
  assert(last_handle_mark() == NULL, "check we have reached the end");

  ParkEvent::Release(_ParkEvent);
  // Set to NULL as a termination indicator for has_terminated().
  Atomic::store(&_ParkEvent, (ParkEvent*)NULL);

  delete handle_area();
  delete metadata_handles();

  // osthread() can be NULL, if creation of thread failed.
  if (osthread() != NULL) os::free_thread(osthread());

  // Clear Thread::current if thread is deleting itself and it has not
  // already been done. This must be done before the memory is deallocated.
  // Needed to ensure JNI correctly detects non-attached threads.
  if (this == Thread::current_or_null()) {
    Thread::clear_thread_current();
  }

  CHECK_UNHANDLED_OOPS_ONLY(if (CheckUnhandledOops) delete unhandled_oops();)
}

#ifdef ASSERT
// A JavaThread is considered dangling if it not handshake-safe with respect to
// the current thread, it is not on a ThreadsList, or not at safepoint.
void Thread::check_for_dangling_thread_pointer(Thread *thread) {
  assert(!thread->is_Java_thread() ||
         JavaThread::cast(thread)->is_handshake_safe_for(Thread::current()) ||
         !JavaThread::cast(thread)->on_thread_list() ||
         SafepointSynchronize::is_at_safepoint() ||
         ThreadsSMRSupport::is_a_protected_JavaThread_with_lock(JavaThread::cast(thread)),
         "possibility of dangling Thread pointer");
}
#endif

// Is the target JavaThread protected by the calling Thread or by some other
// mechanism?
//
bool Thread::is_JavaThread_protected(const JavaThread* target) {
  Thread* current_thread = Thread::current();

  // Do the simplest check first:
  if (SafepointSynchronize::is_at_safepoint()) {
    // The target is protected since JavaThreads cannot exit
    // while we're at a safepoint.
    return true;
  }

  // If the target hasn't been started yet then it is trivially
  // "protected". We assume the caller is the thread that will do
  // the starting.
  if (target->osthread() == NULL || target->osthread()->get_state() <= INITIALIZED) {
    return true;
  }

  // Now make the simple checks based on who the caller is:
  if (current_thread == target || Threads_lock->owner() == current_thread) {
    // Target JavaThread is self or calling thread owns the Threads_lock.
    // Second check is the same as Threads_lock->owner_is_self(),
    // but we already have the current thread so check directly.
    return true;
  }

  // Check the ThreadsLists associated with the calling thread (if any)
  // to see if one of them protects the target JavaThread:
  if (is_JavaThread_protected_by_TLH(target)) {
    return true;
  }

  // Use this debug code with -XX:+UseNewCode to diagnose locations that
  // are missing a ThreadsListHandle or other protection mechanism:
  // guarantee(!UseNewCode, "current_thread=" INTPTR_FORMAT " is not protecting target="
  //           INTPTR_FORMAT, p2i(current_thread), p2i(target));

  // Note: Since 'target' isn't protected by a TLH, the call to
  // target->is_handshake_safe_for() may crash, but we have debug bits so
  // we'll be able to figure out what protection mechanism is missing.
  assert(target->is_handshake_safe_for(current_thread), "JavaThread=" INTPTR_FORMAT
         " is not protected and not handshake safe.", p2i(target));

  // The target JavaThread is not protected so it is not safe to query:
  return false;
}

// Is the target JavaThread protected by a ThreadsListHandle (TLH) associated
// with the calling Thread?
//
bool Thread::is_JavaThread_protected_by_TLH(const JavaThread* target) {
  Thread* current_thread = Thread::current();

  // Check the ThreadsLists associated with the calling thread (if any)
  // to see if one of them protects the target JavaThread:
  for (SafeThreadsListPtr* stlp = current_thread->_threads_list_ptr;
       stlp != NULL; stlp = stlp->previous()) {
    if (stlp->list()->includes(target)) {
      // The target JavaThread is protected by this ThreadsList:
      return true;
    }
  }

  // The target JavaThread is not protected by a TLH so it is not safe to query:
  return false;
}

ThreadPriority Thread::get_priority(const Thread* const thread) {
  ThreadPriority priority;
  // Can return an error!
  (void)os::get_priority(thread, priority);
  assert(MinPriority <= priority && priority <= MaxPriority, "non-Java priority found");
  return priority;
}

void Thread::set_priority(Thread* thread, ThreadPriority priority) {
  debug_only(check_for_dangling_thread_pointer(thread);)
  // Can return an error!
  (void)os::set_priority(thread, priority);
}


void Thread::start(Thread* thread) {
  // Start is different from resume in that its safety is guaranteed by context or
  // being called from a Java method synchronized on the Thread object.
  if (thread->is_Java_thread()) {
    // Initialize the thread state to RUNNABLE before starting this thread.
    // Can not set it after the thread started because we do not know the
    // exact thread state at that time. It could be in MONITOR_WAIT or
    // in SLEEPING or some other state.
    java_lang_Thread::set_thread_status(JavaThread::cast(thread)->threadObj(),
                                        JavaThreadStatus::RUNNABLE);
  }
  os::start_thread(thread);
}

// GC Support
bool Thread::claim_par_threads_do(uintx claim_token) {
  uintx token = _threads_do_token;
  if (token != claim_token) {
    uintx res = Atomic::cmpxchg(&_threads_do_token, token, claim_token);
    if (res == token) {
      return true;
    }
    guarantee(res == claim_token, "invariant");
  }
  return false;
}

void Thread::oops_do_no_frames(OopClosure* f, CodeBlobClosure* cf) {
  // Do oop for ThreadShadow
  f->do_oop((oop*)&_pending_exception);
  handle_area()->oops_do(f);
}

// If the caller is a NamedThread, then remember, in the current scope,
// the given JavaThread in its _processed_thread field.
class RememberProcessedThread: public StackObj {
  NamedThread* _cur_thr;
public:
  RememberProcessedThread(Thread* thread) {
    Thread* self = Thread::current();
    if (self->is_Named_thread()) {
      _cur_thr = (NamedThread *)self;
      assert(_cur_thr->processed_thread() == NULL, "nesting not supported");
      _cur_thr->set_processed_thread(thread);
    } else {
      _cur_thr = NULL;
    }
  }

  ~RememberProcessedThread() {
    if (_cur_thr) {
      assert(_cur_thr->processed_thread() != NULL, "nesting not supported");
      _cur_thr->set_processed_thread(NULL);
    }
  }
};

void Thread::oops_do(OopClosure* f, CodeBlobClosure* cf) {
  // Record JavaThread to GC thread
  RememberProcessedThread rpt(this);
  oops_do_no_frames(f, cf);
  oops_do_frames(f, cf);
}

void Thread::metadata_handles_do(void f(Metadata*)) {
  // Only walk the Handles in Thread.
  if (metadata_handles() != NULL) {
    for (int i = 0; i< metadata_handles()->length(); i++) {
      f(metadata_handles()->at(i));
    }
  }
}

void Thread::print_on(outputStream* st, bool print_extended_info) const {
  // get_priority assumes osthread initialized
  if (osthread() != NULL) {
    int os_prio;
    if (os::get_native_priority(this, &os_prio) == OS_OK) {
      st->print("os_prio=%d ", os_prio);
    }

    st->print("cpu=%.2fms ",
              os::thread_cpu_time(const_cast<Thread*>(this), true) / 1000000.0
              );
    st->print("elapsed=%.2fs ",
              _statistical_info.getElapsedTime() / 1000.0
              );
    if (is_Java_thread() && (PrintExtendedThreadInfo || print_extended_info)) {
      size_t allocated_bytes = (size_t) const_cast<Thread*>(this)->cooked_allocated_bytes();
      st->print("allocated=" SIZE_FORMAT "%s ",
                byte_size_in_proper_unit(allocated_bytes),
                proper_unit_for_byte_size(allocated_bytes)
                );
      st->print("defined_classes=" INT64_FORMAT " ", _statistical_info.getDefineClassCount());
    }

    st->print("tid=" INTPTR_FORMAT " ", p2i(this));
    osthread()->print_on(st);
  }
  ThreadsSMRSupport::print_info_on(this, st);
  st->print(" ");
  debug_only(if (WizardMode) print_owned_locks_on(st);)
}

void Thread::print() const { print_on(tty); }

// Thread::print_on_error() is called by fatal error handler. Don't use
// any lock or allocate memory.
void Thread::print_on_error(outputStream* st, char* buf, int buflen) const {
  assert(!(is_Compiler_thread() || is_Java_thread()), "Can't call name() here if it allocates");

  st->print("%s \"%s\"", type_name(), name());

  OSThread* os_thr = osthread();
  if (os_thr != NULL) {
    if (os_thr->get_state() != ZOMBIE) {
      st->print(" [stack: " PTR_FORMAT "," PTR_FORMAT "]",
                p2i(stack_end()), p2i(stack_base()));
      st->print(" [id=%d]", osthread()->thread_id());
    } else {
      st->print(" terminated");
    }
  } else {
    st->print(" unknown state (no osThread)");
  }
  ThreadsSMRSupport::print_info_on(this, st);
}

void Thread::print_value_on(outputStream* st) const {
  if (is_Named_thread()) {
    st->print(" \"%s\" ", name());
  }
  st->print(INTPTR_FORMAT, p2i(this));   // print address
}

#ifdef ASSERT
void Thread::print_owned_locks_on(outputStream* st) const {
  Mutex* cur = _owned_locks;
  if (cur == NULL) {
    st->print(" (no locks) ");
  } else {
    st->print_cr(" Locks owned:");
    while (cur) {
      cur->print_on(st);
      cur = cur->next();
    }
  }
}
#endif // ASSERT

// We had to move these methods here, because vm threads get into ObjectSynchronizer::enter
// However, there is a note in JavaThread::is_lock_owned() about the VM threads not being
// used for compilation in the future. If that change is made, the need for these methods
// should be revisited, and they should be removed if possible.

bool Thread::is_lock_owned(address adr) const {
  return is_in_full_stack(adr);
}

bool Thread::set_as_starting_thread() {
  assert(_starting_thread == NULL, "already initialized: "
         "_starting_thread=" INTPTR_FORMAT, p2i(_starting_thread));
  // NOTE: this must be called inside the main thread.
  DEBUG_ONLY(_starting_thread = this;)
  return os::create_main_thread(JavaThread::cast(this));
}

static void initialize_class(Symbol* class_name, TRAPS) {
  Klass* klass = SystemDictionary::resolve_or_fail(class_name, true, CHECK);
  InstanceKlass::cast(klass)->initialize(CHECK);
}


// Creates the initial ThreadGroup
static Handle create_initial_thread_group(TRAPS) {
  Handle system_instance = JavaCalls::construct_new_instance(
                            vmClasses::ThreadGroup_klass(),
                            vmSymbols::void_method_signature(),
                            CHECK_NH);
  Universe::set_system_thread_group(system_instance());

  Handle string = java_lang_String::create_from_str("main", CHECK_NH);
  Handle main_instance = JavaCalls::construct_new_instance(
                            vmClasses::ThreadGroup_klass(),
                            vmSymbols::threadgroup_string_void_signature(),
                            system_instance,
                            string,
                            CHECK_NH);
  return main_instance;
}

// Creates the initial Thread, and sets it to running.
static void create_initial_thread(Handle thread_group, JavaThread* thread,
                                 TRAPS) {
  InstanceKlass* ik = vmClasses::Thread_klass();
  assert(ik->is_initialized(), "must be");
  instanceHandle thread_oop = ik->allocate_instance_handle(CHECK);

  // Cannot use JavaCalls::construct_new_instance because the java.lang.Thread
  // constructor calls Thread.current(), which must be set here for the
  // initial thread.
  java_lang_Thread::set_thread(thread_oop(), thread);
  thread->set_threadOopHandles(thread_oop());

  Handle string = java_lang_String::create_from_str("main", CHECK);

  JavaValue result(T_VOID);
  JavaCalls::call_special(&result, thread_oop,
                          ik,
                          vmSymbols::object_initializer_name(),
                          vmSymbols::threadgroup_string_void_signature(),
                          thread_group,
                          string,
                          CHECK);

  // Set thread status to running since main thread has
  // been started and running.
  java_lang_Thread::set_thread_status(thread_oop(),
                                      JavaThreadStatus::RUNNABLE);
}

// Extract version and vendor specific information from
// java.lang.VersionProps fields.
// Returned char* is allocated in the thread's resource area
// so must be copied for permanency.
static const char* get_java_version_info(InstanceKlass* ik,
                                         Symbol* field_name) {
  fieldDescriptor fd;
  bool found = ik != NULL &&
               ik->find_local_field(field_name,
                                    vmSymbols::string_signature(), &fd);
  if (found) {
    oop name_oop = ik->java_mirror()->obj_field(fd.offset());
    if (name_oop == NULL) {
      return NULL;
    }
    const char* name = java_lang_String::as_utf8_string(name_oop);
    return name;
  } else {
    return NULL;
  }
}

// General purpose hook into Java code, run once when the VM is initialized.
// The Java library method itself may be changed independently from the VM.
static void call_postVMInitHook(TRAPS) {
  Klass* klass = SystemDictionary::resolve_or_null(vmSymbols::jdk_internal_vm_PostVMInitHook(), THREAD);
  if (klass != NULL) {
    JavaValue result(T_VOID);
    JavaCalls::call_static(&result, klass, vmSymbols::run_method_name(),
                           vmSymbols::void_method_signature(),
                           CHECK);
  }
}

// Initialized by VMThread at vm_global_init
static OopStorage* _thread_oop_storage = NULL;

oop JavaThread::threadObj() const    {
  return _threadObj.resolve();
}

void JavaThread::set_threadOopHandles(oop p) {
  assert(_thread_oop_storage != NULL, "not yet initialized");
  _threadObj   = OopHandle(_thread_oop_storage, p);
  _vthread     = OopHandle(_thread_oop_storage, p);
  _scopeLocalCache = OopHandle(_thread_oop_storage, NULL);
}

oop JavaThread::scopeLocalCache() const {
  return _scopeLocalCache.resolve();
}

oop JavaThread::vthread() const {
  return _vthread.resolve();
}

void JavaThread::set_vthread(oop p) {
  assert(_thread_oop_storage != NULL, "not yet initialized");
  _vthread.replace(p);
}

void JavaThread::set_scopeLocalCache(oop p) {
  assert(_thread_oop_storage != NULL, "not yet initialized");
  _scopeLocalCache.replace(p);
}

OopStorage* JavaThread::thread_oop_storage() {
  assert(_thread_oop_storage != NULL, "not yet initialized");
  return _thread_oop_storage;
}

void JavaThread::allocate_threadObj(Handle thread_group, const char* thread_name,
                                    bool daemon, TRAPS) {
  assert(thread_group.not_null(), "thread group should be specified");
  assert(threadObj() == NULL, "should only create Java thread object once");

  InstanceKlass* ik = vmClasses::Thread_klass();
  assert(ik->is_initialized(), "must be");
  instanceHandle thread_oop = ik->allocate_instance_handle(CHECK);

  // We are called from jni_AttachCurrentThread/jni_AttachCurrentThreadAsDaemon.
  // We cannot use JavaCalls::construct_new_instance because the java.lang.Thread
  // constructor calls Thread.current(), which must be set here.
  java_lang_Thread::set_thread(thread_oop(), this);
  set_threadOopHandles(thread_oop());

  JavaValue result(T_VOID);
  if (thread_name != NULL) {
    Handle name = java_lang_String::create_from_str(thread_name, CHECK);
    // Thread gets assigned specified name and null target
    JavaCalls::call_special(&result,
                            thread_oop,
                            ik,
                            vmSymbols::object_initializer_name(),
                            vmSymbols::threadgroup_string_void_signature(),
                            thread_group,
                            name,
                            THREAD);
  } else {
    // Thread gets assigned name "Thread-nnn" and null target
    // (java.lang.Thread doesn't have a constructor taking only a ThreadGroup argument)
    JavaCalls::call_special(&result,
                            thread_oop,
                            ik,
                            vmSymbols::object_initializer_name(),
                            vmSymbols::threadgroup_runnable_void_signature(),
                            thread_group,
                            Handle(),
                            THREAD);
  }
  os::set_priority(this, NormPriority);

  if (daemon) {
    java_lang_Thread::set_daemon(thread_oop());
  }
}

// ======= JavaThread ========

#if INCLUDE_JVMCI

jlong* JavaThread::_jvmci_old_thread_counters;

bool jvmci_counters_include(JavaThread* thread) {
  return !JVMCICountersExcludeCompiler || !thread->is_Compiler_thread();
}

void JavaThread::collect_counters(jlong* array, int length) {
  assert(length == JVMCICounterSize, "wrong value");
  for (int i = 0; i < length; i++) {
    array[i] = _jvmci_old_thread_counters[i];
  }
  for (JavaThread* tp : ThreadsListHandle()) {
    if (jvmci_counters_include(tp)) {
      for (int i = 0; i < length; i++) {
        array[i] += tp->_jvmci_counters[i];
      }
    }
  }
}

// Attempt to enlarge the array for per thread counters.
jlong* resize_counters_array(jlong* old_counters, int current_size, int new_size) {
  jlong* new_counters = NEW_C_HEAP_ARRAY_RETURN_NULL(jlong, new_size, mtJVMCI);
  if (new_counters == NULL) {
    return NULL;
  }
  if (old_counters == NULL) {
    old_counters = new_counters;
    memset(old_counters, 0, sizeof(jlong) * new_size);
  } else {
    for (int i = 0; i < MIN2((int) current_size, new_size); i++) {
      new_counters[i] = old_counters[i];
    }
    if (new_size > current_size) {
      memset(new_counters + current_size, 0, sizeof(jlong) * (new_size - current_size));
    }
    FREE_C_HEAP_ARRAY(jlong, old_counters);
  }
  return new_counters;
}

// Attempt to enlarge the array for per thread counters.
bool JavaThread::resize_counters(int current_size, int new_size) {
  jlong* new_counters = resize_counters_array(_jvmci_counters, current_size, new_size);
  if (new_counters == NULL) {
    return false;
  } else {
    _jvmci_counters = new_counters;
    return true;
  }
}

class VM_JVMCIResizeCounters : public VM_Operation {
 private:
  int _new_size;
  bool _failed;

 public:
  VM_JVMCIResizeCounters(int new_size) : _new_size(new_size), _failed(false) { }
  VMOp_Type type()                  const        { return VMOp_JVMCIResizeCounters; }
  bool allow_nested_vm_operations() const        { return true; }
  void doit() {
    // Resize the old thread counters array
    jlong* new_counters = resize_counters_array(JavaThread::_jvmci_old_thread_counters, JVMCICounterSize, _new_size);
    if (new_counters == NULL) {
      _failed = true;
      return;
    } else {
      JavaThread::_jvmci_old_thread_counters = new_counters;
    }

    // Now resize each threads array
    for (JavaThread* tp : ThreadsListHandle()) {
      if (!tp->resize_counters(JVMCICounterSize, _new_size)) {
        _failed = true;
        break;
      }
    }
    if (!_failed) {
      JVMCICounterSize = _new_size;
    }
  }

  bool failed() { return _failed; }
};

bool JavaThread::resize_all_jvmci_counters(int new_size) {
  VM_JVMCIResizeCounters op(new_size);
  VMThread::execute(&op);
  return !op.failed();
}

#endif // INCLUDE_JVMCI

#ifdef ASSERT
// Checks safepoint allowed and clears unhandled oops at potential safepoints.
void JavaThread::check_possible_safepoint() {
  if (_no_safepoint_count > 0) {
    print_owned_locks();
    assert(false, "Possible safepoint reached by thread that does not allow it");
  }
#ifdef CHECK_UNHANDLED_OOPS
  // Clear unhandled oops in JavaThreads so we get a crash right away.
  clear_unhandled_oops();
#endif // CHECK_UNHANDLED_OOPS

  // Macos/aarch64 should be in the right state for safepoint (e.g.
  // deoptimization needs WXWrite).  Crashes caused by the wrong state rarely
  // happens in practice, making such issues hard to find and reproduce.
#if defined(__APPLE__) && defined(AARCH64)
  if (AssertWXAtThreadSync) {
    assert_wx_state(WXWrite);
  }
#endif
}

void JavaThread::check_for_valid_safepoint_state() {
  // Check NoSafepointVerifier, which is implied by locks taken that can be
  // shared with the VM thread.  This makes sure that no locks with allow_vm_block
  // are held.
  check_possible_safepoint();

  if (thread_state() != _thread_in_vm) {
    fatal("LEAF method calling lock?");
  }

  if (GCALotAtAllSafepoints) {
    // We could enter a safepoint here and thus have a gc
    InterfaceSupport::check_gc_alot();
  }
}
#endif // ASSERT

// A JavaThread is a normal Java thread

JavaThread::JavaThread() :
  // Initialize fields

  _on_thread_list(false),
  DEBUG_ONLY(_java_call_counter(0) COMMA)
  _entry_point(nullptr),
  _deopt_mark(nullptr),
  _deopt_nmethod(nullptr),
  _vframe_array_head(nullptr),
  _vframe_array_last(nullptr),
  _jvmti_deferred_updates(nullptr),
  _keepalive_cleanup(new (ResourceObj::C_HEAP, mtInternal) GrowableArray<WeakHandle>(16, mtInternal)),
  _callee_target(nullptr),
  _vm_result(nullptr),
  _vm_result_2(nullptr),

  _current_pending_monitor(NULL),
  _current_pending_monitor_is_from_java(true),
  _current_waiting_monitor(NULL),
  _active_handles(NULL),
  _free_handle_block(NULL),
  _Stalled(0),

  _monitor_chunks(nullptr),

  _suspend_flags(0),
  _pending_async_exception(nullptr),
#ifdef ASSERT
  _is_unsafe_access_error(false),
#endif

  _thread_state(_thread_new),
  _saved_exception_pc(nullptr),
#ifdef ASSERT
  _no_safepoint_count(0),
  _visited_for_critical_count(false),
#endif

  _terminated(_not_terminated),
  _in_deopt_handler(0),
  _doing_unsafe_access(false),
  _do_not_unlock_if_synchronized(false),
#if INCLUDE_JVMTI
  _is_in_VTMT(false),
  _is_VTMT_disabler(false),
#endif
  _jni_attach_state(_not_attaching_via_jni),
#if INCLUDE_JVMCI
  _pending_deoptimization(-1),
  _pending_monitorenter(false),
  _pending_transfer_to_interpreter(false),
  _in_retryable_allocation(false),
  _pending_failed_speculation(0),
  _jvmci{nullptr},
  _jvmci_counters(nullptr),
  _jvmci_reserved0(0),
  _jvmci_reserved1(0),
  _jvmci_reserved_oop0(nullptr),
#endif // INCLUDE_JVMCI

  _exception_oop(oop()),
  _exception_pc(0),
  _exception_handler_pc(0),
  _is_method_handle_return(0),

  _jni_active_critical(0),
  _pending_jni_exception_check_fn(nullptr),
  _depth_first_number(0),

  // JVMTI PopFrame support
  _popframe_condition(popframe_inactive),
  _frames_to_pop_failed_realloc(0),

  _cont_entry(nullptr),
  _cont_yield(false),
  _cont_preempt(false),
  _cont_fastpath_thread_state(1),
  _cont_fastpath(0),
  _held_monitor_count(0),
  _mounted_vthread(oop()),

  _handshake(this),

  _popframe_preserved_args(nullptr),
  _popframe_preserved_args_size(0),

  _jvmti_thread_state(nullptr),
  _interp_only_mode(0),
  _should_post_on_exceptions_flag(JNI_FALSE),
  _thread_stat(new ThreadStatistics()),

  _parker(),

  _class_to_be_initialized(nullptr),

  _SleepEvent(ParkEvent::Allocate(this))
{
  set_jni_functions(jni_functions());
#if INCLUDE_JVMCI
  assert(_jvmci._implicit_exception_pc == nullptr, "must be");
  if (JVMCICounterSize > 0) {
    resize_counters(0, (int) JVMCICounterSize);
  }
#endif // INCLUDE_JVMCI
  // Setup safepoint state info for this thread
  ThreadSafepointState::create(this);

  SafepointMechanism::initialize_header(this);

  set_requires_cross_modify_fence(false);

  pd_initialize();
  assert(deferred_card_mark().is_empty(), "Default MemRegion ctor");
}

JavaThread::JavaThread(bool is_attaching_via_jni) : JavaThread() {
  if (is_attaching_via_jni) {
    _jni_attach_state = _attaching_via_jni;
  }
}


// interrupt support

void JavaThread::interrupt() {
  // All callers should have 'this' thread protected by a
  // ThreadsListHandle so that it cannot terminate and deallocate
  // itself.
  debug_only(check_for_dangling_thread_pointer(this);)

  // For Windows _interrupt_event
  osthread()->set_interrupted(true);

  // For Thread.sleep
  _SleepEvent->unpark();

  // For JSR166 LockSupport.park
  parker()->unpark();

  // For ObjectMonitor and JvmtiRawMonitor
  _ParkEvent->unpark();
}


bool JavaThread::is_interrupted(bool clear_interrupted) {
  debug_only(check_for_dangling_thread_pointer(this);)

  if (_threadObj.peek() == NULL) {
    // If there is no j.l.Thread then it is impossible to have
    // been interrupted. We can find NULL during VM initialization
    // or when a JNI thread is still in the process of attaching.
    // In such cases this must be the current thread.
    assert(this == Thread::current(), "invariant");
    return false;
  }

  bool interrupted = java_lang_Thread::interrupted(threadObj());

  // NOTE that since there is no "lock" around the interrupt and
  // is_interrupted operations, there is the possibility that the
  // interrupted flag will be "false" but that the
  // low-level events will be in the signaled state. This is
  // intentional. The effect of this is that Object.wait() and
  // LockSupport.park() will appear to have a spurious wakeup, which
  // is allowed and not harmful, and the possibility is so rare that
  // it is not worth the added complexity to add yet another lock.
  // For the sleep event an explicit reset is performed on entry
  // to JavaThread::sleep, so there is no early return. It has also been
  // recommended not to put the interrupted flag into the "event"
  // structure because it hides the issue.
  // Also, because there is no lock, we must only clear the interrupt
  // state if we are going to report that we were interrupted; otherwise
  // an interrupt that happens just after we read the field would be lost.
  if (interrupted && clear_interrupted) {
    assert(this == Thread::current(), "only the current thread can clear");
    java_lang_Thread::set_interrupted(threadObj(), false);
    osthread()->set_interrupted(false);
  }

  return interrupted;
}

void JavaThread::block_if_vm_exited() {
  if (_terminated == _vm_exited) {
    // _vm_exited is set at safepoint, and Threads_lock is never released
    // we will block here forever.
    // Here we can be doing a jump from a safe state to an unsafe state without
    // proper transition, but it happens after the final safepoint has begun.
    set_thread_state(_thread_in_vm);
    Threads_lock->lock();
    ShouldNotReachHere();
  }
}

JavaThread::JavaThread(ThreadFunction entry_point, size_t stack_sz) : JavaThread() {
  _jni_attach_state = _not_attaching_via_jni;
  set_entry_point(entry_point);
  // Create the native thread itself.
  // %note runtime_23
  os::ThreadType thr_type = os::java_thread;
  thr_type = entry_point == &CompilerThread::thread_entry ? os::compiler_thread :
                                                            os::java_thread;
  os::create_thread(this, thr_type, stack_sz);
  // The _osthread may be NULL here because we ran out of memory (too many threads active).
  // We need to throw and OutOfMemoryError - however we cannot do this here because the caller
  // may hold a lock and all locks must be unlocked before throwing the exception (throwing
  // the exception consists of creating the exception object & initializing it, initialization
  // will leave the VM via a JavaCall and then all locks must be unlocked).
  //
  // The thread is still suspended when we reach here. Thread must be explicit started
  // by creator! Furthermore, the thread must also explicitly be added to the Threads list
  // by calling Threads:add. The reason why this is not done here, is because the thread
  // object must be fully initialized (take a look at JVM_Start)
}

JavaThread::~JavaThread() {

  // Ask ServiceThread to release the threadObj OopHandle
  ServiceThread::add_oop_handle_release(_threadObj);
  ServiceThread::add_oop_handle_release(_vthread);

  // Return the sleep event to the free list
  ParkEvent::Release(_SleepEvent);
  _SleepEvent = NULL;

  // Free any remaining  previous UnrollBlock
  vframeArray* old_array = vframe_array_last();

  if (old_array != NULL) {
    Deoptimization::UnrollBlock* old_info = old_array->unroll_block();
    old_array->set_unroll_block(NULL);
    delete old_info;
    delete old_array;
  }

  JvmtiDeferredUpdates* updates = deferred_updates();
  if (updates != NULL) {
    // This can only happen if thread is destroyed before deoptimization occurs.
    assert(updates->count() > 0, "Updates holder not deleted");
    // free deferred updates.
    delete updates;
    set_deferred_updates(NULL);
  }

  // All Java related clean up happens in exit
  ThreadSafepointState::destroy(this);
  if (_thread_stat != NULL) delete _thread_stat;

#if INCLUDE_JVMCI
  if (JVMCICounterSize > 0) {
    FREE_C_HEAP_ARRAY(jlong, _jvmci_counters);
  }
#endif // INCLUDE_JVMCI
}


// First JavaThread specific code executed by a new Java thread.
void JavaThread::pre_run() {
  // empty - see comments in run()
}

// The main routine called by a new Java thread. This isn't overridden
// by subclasses, instead different subclasses define a different "entry_point"
// which defines the actual logic for that kind of thread.
void JavaThread::run() {
  // initialize thread-local alloc buffer related fields
  initialize_tlab();

  _stack_overflow_state.create_stack_guard_pages();

  cache_global_variables();

  // Thread is now sufficiently initialized to be handled by the safepoint code as being
  // in the VM. Change thread state from _thread_new to _thread_in_vm
  assert(this->thread_state() == _thread_new, "wrong thread state");
  set_thread_state(_thread_in_vm);

  // Before a thread is on the threads list it is always safe, so after leaving the
  // _thread_new we should emit a instruction barrier. The distance to modified code
  // from here is probably far enough, but this is consistent and safe.
  OrderAccess::cross_modify_fence();

  assert(JavaThread::current() == this, "sanity check");
  assert(!Thread::current()->owns_locks(), "sanity check");

  DTRACE_THREAD_PROBE(start, this);

  // This operation might block. We call that after all safepoint checks for a new thread has
  // been completed.
  set_active_handles(JNIHandleBlock::allocate_block());

  if (JvmtiExport::should_post_thread_life()) {
    JvmtiExport::post_thread_start(this);

  }

  // We call another function to do the rest so we are sure that the stack addresses used
  // from there will be lower than the stack base just computed.
  thread_main_inner();
}

void JavaThread::thread_main_inner() {
  assert(JavaThread::current() == this, "sanity check");
  assert(_threadObj.peek() != NULL, "just checking");

  // Execute thread entry point unless this thread has a pending exception
  // or has been stopped before starting.
  // Note: Due to JVM_StopThread we can have pending exceptions already!
  if (!this->has_pending_exception() &&
      !java_lang_Thread::is_stillborn(this->threadObj())) {
    {
      ResourceMark rm(this);
      this->set_native_thread_name(this->name());
    }
    HandleMark hm(this);
    this->entry_point()(this, this);
  }

  DTRACE_THREAD_PROBE(stop, this);

  // Cleanup is handled in post_run()
}

// Shared teardown for all JavaThreads
void JavaThread::post_run() {
  this->exit(false);
  this->unregister_thread_stack_with_NMT();
  // Defer deletion to here to ensure 'this' is still referenceable in call_run
  // for any shared tear-down.
  this->smr_delete();
}

static void ensure_join(JavaThread* thread) {
  // We do not need to grab the Threads_lock, since we are operating on ourself.
  Handle threadObj(thread, thread->threadObj());
  assert(threadObj.not_null(), "java thread object must exist");
  ObjectLocker lock(threadObj, thread);
  // Ignore pending exception (ThreadDeath), since we are exiting anyway
  thread->clear_pending_exception();
  // Thread is exiting. So set thread_status field in  java.lang.Thread class to TERMINATED.
  java_lang_Thread::set_thread_status(threadObj(), JavaThreadStatus::TERMINATED);
  // Clear the native thread instance - this makes isAlive return false and allows the join()
  // to complete once we've done the notify_all below
  java_lang_Thread::set_thread(threadObj(), NULL);
  lock.notify_all(thread);
  // Ignore pending exception (ThreadDeath), since we are exiting anyway
  thread->clear_pending_exception();
}

static bool is_daemon(oop threadObj) {
  return (threadObj != NULL && java_lang_Thread::is_daemon(threadObj));
}

// For any new cleanup additions, please check to see if they need to be applied to
// cleanup_failed_attach_current_thread as well.
void JavaThread::exit(bool destroy_vm, ExitType exit_type) {
  assert(this == JavaThread::current(), "thread consistency check");

  elapsedTimer _timer_exit_phase1;
  elapsedTimer _timer_exit_phase2;
  elapsedTimer _timer_exit_phase3;
  elapsedTimer _timer_exit_phase4;

  if (log_is_enabled(Debug, os, thread, timer)) {
    _timer_exit_phase1.start();
  }

  HandleMark hm(this);
  Handle uncaught_exception(this, this->pending_exception());
  this->clear_pending_exception();
  Handle threadObj(this, this->threadObj());
  assert(threadObj.not_null(), "Java thread object should be created");

  if (!destroy_vm) {
    if (uncaught_exception.not_null()) {
      EXCEPTION_MARK;
      // Call method Thread.dispatchUncaughtException().
      Klass* thread_klass = vmClasses::Thread_klass();
      JavaValue result(T_VOID);
      JavaCalls::call_virtual(&result,
                              threadObj, thread_klass,
                              vmSymbols::dispatchUncaughtException_name(),
                              vmSymbols::throwable_void_signature(),
                              uncaught_exception,
                              THREAD);
      if (HAS_PENDING_EXCEPTION) {
        ResourceMark rm(this);
        jio_fprintf(defaultStream::error_stream(),
                    "\nException: %s thrown from the UncaughtExceptionHandler"
                    " in thread \"%s\"\n",
                    pending_exception()->klass()->external_name(),
                    name());
        CLEAR_PENDING_EXCEPTION;
      }
    }

    // Call Thread.exit()
    if (!is_Compiler_thread()) {
      EXCEPTION_MARK;
      JavaValue result(T_VOID);
      Klass* thread_klass = vmClasses::Thread_klass();
      JavaCalls::call_virtual(&result,
                              threadObj, thread_klass,
                              vmSymbols::exit_method_name(),
                              vmSymbols::void_method_signature(),
                              THREAD);
      CLEAR_PENDING_EXCEPTION;
    }
    // notify JVMTI
    if (JvmtiExport::should_post_thread_life()) {
      JvmtiExport::post_thread_end(this);
    }

    // The careful dance between thread suspension and exit is handled here.
    // Since we are in thread_in_vm state and suspension is done with handshakes,
    // we can just put in the exiting state and it will be correctly handled.
    set_terminated(_thread_exiting);

    ThreadService::current_thread_exiting(this, is_daemon(threadObj()));
  } else {
    assert(!is_terminated() && !is_exiting(), "must not be exiting");
    // before_exit() has already posted JVMTI THREAD_END events
  }

  if (log_is_enabled(Debug, os, thread, timer)) {
    _timer_exit_phase1.stop();
    _timer_exit_phase2.start();
  }

  // Capture daemon status before the thread is marked as terminated.
  bool daemon = is_daemon(threadObj());

  // Notify waiters on thread object. This has to be done after exit() is called
  // on the thread (if the thread is the last thread in a daemon ThreadGroup the
  // group should have the destroyed bit set before waiters are notified).
  ensure_join(this);
  assert(!this->has_pending_exception(), "ensure_join should have cleared");

  if (log_is_enabled(Debug, os, thread, timer)) {
    _timer_exit_phase2.stop();
    _timer_exit_phase3.start();
  }
  // 6282335 JNI DetachCurrentThread spec states that all Java monitors
  // held by this thread must be released. The spec does not distinguish
  // between JNI-acquired and regular Java monitors. We can only see
  // regular Java monitors here if monitor enter-exit matching is broken.
  //
  // ensure_join() ignores IllegalThreadStateExceptions, and so does
  // ObjectSynchronizer::release_monitors_owned_by_thread().
  if (exit_type == jni_detach) {
    // Sanity check even though JNI DetachCurrentThread() would have
    // returned JNI_ERR if there was a Java frame. JavaThread exit
    // should be done executing Java code by the time we get here.
    assert(!this->has_last_Java_frame(),
           "should not have a Java frame when detaching or exiting");
    ObjectSynchronizer::release_monitors_owned_by_thread(this);
    assert(!this->has_pending_exception(), "release_monitors should have cleared");
  }

  assert(this->held_monitor_count() == 0, "held monitor count should be zero");

  // These things needs to be done while we are still a Java Thread. Make sure that thread
  // is in a consistent state, in case GC happens
  JFR_ONLY(Jfr::on_thread_exit(this);)

  if (active_handles() != NULL) {
    JNIHandleBlock* block = active_handles();
    set_active_handles(NULL);
    JNIHandleBlock::release_block(block);
  }

  if (free_handle_block() != NULL) {
    JNIHandleBlock* block = free_handle_block();
    set_free_handle_block(NULL);
    JNIHandleBlock::release_block(block);
  }

  // These have to be removed while this is still a valid thread.
  _stack_overflow_state.remove_stack_guard_pages();

  if (UseTLAB) {
    tlab().retire();
  }

  if (JvmtiEnv::environments_might_exist()) {
    JvmtiExport::cleanup_thread(this);
  }

  // We need to cache the thread name for logging purposes below as once
  // we have called on_thread_detach this thread must not access any oops.
  char* thread_name = NULL;
  if (log_is_enabled(Debug, os, thread, timer)) {
    ResourceMark rm(this);
    thread_name = os::strdup(name());
  }

  log_info(os, thread)("JavaThread %s (tid: " UINTX_FORMAT ").",
    exit_type == JavaThread::normal_exit ? "exiting" : "detaching",
    os::current_thread_id());

  if (log_is_enabled(Debug, os, thread, timer)) {
    _timer_exit_phase3.stop();
    _timer_exit_phase4.start();
  }

#if INCLUDE_JVMCI
  if (JVMCICounterSize > 0) {
    if (jvmci_counters_include(this)) {
      for (int i = 0; i < JVMCICounterSize; i++) {
        _jvmci_old_thread_counters[i] += _jvmci_counters[i];
      }
    }
  }
#endif // INCLUDE_JVMCI

  // Remove from list of active threads list, and notify VM thread if we are the last non-daemon thread
  Threads::remove(this, daemon);

  if (log_is_enabled(Debug, os, thread, timer)) {
    _timer_exit_phase4.stop();
    log_debug(os, thread, timer)("name='%s'"
                                 ", exit-phase1=" JLONG_FORMAT
                                 ", exit-phase2=" JLONG_FORMAT
                                 ", exit-phase3=" JLONG_FORMAT
                                 ", exit-phase4=" JLONG_FORMAT,
                                 thread_name,
                                 _timer_exit_phase1.milliseconds(),
                                 _timer_exit_phase2.milliseconds(),
                                 _timer_exit_phase3.milliseconds(),
                                 _timer_exit_phase4.milliseconds());
    os::free(thread_name);
  }
}

void JavaThread::cleanup_failed_attach_current_thread(bool is_daemon) {
  if (active_handles() != NULL) {
    JNIHandleBlock* block = active_handles();
    set_active_handles(NULL);
    JNIHandleBlock::release_block(block);
  }

  if (free_handle_block() != NULL) {
    JNIHandleBlock* block = free_handle_block();
    set_free_handle_block(NULL);
    JNIHandleBlock::release_block(block);
  }

  // These have to be removed while this is still a valid thread.
  _stack_overflow_state.remove_stack_guard_pages();

  if (UseTLAB) {
    tlab().retire();
  }

  Threads::remove(this, is_daemon);
  this->smr_delete();
}

JavaThread* JavaThread::active() {
  Thread* thread = Thread::current();
  if (thread->is_Java_thread()) {
    return JavaThread::cast(thread);
  } else {
    assert(thread->is_VM_thread(), "this must be a vm thread");
    VM_Operation* op = ((VMThread*) thread)->vm_operation();
    JavaThread *ret = op == NULL ? NULL : JavaThread::cast(op->calling_thread());
    return ret;
  }
}

bool JavaThread::is_lock_owned(address adr) const {
  if (Thread::is_lock_owned(adr)) return true;

  for (MonitorChunk* chunk = monitor_chunks(); chunk != NULL; chunk = chunk->next()) {
    if (chunk->contains(adr)) return true;
  }

  return false;
}

oop JavaThread::exception_oop() const {
  return Atomic::load(&_exception_oop);
}

void JavaThread::set_exception_oop(oop o) {
  Atomic::store(&_exception_oop, o);
}

void JavaThread::add_monitor_chunk(MonitorChunk* chunk) {
  chunk->set_next(monitor_chunks());
  set_monitor_chunks(chunk);
}

void JavaThread::remove_monitor_chunk(MonitorChunk* chunk) {
  guarantee(monitor_chunks() != NULL, "must be non empty");
  if (monitor_chunks() == chunk) {
    set_monitor_chunks(chunk->next());
  } else {
    MonitorChunk* prev = monitor_chunks();
    while (prev->next() != chunk) prev = prev->next();
    prev->set_next(chunk->next());
  }
}


// Asynchronous exceptions support
//
void JavaThread::check_and_handle_async_exceptions() {
  if (has_last_Java_frame() && has_async_exception_condition()) {
    // If we are at a polling page safepoint (not a poll return)
    // then we must defer async exception because live registers
    // will be clobbered by the exception path. Poll return is
    // ok because the call we a returning from already collides
    // with exception handling registers and so there is no issue.
    // (The exception handling path kills call result registers but
    //  this is ok since the exception kills the result anyway).

    if (is_at_poll_safepoint()) {
      // if the code we are returning to has deoptimized we must defer
      // the exception otherwise live registers get clobbered on the
      // exception path before deoptimization is able to retrieve them.
      //
      RegisterMap map(this, false);
      frame caller_fr = last_frame().sender(&map);
      assert(caller_fr.is_compiled_frame(), "what?");
      if (caller_fr.is_deoptimized_frame()) {
        log_info(exceptions)("deferred async exception at compiled safepoint");
        return;
      }
    }
  }

  if (!clear_async_exception_condition()) {
    return;
  }

  if (_pending_async_exception != NULL) {
    // Only overwrite an already pending exception if it is not a threadDeath.
    if (!has_pending_exception() || !pending_exception()->is_a(vmClasses::ThreadDeath_klass())) {

      // We cannot call Exceptions::_throw(...) here because we cannot block
      set_pending_exception(_pending_async_exception, __FILE__, __LINE__);

      // Clear any scope-local bindings on ThreadDeath
      set_scopeLocalCache(NULL);
      oop threadOop = threadObj();
      assert(threadOop != NULL, "must be");
      java_lang_Thread::clear_scopeLocalBindings(threadOop);

      LogTarget(Info, exceptions) lt;
      if (lt.is_enabled()) {
        ResourceMark rm;
        LogStream ls(lt);
        ls.print("Async. exception installed at runtime exit (" INTPTR_FORMAT ")", p2i(this));
          if (has_last_Java_frame()) {
            frame f = last_frame();
           ls.print(" (pc: " INTPTR_FORMAT " sp: " INTPTR_FORMAT " )", p2i(f.pc()), p2i(f.sp()));
          }
        ls.print_cr(" of type: %s", _pending_async_exception->klass()->external_name());
      }
    }
    // Always null out the _pending_async_exception oop here since the async condition was
    // already cleared above and thus considered handled.
    _pending_async_exception = NULL;
  } else {
    assert(_is_unsafe_access_error, "must be");
    DEBUG_ONLY(_is_unsafe_access_error = false);

    // We may be at method entry which requires we save the do-not-unlock flag.
    UnlockFlagSaver fs(this);
    switch (thread_state()) {
    case _thread_in_vm: {
      JavaThread* THREAD = this;
      Exceptions::throw_unsafe_access_internal_error(THREAD, __FILE__, __LINE__, "a fault occurred in an unsafe memory access operation");
      // We might have blocked in a ThreadBlockInVM wrapper in the call above so make sure we process pending
      // suspend requests and object reallocation operations if any since we might be going to Java after this.
      SafepointMechanism::process_if_requested_with_exit_check(this, true /* check asyncs */);
      return;
    }
    case _thread_in_Java: {
      ThreadInVMfromJava tiv(this);
      JavaThread* THREAD = this;
      Exceptions::throw_unsafe_access_internal_error(THREAD, __FILE__, __LINE__, "a fault occurred in an unsafe memory access operation in compiled Java code");
      return;
    }
    default:
      ShouldNotReachHere();
    }
  }
}

void JavaThread::handle_special_runtime_exit_condition(bool check_asyncs) {

  if (is_obj_deopt_suspend()) {
    frame_anchor()->make_walkable(this);
    wait_for_object_deoptimization();
  }

  // We might be here for reasons in addition to the self-suspend request
  // so check for other async requests.
  if (check_asyncs) {
    check_and_handle_async_exceptions();
  }

  JFR_ONLY(SUSPEND_THREAD_CONDITIONAL(this);)

  if (is_cont_force_yield()) {
    Continuation::jump_from_safepoint(this); // does not return
    ShouldNotReachHere();
  }
}

class InstallAsyncExceptionClosure : public HandshakeClosure {
  Handle _throwable; // The Throwable thrown at the target Thread
public:
  InstallAsyncExceptionClosure(Handle throwable) : HandshakeClosure("InstallAsyncException"), _throwable(throwable) {}

  void do_thread(Thread* thr) {
    JavaThread* target = JavaThread::cast(thr);
    // Note that this now allows multiple ThreadDeath exceptions to be
    // thrown at a thread.
    // The target thread has run and has not exited yet.
    target->send_thread_stop(_throwable());
  }
};

void JavaThread::send_async_exception(JavaThread* target, oop java_throwable) {
  Handle throwable(Thread::current(), java_throwable);
  InstallAsyncExceptionClosure vm_stop(throwable);
  Handshake::execute(&vm_stop, target);
}

void JavaThread::send_thread_stop(oop java_throwable)  {
  ResourceMark rm;
  assert(is_handshake_safe_for(Thread::current()),
         "should be self or handshakee");

  // Do not throw asynchronous exceptions against the compiler thread
  // (the compiler thread should not be a Java thread -- fix in 1.4.2)
  if (!can_call_java()) return;

  {
    // Actually throw the Throwable against the target Thread - however
    // only if there is no thread death exception installed already.
    if (_pending_async_exception == NULL || !_pending_async_exception->is_a(vmClasses::ThreadDeath_klass())) {
      // If the topmost frame is a runtime stub, then we are calling into
      // OptoRuntime from compiled code. Some runtime stubs (new, monitor_exit..)
      // must deoptimize the caller before continuing, as the compiled  exception handler table
      // may not be valid
      if (has_last_Java_frame()) {
        frame f = last_frame();
        if (f.is_runtime_frame() || f.is_safepoint_blob_frame()) {
          RegisterMap reg_map(this, false);
          frame compiled_frame = f.sender(&reg_map);
          if (!StressCompiledExceptionHandlers && compiled_frame.can_be_deoptimized()) {
            Deoptimization::deoptimize(this, compiled_frame);
          }
        }
      }

      // Set async. pending exception in thread.
      set_pending_async_exception(java_throwable);

      if (log_is_enabled(Info, exceptions)) {
         ResourceMark rm;
        log_info(exceptions)("Pending Async. exception installed of type: %s",
                             InstanceKlass::cast(_pending_async_exception->klass())->external_name());
      }
      // for AbortVMOnException flag
      Exceptions::debug_check_abort(_pending_async_exception->klass()->external_name());
    }
  }


  // Interrupt thread so it will wake up from a potential wait()/sleep()/park()
  java_lang_Thread::set_interrupted(threadObj(), true);
  this->interrupt();
}

#if INCLUDE_JVMTI
void JavaThread::set_is_in_VTMT(bool val) {
  _is_in_VTMT = val;
  if (val) {
    assert(JvmtiVTMTDisabler::VTMT_disable_count() == 0, "must be 0");
  }
}

void JavaThread::set_is_VTMT_disabler(bool val) {
  _is_VTMT_disabler = val;
  assert(JvmtiVTMTDisabler::VTMT_count() == 0, "must be 0");
}
#endif

// External suspension mechanism.
//
// Guarantees on return (for a valid target thread):
//   - Target thread will not execute any new bytecode.
//   - Target thread will not enter any new monitors.
//
bool JavaThread::java_suspend() {
<<<<<<< HEAD
#if INCLUDE_JVMTI
  // Suspending a JavaThread in VTMT or disabling VTMT can cause deadlocks.
  assert(!is_in_VTMT(), "no suspend allowed in VTMT transition");
  assert(!is_VTMT_disabler(), "no suspend allowed for VTMT disablers");
#endif
    
  guarantee(Thread::is_JavaThread_protected(this, /* checkTLHOnly */ true),
=======
  guarantee(Thread::is_JavaThread_protected_by_TLH(/* target */ this),
>>>>>>> b6876649
            "missing ThreadsListHandle in calling context.");
  return this->handshake_state()->suspend();
}

bool JavaThread::java_resume() {
  guarantee(Thread::is_JavaThread_protected_by_TLH(/* target */ this),
            "missing ThreadsListHandle in calling context.");
  return this->handshake_state()->resume();
}

bool JavaThread::block_suspend(JavaThread* caller) {
  ThreadsListHandle tlh;
  if (!tlh.includes(this)) {
    log_trace(thread, suspend)("JavaThread:" INTPTR_FORMAT " not on ThreadsList, no suspension", p2i(this));
    return false;
  }
  return this->handshake_state()->block_suspend(caller);
}

bool JavaThread::continue_resume(JavaThread* caller) {
  ThreadsListHandle tlh;
  if (!tlh.includes(this)) {
    log_trace(thread, suspend)("JavaThread:" INTPTR_FORMAT " not on ThreadsList, nothing to resume", p2i(this));
    return false;
  }
  return this->handshake_state()->continue_resume(caller);
}


// Wait for another thread to perform object reallocation and relocking on behalf of
// this thread.
// Raw thread state transition to _thread_blocked and back again to the original
// state before returning are performed. The current thread is required to
// change to _thread_blocked in order to be seen to be safepoint/handshake safe
// whilst suspended and only after becoming handshake safe, the other thread can
// complete the handshake used to synchronize with this thread and then perform
// the reallocation and relocking. We cannot use the thread state transition
// helpers because we arrive here in various states and also because the helpers
// indirectly call this method.  After leaving _thread_blocked we have to check
// for safepoint/handshake, except if _thread_in_native. The thread is safe
// without blocking then. Allowed states are enumerated in
// SafepointSynchronize::block(). See also EscapeBarrier::sync_and_suspend_*()

void JavaThread::wait_for_object_deoptimization() {
  assert(!has_last_Java_frame() || frame_anchor()->walkable(), "should have walkable stack");
  assert(this == Thread::current(), "invariant");
  JavaThreadState state = thread_state();

  bool spin_wait = os::is_MP();
  do {
    set_thread_state(_thread_blocked);
    // Wait for object deoptimization if requested.
    if (spin_wait) {
      // A single deoptimization is typically very short. Microbenchmarks
      // showed 5% better performance when spinning.
      const uint spin_limit = 10 * SpinYield::default_spin_limit;
      SpinYield spin(spin_limit);
      for (uint i = 0; is_obj_deopt_suspend() && i < spin_limit; i++) {
        spin.wait();
      }
      // Spin just once
      spin_wait = false;
    } else {
      MonitorLocker ml(this, EscapeBarrier_lock, Monitor::_no_safepoint_check_flag);
      if (is_obj_deopt_suspend()) {
        ml.wait();
      }
    }
    // The current thread could have been suspended again. We have to check for
    // suspend after restoring the saved state. Without this the current thread
    // might return to _thread_in_Java and execute bytecode.
    set_thread_state_fence(state);

    if (state != _thread_in_native) {
      SafepointMechanism::process_if_requested(this);
    }
    // A handshake for obj. deoptimization suspend could have been processed so
    // we must check after processing.
  } while (is_obj_deopt_suspend());
}

#ifdef ASSERT
// Verify the JavaThread has not yet been published in the Threads::list, and
// hence doesn't need protection from concurrent access at this stage.
void JavaThread::verify_not_published() {
  // Cannot create a ThreadsListHandle here and check !tlh.includes(this)
  // since an unpublished JavaThread doesn't participate in the
  // Thread-SMR protocol for keeping a ThreadsList alive.
  assert(!on_thread_list(), "JavaThread shouldn't have been published yet!");
}
#endif

// Slow path when the native==>Java barriers detect a safepoint/handshake is
// pending, when _suspend_flags is non-zero or when we need to process a stack
// watermark. Also check for pending async exceptions (except unsafe access error).
// Note only the native==>Java barriers can call this function when thread state
// is _thread_in_native_trans.
void JavaThread::check_special_condition_for_native_trans(JavaThread *thread) {
  assert(thread->thread_state() == _thread_in_native_trans, "wrong state");
  assert(!thread->has_last_Java_frame() || thread->frame_anchor()->walkable(), "Unwalkable stack in native->Java transition");

  thread->set_thread_state(_thread_in_vm);

  // Enable WXWrite: called directly from interpreter native wrapper.
  MACOS_AARCH64_ONLY(ThreadWXEnable wx(WXWrite, thread));

  SafepointMechanism::process_if_requested_with_exit_check(thread, true /* check asyncs */);

  // After returning from native, it could be that the stack frames are not
  // yet safe to use. We catch such situations in the subsequent stack watermark
  // barrier, which will trap unsafe stack frames.
  StackWatermarkSet::before_unwind(thread);
}

#ifndef PRODUCT
// Deoptimization
// Function for testing deoptimization
void JavaThread::deoptimize() {
  StackFrameStream fst(this, false /* update */, true /* process_frames */);
  bool deopt = false;           // Dump stack only if a deopt actually happens.
  bool only_at = strlen(DeoptimizeOnlyAt) > 0;
  // Iterate over all frames in the thread and deoptimize
  for (; !fst.is_done(); fst.next()) {
    if (fst.current()->can_be_deoptimized()) {

      if (only_at) {
        // Deoptimize only at particular bcis.  DeoptimizeOnlyAt
        // consists of comma or carriage return separated numbers so
        // search for the current bci in that string.
        address pc = fst.current()->pc();
        nmethod* nm =  (nmethod*) fst.current()->cb();
        ScopeDesc* sd = nm->scope_desc_at(pc);
        char buffer[8];
        jio_snprintf(buffer, sizeof(buffer), "%d", sd->bci());
        size_t len = strlen(buffer);
        const char * found = strstr(DeoptimizeOnlyAt, buffer);
        while (found != NULL) {
          if ((found[len] == ',' || found[len] == '\n' || found[len] == '\0') &&
              (found == DeoptimizeOnlyAt || found[-1] == ',' || found[-1] == '\n')) {
            // Check that the bci found is bracketed by terminators.
            break;
          }
          found = strstr(found + 1, buffer);
        }
        if (!found) {
          continue;
        }
      }

      if (DebugDeoptimization && !deopt) {
        deopt = true; // One-time only print before deopt
        tty->print_cr("[BEFORE Deoptimization]");
        trace_frames();
        trace_stack();
      }
      Deoptimization::deoptimize(this, *fst.current());
    }
  }

  if (DebugDeoptimization && deopt) {
    tty->print_cr("[AFTER Deoptimization]");
    trace_frames();
  }
}


// Make zombies
void JavaThread::make_zombies() {
  for (StackFrameStream fst(this, true /* update */, true /* process_frames */); !fst.is_done(); fst.next()) {
    if (fst.current()->can_be_deoptimized()) {
      // it is a Java nmethod
      nmethod* nm = CodeCache::find_nmethod(fst.current()->pc());
      nm->make_not_entrant();
    }
  }
}
#endif // PRODUCT


void JavaThread::deoptimize_marked_methods() {
  if (!has_last_Java_frame()) return;
  StackFrameStream fst(this, false /* update */, true /* process_frames */);
  for (; !fst.is_done(); fst.next()) {
    if (fst.current()->should_be_deoptimized()) {
      Deoptimization::deoptimize(this, *fst.current());
    }
  }
}

void JavaThread::deoptimize_marked_methods_only_anchors() {
  if (!has_last_Java_frame()) return;
  bool java_callee = false;
  StackFrameStream fst(this, false /* update */, true /* process_frames */);
  for (; !fst.is_done(); fst.next()) {
    if (fst.current()->should_be_deoptimized()) {
      if (!java_callee) {
        //tty->print_cr("Patching RA");
        Deoptimization::deoptimize(this, *fst.current());
      } else {
        //tty->print_cr("Not patching RA");
      }
    }
    java_callee = fst.current()->is_compiled_frame();
  }
}


#ifdef ASSERT
void JavaThread::verify_frame_info() {
  assert((!has_last_Java_frame() && java_call_counter() == 0) ||
         (has_last_Java_frame() && java_call_counter() > 0),
         "unexpected frame info: has_last_frame=%s, java_call_counter=%d",
         has_last_Java_frame() ? "true" : "false", java_call_counter());
}
#endif

// Push on a new block of JNI handles.
void JavaThread::push_jni_handle_block() {
  // Allocate a new block for JNI handles.
  // Inlined code from jni_PushLocalFrame()
  JNIHandleBlock* old_handles = active_handles();
  JNIHandleBlock* new_handles = JNIHandleBlock::allocate_block(this);
  assert(old_handles != NULL && new_handles != NULL, "should not be NULL");
  new_handles->set_pop_frame_link(old_handles);  // make sure java handles get gc'd.
  set_active_handles(new_handles);
}

// Pop off the current block of JNI handles.
void JavaThread::pop_jni_handle_block() {
  // Release our JNI handle block
  JNIHandleBlock* old_handles = active_handles();
  JNIHandleBlock* new_handles = old_handles->pop_frame_link();
  assert(new_handles != nullptr, "should never set active handles to null");
  set_active_handles(new_handles);
  old_handles->set_pop_frame_link(NULL);
  JNIHandleBlock::release_block(old_handles, this);
}

void JavaThread::oops_do_no_frames(OopClosure* f, CodeBlobClosure* cf) {
  // Verify that the deferred card marks have been flushed.
  assert(deferred_card_mark().is_empty(), "Should be empty during GC");

  // Traverse the GCHandles
  Thread::oops_do_no_frames(f, cf);

  if (active_handles() != NULL) {
    active_handles()->oops_do(f);
  }

  DEBUG_ONLY(verify_frame_info();)

  if (has_last_Java_frame()) {
    // Traverse the monitor chunks
    for (MonitorChunk* chunk = monitor_chunks(); chunk != NULL; chunk = chunk->next()) {
      chunk->oops_do(f);
    }
  }

  assert(vframe_array_head() == NULL, "deopt in progress at a safepoint!");
  // If we have deferred set_locals there might be oops waiting to be
  // written
  GrowableArray<jvmtiDeferredLocalVariableSet*>* list = JvmtiDeferredUpdates::deferred_locals(this);
  if (list != NULL) {
    for (int i = 0; i < list->length(); i++) {
      list->at(i)->oops_do(f);
    }
  }

  // Traverse instance variables at the end since the GC may be moving things
  // around using this function
  f->do_oop((oop*) &_vm_result);
  f->do_oop((oop*) &_exception_oop);
  f->do_oop((oop*) &_pending_async_exception);
#if INCLUDE_JVMCI
  f->do_oop((oop*) &_jvmci_reserved_oop0);
#endif

  if (jvmti_thread_state() != NULL) {
    jvmti_thread_state()->oops_do(f, cf);
  }

  f->do_oop(&_mounted_vthread);
}

void JavaThread::oops_do_frames(OopClosure* f, CodeBlobClosure* cf) {
  if (!has_last_Java_frame()) {
    return;
  }
  // Finish any pending lazy GC activity for the frames
  StackWatermarkSet::finish_processing(this, NULL /* context */, StackWatermarkKind::gc);
  // Traverse the execution stack
  for (StackFrameStream fst(this, true /* update */, false /* process_frames */); !fst.is_done(); fst.next()) {
    fst.current()->oops_do(f, cf, fst.register_map());
  }
}

#ifdef ASSERT
void JavaThread::verify_states_for_handshake() {
  // This checks that the thread has a correct frame state during a handshake.
  verify_frame_info();
}
#endif

void JavaThread::nmethods_do(CodeBlobClosure* cf) {
  DEBUG_ONLY(verify_frame_info();)

  if (has_last_Java_frame()) {
    // Traverse the execution stack
    for (StackFrameStream fst(this, true /* update */, true /* process_frames */); !fst.is_done(); fst.next()) {
      fst.current()->nmethods_do(cf);
    }
  }

  if (jvmti_thread_state() != NULL) {
    jvmti_thread_state()->nmethods_do(cf);
  }
}

void JavaThread::metadata_do(MetadataClosure* f) {
  if (has_last_Java_frame()) {
    // Traverse the execution stack to call f() on the methods in the stack
    for (StackFrameStream fst(this, true /* update */, true /* process_frames */); !fst.is_done(); fst.next()) {
      fst.current()->metadata_do(f);
    }
  } else if (is_Compiler_thread()) {
    // need to walk ciMetadata in current compile tasks to keep alive.
    CompilerThread* ct = (CompilerThread*)this;
    if (ct->env() != NULL) {
      ct->env()->metadata_do(f);
    }
    CompileTask* task = ct->task();
    if (task != NULL) {
      task->metadata_do(f);
    }
  }
}

// Printing
const char* _get_thread_state_name(JavaThreadState _thread_state) {
  switch (_thread_state) {
  case _thread_uninitialized:     return "_thread_uninitialized";
  case _thread_new:               return "_thread_new";
  case _thread_new_trans:         return "_thread_new_trans";
  case _thread_in_native:         return "_thread_in_native";
  case _thread_in_native_trans:   return "_thread_in_native_trans";
  case _thread_in_vm:             return "_thread_in_vm";
  case _thread_in_vm_trans:       return "_thread_in_vm_trans";
  case _thread_in_Java:           return "_thread_in_Java";
  case _thread_in_Java_trans:     return "_thread_in_Java_trans";
  case _thread_blocked:           return "_thread_blocked";
  case _thread_blocked_trans:     return "_thread_blocked_trans";
  default:                        return "unknown thread state";
  }
}

void JavaThread::print_thread_state_on(outputStream *st) const {
  st->print_cr("   JavaThread state: %s", _get_thread_state_name(_thread_state));
};
const char* JavaThread::thread_state_name() const {
  return _get_thread_state_name(_thread_state);
}

// Called by Threads::print() for VM_PrintThreads operation
void JavaThread::print_on(outputStream *st, bool print_extended_info) const {
  st->print_raw("\"");
  st->print_raw(name());
  st->print_raw("\" ");
  oop thread_oop = threadObj();
  if (thread_oop != NULL) {
    st->print("#" INT64_FORMAT " [%ld] ", (int64_t)java_lang_Thread::thread_id(thread_oop), (long) osthread()->thread_id());
    if (java_lang_Thread::is_daemon(thread_oop))  st->print("daemon ");
    st->print("prio=%d ", java_lang_Thread::priority(thread_oop));
  }
  Thread::print_on(st, print_extended_info);
  // print guess for valid stack memory region (assume 4K pages); helps lock debugging
  st->print_cr("[" INTPTR_FORMAT "]", (intptr_t)last_Java_sp() & ~right_n_bits(12));
  if (thread_oop != NULL) {
    st->print_cr("   java.lang.Thread.State: %s", java_lang_Thread::thread_status_name(thread_oop));
  }
#ifndef PRODUCT
  _safepoint_state->print_on(st);
#endif // PRODUCT
  if (is_Compiler_thread()) {
    CompileTask *task = ((CompilerThread*)this)->task();
    if (task != NULL) {
      st->print("   Compiling: ");
      task->print(st, NULL, true, false);
    } else {
      st->print("   No compile task");
    }
    st->cr();
  }
}

void JavaThread::print() const { print_on(tty); }

void JavaThread::print_name_on_error(outputStream* st, char *buf, int buflen) const {
  st->print("%s", get_thread_name_string(buf, buflen));
}

// Called by fatal error handler. The difference between this and
// JavaThread::print() is that we can't grab lock or allocate memory.
void JavaThread::print_on_error(outputStream* st, char *buf, int buflen) const {
  st->print("%s \"%s\"", type_name(), get_thread_name_string(buf, buflen));
  oop thread_obj = threadObj();
  if (thread_obj != NULL) {
    if (java_lang_Thread::is_daemon(thread_obj)) st->print(" daemon");
  }
  st->print(" [");
  st->print("%s", _get_thread_state_name(_thread_state));
  if (osthread()) {
    st->print(", id=%d", osthread()->thread_id());
  }
  st->print(", stack(" PTR_FORMAT "," PTR_FORMAT ")",
            p2i(stack_end()), p2i(stack_base()));
  st->print("]");
  DEBUG_ONLY(print_owned_locks_on(st);)

  ThreadsSMRSupport::print_info_on(this, st);
  return;
}


// Verification

void JavaThread::frames_do(void f(frame*, const RegisterMap* map)) {
  // ignore if there is no stack
  if (!has_last_Java_frame()) return;
  // traverse the stack frames. Starts from top frame.
  for (StackFrameStream fst(this, true /* update */, true /* process_frames */); !fst.is_done(); fst.next()) {
    frame* fr = fst.current();
    f(fr, fst.register_map());
  }
}

static void frame_verify(frame* f, const RegisterMap *map) { f->verify(map); }

void JavaThread::verify() {
  // Verify oops in the thread.
  oops_do(&VerifyOopClosure::verify_oop, NULL);

  // Verify the stack frames.
  frames_do(frame_verify);
}

// CR 6300358 (sub-CR 2137150)
// Most callers of this method assume that it can't return NULL but a
// thread may not have a name whilst it is in the process of attaching to
// the VM - see CR 6412693, and there are places where a JavaThread can be
// seen prior to having its threadObj set (e.g., JNI attaching threads and
// if vm exit occurs during initialization). These cases can all be accounted
// for such that this method never returns NULL.
const char* JavaThread::name() const  {
  if (Thread::is_JavaThread_protected(/* target */ this)) {
    // The target JavaThread is protected so get_thread_name_string() is safe:
    return get_thread_name_string();
  }

  // The target JavaThread is not protected so we return the default:
  return Thread::name();
}

// Returns a non-NULL representation of this thread's name, or a suitable
// descriptive string if there is no set name.
const char* JavaThread::get_thread_name_string(char* buf, int buflen) const {
  const char* name_str;
  oop thread_obj = threadObj();
  if (thread_obj != NULL) {
    oop name = java_lang_Thread::name(thread_obj);
    if (name != NULL) {
      if (buf == NULL) {
        name_str = java_lang_String::as_utf8_string(name);
      } else {
        name_str = java_lang_String::as_utf8_string(name, buf, buflen);
      }
    } else if (is_attaching_via_jni()) { // workaround for 6412693 - see 6404306
      name_str = "<no-name - thread is attaching>";
    } else {
      name_str = "<un-named>";
    }
  } else {
    name_str = Thread::name();
  }
  assert(name_str != NULL, "unexpected NULL thread name");
  return name_str;
}

// Helper to extract the name from the thread oop for logging.
const char* JavaThread::name_for(oop thread_obj) {
  assert(thread_obj != NULL, "precondition");
  oop name = java_lang_Thread::name(thread_obj);
  const char* name_str;
  if (name != NULL) {
    name_str = java_lang_String::as_utf8_string(name);
  } else {
    name_str = "<un-named>";
  }
  return name_str;
}

void JavaThread::prepare(jobject jni_thread, ThreadPriority prio) {

  assert(Threads_lock->owner() == Thread::current(), "must have threads lock");
  assert(NoPriority <= prio && prio <= MaxPriority, "sanity check");
  // Link Java Thread object <-> C++ Thread

  // Get the C++ thread object (an oop) from the JNI handle (a jthread)
  // and put it into a new Handle.  The Handle "thread_oop" can then
  // be used to pass the C++ thread object to other methods.

  // Set the Java level thread object (jthread) field of the
  // new thread (a JavaThread *) to C++ thread object using the
  // "thread_oop" handle.

  // Set the thread field (a JavaThread *) of the
  // oop representing the java_lang_Thread to the new thread (a JavaThread *).

  Handle thread_oop(Thread::current(),
                    JNIHandles::resolve_non_null(jni_thread));
  assert(InstanceKlass::cast(thread_oop->klass())->is_linked(),
         "must be initialized");
  set_threadOopHandles(thread_oop());
  java_lang_Thread::set_thread(thread_oop(), this);

  if (prio == NoPriority) {
    prio = java_lang_Thread::priority(thread_oop());
    assert(prio != NoPriority, "A valid priority should be present");
  }

  // Push the Java priority down to the native thread; needs Threads_lock
  Thread::set_priority(this, prio);

  // Add the new thread to the Threads list and set it in motion.
  // We must have threads lock in order to call Threads::add.
  // It is crucial that we do not block before the thread is
  // added to the Threads list for if a GC happens, then the java_thread oop
  // will not be visited by GC.
  Threads::add(this);
}

oop JavaThread::current_park_blocker() {
  // Support for JSR-166 locks
  oop thread_oop = threadObj();
  if (thread_oop != NULL) {
    return java_lang_Thread::park_blocker(thread_oop);
  }
  return NULL;
}


void JavaThread::print_stack_on(outputStream* st) {
  if (!has_last_Java_frame()) return;

  Thread* current_thread = Thread::current();
  ResourceMark rm(current_thread);
  HandleMark hm(current_thread);

  RegisterMap reg_map(this, true, true);
  vframe* start_vf = last_java_vframe(&reg_map);
  int count = 0;
  for (vframe* f = start_vf; f != NULL; f = f->sender()) {
    if (f->is_java_frame()) {
      javaVFrame* jvf = javaVFrame::cast(f);
      java_lang_Throwable::print_stack_element(st, jvf->method(), jvf->bci());

      // Print out lock information
      if (JavaMonitorsInStackTrace) {
        jvf->print_lock_info_on(st, count);
      }
    } else {
      // Ignore non-Java frames
    }

    // Bail-out case for too deep stacks if MaxJavaStackTraceDepth > 0
    count++;
    if (MaxJavaStackTraceDepth > 0 && MaxJavaStackTraceDepth == count) return;
  }
}

#if INCLUDE_JVMTI
// Rebind JVMTI thread state from carrier to virtual or from virtual to carrier.
JvmtiThreadState* JavaThread::rebind_to_jvmti_thread_state_of(oop thread_oop) {
  set_mounted_vthread(thread_oop);

  // unbind current JvmtiThreadState from JavaThread
  jvmti_thread_state()->unbind_from(this);

  // bind new JvmtiThreadState to JavaThread
  java_lang_Thread::jvmti_thread_state(thread_oop)->bind_to(this);

  return jvmti_thread_state();
}
#endif

// JVMTI PopFrame support
void JavaThread::popframe_preserve_args(ByteSize size_in_bytes, void* start) {
  assert(_popframe_preserved_args == NULL, "should not wipe out old PopFrame preserved arguments");
  if (in_bytes(size_in_bytes) != 0) {
    _popframe_preserved_args = NEW_C_HEAP_ARRAY(char, in_bytes(size_in_bytes), mtThread);
    _popframe_preserved_args_size = in_bytes(size_in_bytes);
    Copy::conjoint_jbytes(start, _popframe_preserved_args, _popframe_preserved_args_size);
  }
}

void* JavaThread::popframe_preserved_args() {
  return _popframe_preserved_args;
}

ByteSize JavaThread::popframe_preserved_args_size() {
  return in_ByteSize(_popframe_preserved_args_size);
}

WordSize JavaThread::popframe_preserved_args_size_in_words() {
  int sz = in_bytes(popframe_preserved_args_size());
  assert(sz % wordSize == 0, "argument size must be multiple of wordSize");
  return in_WordSize(sz / wordSize);
}

void JavaThread::popframe_free_preserved_args() {
  assert(_popframe_preserved_args != NULL, "should not free PopFrame preserved arguments twice");
  FREE_C_HEAP_ARRAY(char, (char*)_popframe_preserved_args);
  _popframe_preserved_args = NULL;
  _popframe_preserved_args_size = 0;
}

#ifndef PRODUCT

void JavaThread::trace_frames() {
  tty->print_cr("[Describe stack]");
  int frame_no = 1;
  for (StackFrameStream fst(this, true /* update */, true /* process_frames */); !fst.is_done(); fst.next()) {
    tty->print("  %d. ", frame_no++);
    fst.current()->print_value_on(tty, this);
    tty->cr();
  }
}

class PrintAndVerifyOopClosure: public OopClosure {
 protected:
  template <class T> inline void do_oop_work(T* p) {
    oop obj = RawAccess<>::oop_load(p);
    if (obj == NULL) return;
    tty->print(INTPTR_FORMAT ": ", p2i(p));
    if (oopDesc::is_oop_or_null(obj)) {
      if (obj->is_objArray()) {
        tty->print_cr("valid objArray: " INTPTR_FORMAT, p2i(obj));
      } else {
        obj->print();
      }
    } else {
      tty->print_cr("invalid oop: " INTPTR_FORMAT, p2i(obj));
    }
    tty->cr();
  }
 public:
  virtual void do_oop(oop* p) { do_oop_work(p); }
  virtual void do_oop(narrowOop* p)  { do_oop_work(p); }
};

#ifdef ASSERT
// Print or validate the layout of stack frames
void JavaThread::print_frame_layout(int depth, bool validate_only) {
  ResourceMark rm;
  PreserveExceptionMark pm(this);
  FrameValues values;
  int frame_no = 0;
  for (StackFrameStream fst(this, true, true, true); !fst.is_done(); fst.next()) {
    if (frame_no == 0) fst.current()->describe_top(values);
    fst.current()->describe(values, ++frame_no, fst.register_map());
    if (depth == frame_no) break;
  }
  Continuation::describe(values);
  if (validate_only) {
    values.validate();
  } else {
    tty->print_cr("[Describe stack layout]");
    values.print(this);
  }
}
#endif

void JavaThread::trace_stack_from(vframe* start_vf) {
  ResourceMark rm;
  int vframe_no = 1;
  for (vframe* f = start_vf; f; f = f->sender()) {
    if (f->is_java_frame()) {
      javaVFrame::cast(f)->print_activation(vframe_no++);
    } else {
      f->print();
    }
    if (vframe_no > StackPrintLimit) {
      tty->print_cr("...<more frames>...");
      return;
    }
  }
}


void JavaThread::trace_stack() {
  if (!has_last_Java_frame()) return;
  Thread* current_thread = Thread::current();
  ResourceMark rm(current_thread);
  HandleMark hm(current_thread);
  RegisterMap reg_map(this, true, true);
  trace_stack_from(last_java_vframe(&reg_map));
}


#endif // PRODUCT


frame JavaThread::vthread_carrier_last_frame(RegisterMap* reg_map) {
  ContinuationEntry* cont = last_continuation(java_lang_VirtualThread::vthread_scope());
  guarantee (cont != NULL, "Not a carrier thread");
  frame f = cont->to_frame();
  cont->update_register_map(reg_map);
  return f.sender(reg_map);
}

javaVFrame* JavaThread::last_java_vframe(const frame f, RegisterMap *reg_map) {
  assert(reg_map != NULL, "a map must be given");
  for (vframe* vf = vframe::new_vframe(&f, reg_map, this); vf; vf = vf->sender()) {
    if (vf->is_java_frame()) return javaVFrame::cast(vf);
  }
  return NULL;
}

Klass* JavaThread::security_get_caller_class(int depth) {
  ResetNoHandleMark rnhm;
  HandleMark hm(Thread::current());

  vframeStream vfst(this);
  vfst.security_get_caller_frame(depth);
  if (!vfst.at_end()) {
    return vfst.method()->method_holder();
  }
  return NULL;
}

// java.lang.Thread.sleep support
// Returns true if sleep time elapsed as expected, and false
// if the thread was interrupted.
bool JavaThread::sleep(jlong millis) {
  assert(this == Thread::current(),  "thread consistency check");

  ParkEvent * const slp = this->_SleepEvent;
  // Because there can be races with thread interruption sending an unpark()
  // to the event, we explicitly reset it here to avoid an immediate return.
  // The actual interrupt state will be checked before we park().
  slp->reset();
  // Thread interruption establishes a happens-before ordering in the
  // Java Memory Model, so we need to ensure we synchronize with the
  // interrupt state.
  OrderAccess::fence();

  jlong prevtime = os::javaTimeNanos();

  for (;;) {
    // interruption has precedence over timing out
    if (this->is_interrupted(true)) {
      return false;
    }

    if (millis <= 0) {
      return true;
    }

    {
      ThreadBlockInVM tbivm(this);
      OSThreadWaitState osts(this->osthread(), false /* not Object.wait() */);
      slp->park(millis);
    }

    // Update elapsed time tracking
    jlong newtime = os::javaTimeNanos();
    if (newtime - prevtime < 0) {
      // time moving backwards, should only happen if no monotonic clock
      // not a guarantee() because JVM should not abort on kernel/glibc bugs
      assert(false,
             "unexpected time moving backwards detected in JavaThread::sleep()");
    } else {
      millis -= (newtime - prevtime) / NANOSECS_PER_MILLISEC;
    }
    prevtime = newtime;
  }
}


// ======= Threads ========

// The Threads class links together all active threads, and provides
// operations over all threads. It is protected by the Threads_lock,
// which is also used in other global contexts like safepointing.
// ThreadsListHandles are used to safely perform operations on one
// or more threads without the risk of the thread exiting during the
// operation.
//
// Note: The Threads_lock is currently more widely used than we
// would like. We are actively migrating Threads_lock uses to other
// mechanisms in order to reduce Threads_lock contention.

int         Threads::_number_of_threads = 0;
int         Threads::_number_of_non_daemon_threads = 0;
int         Threads::_return_code = 0;
uintx       Threads::_thread_claim_token = 1; // Never zero.
size_t      JavaThread::_stack_size_at_create = 0;

#ifdef ASSERT
bool        Threads::_vm_complete = false;
#endif

// All NonJavaThreads (i.e., every non-JavaThread in the system).
void Threads::non_java_threads_do(ThreadClosure* tc) {
  NoSafepointVerifier nsv;
  for (NonJavaThread::Iterator njti; !njti.end(); njti.step()) {
    tc->do_thread(njti.current());
  }
}

// All JavaThreads
#define ALL_JAVA_THREADS(X) \
  for (JavaThread* X : *ThreadsSMRSupport::get_java_thread_list())

// All JavaThreads
void Threads::java_threads_do(ThreadClosure* tc) {
  assert_locked_or_safepoint(Threads_lock);
  // ALL_JAVA_THREADS iterates through all JavaThreads.
  ALL_JAVA_THREADS(p) {
    tc->do_thread(p);
  }
}

void Threads::java_threads_and_vm_thread_do(ThreadClosure* tc) {
  assert_locked_or_safepoint(Threads_lock);
  java_threads_do(tc);
  tc->do_thread(VMThread::vm_thread());
}

// All JavaThreads + all non-JavaThreads (i.e., every thread in the system).
void Threads::threads_do(ThreadClosure* tc) {
  assert_locked_or_safepoint(Threads_lock);
  java_threads_do(tc);
  non_java_threads_do(tc);
}

void Threads::possibly_parallel_threads_do(bool is_par, ThreadClosure* tc) {
  uintx claim_token = Threads::thread_claim_token();
  ALL_JAVA_THREADS(p) {
    if (p->claim_threads_do(is_par, claim_token)) {
      tc->do_thread(p);
    }
  }
  VMThread* vmt = VMThread::vm_thread();
  if (vmt->claim_threads_do(is_par, claim_token)) {
    tc->do_thread(vmt);
  }
}

// The system initialization in the library has three phases.
//
// Phase 1: java.lang.System class initialization
//     java.lang.System is a primordial class loaded and initialized
//     by the VM early during startup.  java.lang.System.<clinit>
//     only does registerNatives and keeps the rest of the class
//     initialization work later until thread initialization completes.
//
//     System.initPhase1 initializes the system properties, the static
//     fields in, out, and err. Set up java signal handlers, OS-specific
//     system settings, and thread group of the main thread.
static void call_initPhase1(TRAPS) {
  Klass* klass = vmClasses::System_klass();
  JavaValue result(T_VOID);
  JavaCalls::call_static(&result, klass, vmSymbols::initPhase1_name(),
                                         vmSymbols::void_method_signature(), CHECK);
}

// Phase 2. Module system initialization
//     This will initialize the module system.  Only java.base classes
//     can be loaded until phase 2 completes.
//
//     Call System.initPhase2 after the compiler initialization and jsr292
//     classes get initialized because module initialization runs a lot of java
//     code, that for performance reasons, should be compiled.  Also, this will
//     enable the startup code to use lambda and other language features in this
//     phase and onward.
//
//     After phase 2, The VM will begin search classes from -Xbootclasspath/a.
static void call_initPhase2(TRAPS) {
  TraceTime timer("Initialize module system", TRACETIME_LOG(Info, startuptime));

  Klass* klass = vmClasses::System_klass();

  JavaValue result(T_INT);
  JavaCallArguments args;
  args.push_int(DisplayVMOutputToStderr);
  args.push_int(log_is_enabled(Debug, init)); // print stack trace if exception thrown
  JavaCalls::call_static(&result, klass, vmSymbols::initPhase2_name(),
                                         vmSymbols::boolean_boolean_int_signature(), &args, CHECK);
  if (result.get_jint() != JNI_OK) {
    vm_exit_during_initialization(); // no message or exception
  }

  universe_post_module_init();
}

// Phase 3. final setup - set security manager, system class loader and TCCL
//
//     This will instantiate and set the security manager, set the system class
//     loader as well as the thread context class loader.  The security manager
//     and system class loader may be a custom class loaded from -Xbootclasspath/a,
//     other modules or the application's classpath.
static void call_initPhase3(TRAPS) {
  Klass* klass = vmClasses::System_klass();
  JavaValue result(T_VOID);
  JavaCalls::call_static(&result, klass, vmSymbols::initPhase3_name(),
                                         vmSymbols::void_method_signature(), CHECK);
}

void Threads::initialize_java_lang_classes(JavaThread* main_thread, TRAPS) {
  TraceTime timer("Initialize java.lang classes", TRACETIME_LOG(Info, startuptime));

  if (EagerXrunInit && Arguments::init_libraries_at_startup()) {
    create_vm_init_libraries();
  }

  initialize_class(vmSymbols::java_lang_String(), CHECK);

  // Inject CompactStrings value after the static initializers for String ran.
  java_lang_String::set_compact_strings(CompactStrings);

  // Initialize java_lang.System (needed before creating the thread)
  initialize_class(vmSymbols::java_lang_System(), CHECK);
  // The VM creates & returns objects of this class. Make sure it's initialized.
  initialize_class(vmSymbols::java_lang_Class(), CHECK);
  initialize_class(vmSymbols::java_lang_ThreadGroup(), CHECK);
  Handle thread_group = create_initial_thread_group(CHECK);
  Universe::set_main_thread_group(thread_group());
  initialize_class(vmSymbols::java_lang_Thread(), CHECK);
  create_initial_thread(thread_group, main_thread, CHECK);

  // The VM creates objects of this class.
  initialize_class(vmSymbols::java_lang_Module(), CHECK);

#ifdef ASSERT
  InstanceKlass *k = vmClasses::UnsafeConstants_klass();
  assert(k->is_not_initialized(), "UnsafeConstants should not already be initialized");
#endif

  // initialize the hardware-specific constants needed by Unsafe
  initialize_class(vmSymbols::jdk_internal_misc_UnsafeConstants(), CHECK);
  jdk_internal_misc_UnsafeConstants::set_unsafe_constants();

  // The VM preresolves methods to these classes. Make sure that they get initialized
  initialize_class(vmSymbols::java_lang_reflect_Method(), CHECK);
  initialize_class(vmSymbols::java_lang_ref_Finalizer(), CHECK);

  // Phase 1 of the system initialization in the library, java.lang.System class initialization
  call_initPhase1(CHECK);

  // Get the Java runtime name, version, and vendor info after java.lang.System is initialized.
  // Some values are actually configure-time constants but some can be set via the jlink tool and
  // so must be read dynamically. We treat them all the same.
  InstanceKlass* ik = SystemDictionary::find_instance_klass(vmSymbols::java_lang_VersionProps(),
                                                            Handle(), Handle());
  {
    ResourceMark rm(main_thread);
    JDK_Version::set_java_version(get_java_version_info(ik, vmSymbols::java_version_name()));

    JDK_Version::set_runtime_name(get_java_version_info(ik, vmSymbols::java_runtime_name_name()));

    JDK_Version::set_runtime_version(get_java_version_info(ik, vmSymbols::java_runtime_version_name()));

    JDK_Version::set_runtime_vendor_version(get_java_version_info(ik, vmSymbols::java_runtime_vendor_version_name()));

    JDK_Version::set_runtime_vendor_vm_bug_url(get_java_version_info(ik, vmSymbols::java_runtime_vendor_vm_bug_url_name()));
  }

  // an instance of OutOfMemory exception has been allocated earlier
  initialize_class(vmSymbols::java_lang_OutOfMemoryError(), CHECK);
  initialize_class(vmSymbols::java_lang_NullPointerException(), CHECK);
  initialize_class(vmSymbols::java_lang_ClassCastException(), CHECK);
  initialize_class(vmSymbols::java_lang_ArrayStoreException(), CHECK);
  initialize_class(vmSymbols::java_lang_ArithmeticException(), CHECK);
  initialize_class(vmSymbols::java_lang_StackOverflowError(), CHECK);
  initialize_class(vmSymbols::java_lang_IllegalMonitorStateException(), CHECK);
  initialize_class(vmSymbols::java_lang_IllegalArgumentException(), CHECK);
}

void Threads::initialize_jsr292_core_classes(TRAPS) {
  TraceTime timer("Initialize java.lang.invoke classes", TRACETIME_LOG(Info, startuptime));

  initialize_class(vmSymbols::java_lang_invoke_MethodHandle(), CHECK);
  initialize_class(vmSymbols::java_lang_invoke_ResolvedMethodName(), CHECK);
  initialize_class(vmSymbols::java_lang_invoke_MemberName(), CHECK);
  initialize_class(vmSymbols::java_lang_invoke_MethodHandleNatives(), CHECK);
}

jint Threads::create_vm(JavaVMInitArgs* args, bool* canTryAgain) {
  extern void JDK_Version_init();

  // Preinitialize version info.
  VM_Version::early_initialize();

  // Check version
  if (!is_supported_jni_version(args->version)) return JNI_EVERSION;

  // Initialize library-based TLS
  ThreadLocalStorage::init();

  // Initialize the output stream module
  ostream_init();

  // Process java launcher properties.
  Arguments::process_sun_java_launcher_properties(args);

  // Initialize the os module
  os::init();

  MACOS_AARCH64_ONLY(os::current_thread_enable_wx(WXWrite));

  // Record VM creation timing statistics
  TraceVmCreationTime create_vm_timer;
  create_vm_timer.start();

  // Initialize system properties.
  Arguments::init_system_properties();

  // So that JDK version can be used as a discriminator when parsing arguments
  JDK_Version_init();

  // Update/Initialize System properties after JDK version number is known
  Arguments::init_version_specific_system_properties();

  // Make sure to initialize log configuration *before* parsing arguments
  LogConfiguration::initialize(create_vm_timer.begin_time());

  // Parse arguments
  // Note: this internally calls os::init_container_support()
  jint parse_result = Arguments::parse(args);
  if (parse_result != JNI_OK) return parse_result;

#if INCLUDE_NMT
  // Initialize NMT right after argument parsing to keep the pre-NMT-init window small.
  MemTracker::initialize();
#endif // INCLUDE_NMT

  os::init_before_ergo();

  jint ergo_result = Arguments::apply_ergo();
  if (ergo_result != JNI_OK) return ergo_result;

  // Final check of all ranges after ergonomics which may change values.
  if (!JVMFlagLimit::check_all_ranges()) {
    return JNI_EINVAL;
  }

  // Final check of all 'AfterErgo' constraints after ergonomics which may change values.
  bool constraint_result = JVMFlagLimit::check_all_constraints(JVMFlagConstraintPhase::AfterErgo);
  if (!constraint_result) {
    return JNI_EINVAL;
  }

  if (PauseAtStartup) {
    os::pause();
  }

  HOTSPOT_VM_INIT_BEGIN();

  // Timing (must come after argument parsing)
  TraceTime timer("Create VM", TRACETIME_LOG(Info, startuptime));

  // Initialize the os module after parsing the args
  jint os_init_2_result = os::init_2();
  if (os_init_2_result != JNI_OK) return os_init_2_result;

#ifdef CAN_SHOW_REGISTERS_ON_ASSERT
  // Initialize assert poison page mechanism.
  if (ShowRegistersOnAssert) {
    initialize_assert_poison();
  }
#endif // CAN_SHOW_REGISTERS_ON_ASSERT

  SafepointMechanism::initialize();

  jint adjust_after_os_result = Arguments::adjust_after_os();
  if (adjust_after_os_result != JNI_OK) return adjust_after_os_result;

  // Initialize output stream logging
  ostream_init_log();

  // Convert -Xrun to -agentlib: if there is no JVM_OnLoad
  // Must be before create_vm_init_agents()
  if (Arguments::init_libraries_at_startup()) {
    convert_vm_init_libraries_to_agents();
  }

  // Launch -agentlib/-agentpath and converted -Xrun agents
  if (Arguments::init_agents_at_startup()) {
    create_vm_init_agents();
  }

  // Initialize Threads state
  _number_of_threads = 0;
  _number_of_non_daemon_threads = 0;

  // Initialize global data structures and create system classes in heap
  vm_init_globals();

#if INCLUDE_JVMCI
  if (JVMCICounterSize > 0) {
    JavaThread::_jvmci_old_thread_counters = NEW_C_HEAP_ARRAY(jlong, JVMCICounterSize, mtJVMCI);
    memset(JavaThread::_jvmci_old_thread_counters, 0, sizeof(jlong) * JVMCICounterSize);
  } else {
    JavaThread::_jvmci_old_thread_counters = NULL;
  }
#endif // INCLUDE_JVMCI

  // Initialize OopStorage for threadObj
  _thread_oop_storage = OopStorageSet::create_strong("Thread OopStorage", mtThread);

  // Attach the main thread to this os thread
  JavaThread* main_thread = new JavaThread();
  main_thread->set_thread_state(_thread_in_vm);
  main_thread->initialize_thread_current();
  // must do this before set_active_handles
  main_thread->record_stack_base_and_size();
  main_thread->register_thread_stack_with_NMT();
  main_thread->set_active_handles(JNIHandleBlock::allocate_block());
  MACOS_AARCH64_ONLY(main_thread->init_wx());

  if (!main_thread->set_as_starting_thread()) {
    vm_shutdown_during_initialization(
                                      "Failed necessary internal allocation. Out of swap space");
    main_thread->smr_delete();
    *canTryAgain = false; // don't let caller call JNI_CreateJavaVM again
    return JNI_ENOMEM;
  }

  // Enable guard page *after* os::create_main_thread(), otherwise it would
  // crash Linux VM, see notes in os_linux.cpp.
  main_thread->stack_overflow_state()->create_stack_guard_pages();

  // Initialize Java-Level synchronization subsystem
  ObjectMonitor::Initialize();
  ObjectSynchronizer::initialize();

  // Initialize global modules
  jint status = init_globals();
  if (status != JNI_OK) {
    main_thread->smr_delete();
    *canTryAgain = false; // don't let caller call JNI_CreateJavaVM again
    return status;
  }

  JFR_ONLY(Jfr::on_create_vm_1();)

  // Should be done after the heap is fully created
  main_thread->cache_global_variables();

  { MutexLocker mu(Threads_lock);
    Threads::add(main_thread);
  }

  // Any JVMTI raw monitors entered in onload will transition into
  // real raw monitor. VM is setup enough here for raw monitor enter.
  JvmtiExport::transition_pending_onload_raw_monitors();

  // Create the VMThread
  { TraceTime timer("Start VMThread", TRACETIME_LOG(Info, startuptime));

    VMThread::create();
    VMThread* vmthread = VMThread::vm_thread();

    if (!os::create_thread(vmthread, os::vm_thread)) {
      vm_exit_during_initialization("Cannot create VM thread. "
                                    "Out of system resources.");
    }

    // Wait for the VM thread to become ready, and VMThread::run to initialize
    // Monitors can have spurious returns, must always check another state flag
    {
      MonitorLocker ml(Notify_lock);
      os::start_thread(vmthread);
      while (!vmthread->is_running()) {
        ml.wait();
      }
    }
  }

  assert(Universe::is_fully_initialized(), "not initialized");
  if (VerifyDuringStartup) {
    // Make sure we're starting with a clean slate.
    VM_Verify verify_op;
    VMThread::execute(&verify_op);
  }

  // We need this to update the java.vm.info property in case any flags used
  // to initially define it have been changed. This is needed for both CDS
  // since UseSharedSpaces may be changed after java.vm.info
  // is initially computed. See Abstract_VM_Version::vm_info_string().
  // This update must happen before we initialize the java classes, but
  // after any initialization logic that might modify the flags.
  Arguments::update_vm_info_property(VM_Version::vm_info_string());

  JavaThread* THREAD = JavaThread::current(); // For exception macros.
  HandleMark hm(THREAD);

  // Always call even when there are not JVMTI environments yet, since environments
  // may be attached late and JVMTI must track phases of VM execution
  JvmtiExport::enter_early_start_phase();

  // Notify JVMTI agents that VM has started (JNI is up) - nop if no agents.
  JvmtiExport::post_early_vm_start();

  initialize_java_lang_classes(main_thread, CHECK_JNI_ERR);

  quicken_jni_functions();

  // No more stub generation allowed after that point.
  StubCodeDesc::freeze();

  // Set flag that basic initialization has completed. Used by exceptions and various
  // debug stuff, that does not work until all basic classes have been initialized.
  set_init_completed();

  LogConfiguration::post_initialize();
  Metaspace::post_initialize();

  HOTSPOT_VM_INIT_END();

  // record VM initialization completion time
#if INCLUDE_MANAGEMENT
  Management::record_vm_init_completed();
#endif // INCLUDE_MANAGEMENT

  // Signal Dispatcher needs to be started before VMInit event is posted
  os::initialize_jdk_signal_support(CHECK_JNI_ERR);

  // Start Attach Listener if +StartAttachListener or it can't be started lazily
  if (!DisableAttachMechanism) {
    AttachListener::vm_start();
    if (StartAttachListener || AttachListener::init_at_startup()) {
      AttachListener::init();
    }
  }

  // Launch -Xrun agents
  // Must be done in the JVMTI live phase so that for backward compatibility the JDWP
  // back-end can launch with -Xdebug -Xrunjdwp.
  if (!EagerXrunInit && Arguments::init_libraries_at_startup()) {
    create_vm_init_libraries();
  }

  Chunk::start_chunk_pool_cleaner_task();

  // Start the service thread
  // The service thread enqueues JVMTI deferred events and does various hashtable
  // and other cleanups.  Needs to start before the compilers start posting events.
  ServiceThread::initialize();

  // Start the monitor deflation thread:
  MonitorDeflationThread::initialize();

  // initialize compiler(s)
#if defined(COMPILER1) || COMPILER2_OR_JVMCI
#if INCLUDE_JVMCI
  bool force_JVMCI_intialization = false;
  if (EnableJVMCI) {
    // Initialize JVMCI eagerly when it is explicitly requested.
    // Or when JVMCILibDumpJNIConfig or JVMCIPrintProperties is enabled.
    force_JVMCI_intialization = EagerJVMCI || JVMCIPrintProperties || JVMCILibDumpJNIConfig;

    if (!force_JVMCI_intialization) {
      // 8145270: Force initialization of JVMCI runtime otherwise requests for blocking
      // compilations via JVMCI will not actually block until JVMCI is initialized.
      force_JVMCI_intialization = UseJVMCICompiler && (!UseInterpreter || !BackgroundCompilation);
    }
  }
#endif
  CompileBroker::compilation_init_phase1(CHECK_JNI_ERR);
  // Postpone completion of compiler initialization to after JVMCI
  // is initialized to avoid timeouts of blocking compilations.
  if (JVMCI_ONLY(!force_JVMCI_intialization) NOT_JVMCI(true)) {
    CompileBroker::compilation_init_phase2();
  }
#endif

  // Pre-initialize some JSR292 core classes to avoid deadlock during class loading.
  // It is done after compilers are initialized, because otherwise compilations of
  // signature polymorphic MH intrinsics can be missed
  // (see SystemDictionary::find_method_handle_intrinsic).
  initialize_jsr292_core_classes(CHECK_JNI_ERR);

  // This will initialize the module system.  Only java.base classes can be
  // loaded until phase 2 completes
  call_initPhase2(CHECK_JNI_ERR);

  JFR_ONLY(Jfr::on_create_vm_2();)

  // Always call even when there are not JVMTI environments yet, since environments
  // may be attached late and JVMTI must track phases of VM execution
  JvmtiExport::enter_start_phase();

  // Notify JVMTI agents that VM has started (JNI is up) - nop if no agents.
  JvmtiExport::post_vm_start();

  // Final system initialization including security manager and system class loader
  call_initPhase3(CHECK_JNI_ERR);

  // cache the system and platform class loaders
  SystemDictionary::compute_java_loaders(CHECK_JNI_ERR);

#if INCLUDE_CDS
  // capture the module path info from the ModuleEntryTable
  ClassLoader::initialize_module_path(THREAD);
  if (HAS_PENDING_EXCEPTION) {
    java_lang_Throwable::print(PENDING_EXCEPTION, tty);
    vm_exit_during_initialization("ClassLoader::initialize_module_path() failed unexpectedly");
  }
#endif

#if INCLUDE_JVMCI
  if (force_JVMCI_intialization) {
    JVMCI::initialize_compiler(CHECK_JNI_ERR);
    CompileBroker::compilation_init_phase2();
  }
#endif

  // Always call even when there are not JVMTI environments yet, since environments
  // may be attached late and JVMTI must track phases of VM execution
  JvmtiExport::enter_live_phase();

  // Make perfmemory accessible
  PerfMemory::set_accessible(true);

  // Notify JVMTI agents that VM initialization is complete - nop if no agents.
  JvmtiExport::post_vm_initialized();

  JFR_ONLY(Jfr::on_create_vm_3();)

#if INCLUDE_MANAGEMENT
  Management::initialize(THREAD);

  if (HAS_PENDING_EXCEPTION) {
    // management agent fails to start possibly due to
    // configuration problem and is responsible for printing
    // stack trace if appropriate. Simply exit VM.
    vm_exit(1);
  }
#endif // INCLUDE_MANAGEMENT

  StatSampler::engage();
  if (CheckJNICalls)                  JniPeriodicChecker::engage();

#if INCLUDE_RTM_OPT
  RTMLockingCounters::init();
#endif

  call_postVMInitHook(THREAD);
  // The Java side of PostVMInitHook.run must deal with all
  // exceptions and provide means of diagnosis.
  if (HAS_PENDING_EXCEPTION) {
    CLEAR_PENDING_EXCEPTION;
  }

  {
    MutexLocker ml(PeriodicTask_lock);
    // Make sure the WatcherThread can be started by WatcherThread::start()
    // or by dynamic enrollment.
    WatcherThread::make_startable();
    // Start up the WatcherThread if there are any periodic tasks
    // NOTE:  All PeriodicTasks should be registered by now. If they
    //   aren't, late joiners might appear to start slowly (we might
    //   take a while to process their first tick).
    if (PeriodicTask::num_tasks() > 0) {
      WatcherThread::start();
    }
  }

  create_vm_timer.end();
#ifdef ASSERT
  _vm_complete = true;
#endif

  if (DumpSharedSpaces) {
    MetaspaceShared::preload_and_dump();
    ShouldNotReachHere();
  }

  return JNI_OK;
}

// type for the Agent_OnLoad and JVM_OnLoad entry points
extern "C" {
  typedef jint (JNICALL *OnLoadEntry_t)(JavaVM *, char *, void *);
}
// Find a command line agent library and return its entry point for
//         -agentlib:  -agentpath:   -Xrun
// num_symbol_entries must be passed-in since only the caller knows the number of symbols in the array.
static OnLoadEntry_t lookup_on_load(AgentLibrary* agent,
                                    const char *on_load_symbols[],
                                    size_t num_symbol_entries) {
  OnLoadEntry_t on_load_entry = NULL;
  void *library = NULL;

  if (!agent->valid()) {
    char buffer[JVM_MAXPATHLEN];
    char ebuf[1024] = "";
    const char *name = agent->name();
    const char *msg = "Could not find agent library ";

    // First check to see if agent is statically linked into executable
    if (os::find_builtin_agent(agent, on_load_symbols, num_symbol_entries)) {
      library = agent->os_lib();
    } else if (agent->is_absolute_path()) {
      library = os::dll_load(name, ebuf, sizeof ebuf);
      if (library == NULL) {
        const char *sub_msg = " in absolute path, with error: ";
        size_t len = strlen(msg) + strlen(name) + strlen(sub_msg) + strlen(ebuf) + 1;
        char *buf = NEW_C_HEAP_ARRAY(char, len, mtThread);
        jio_snprintf(buf, len, "%s%s%s%s", msg, name, sub_msg, ebuf);
        // If we can't find the agent, exit.
        vm_exit_during_initialization(buf, NULL);
        FREE_C_HEAP_ARRAY(char, buf);
      }
    } else {
      // Try to load the agent from the standard dll directory
      if (os::dll_locate_lib(buffer, sizeof(buffer), Arguments::get_dll_dir(),
                             name)) {
        library = os::dll_load(buffer, ebuf, sizeof ebuf);
      }
      if (library == NULL) { // Try the library path directory.
        if (os::dll_build_name(buffer, sizeof(buffer), name)) {
          library = os::dll_load(buffer, ebuf, sizeof ebuf);
        }
        if (library == NULL) {
          const char *sub_msg = " on the library path, with error: ";
          const char *sub_msg2 = "\nModule java.instrument may be missing from runtime image.";

          size_t len = strlen(msg) + strlen(name) + strlen(sub_msg) +
                       strlen(ebuf) + strlen(sub_msg2) + 1;
          char *buf = NEW_C_HEAP_ARRAY(char, len, mtThread);
          if (!agent->is_instrument_lib()) {
            jio_snprintf(buf, len, "%s%s%s%s", msg, name, sub_msg, ebuf);
          } else {
            jio_snprintf(buf, len, "%s%s%s%s%s", msg, name, sub_msg, ebuf, sub_msg2);
          }
          // If we can't find the agent, exit.
          vm_exit_during_initialization(buf, NULL);
          FREE_C_HEAP_ARRAY(char, buf);
        }
      }
    }
    agent->set_os_lib(library);
    agent->set_valid();
  }

  // Find the OnLoad function.
  on_load_entry =
    CAST_TO_FN_PTR(OnLoadEntry_t, os::find_agent_function(agent,
                                                          false,
                                                          on_load_symbols,
                                                          num_symbol_entries));
  return on_load_entry;
}

// Find the JVM_OnLoad entry point
static OnLoadEntry_t lookup_jvm_on_load(AgentLibrary* agent) {
  const char *on_load_symbols[] = JVM_ONLOAD_SYMBOLS;
  return lookup_on_load(agent, on_load_symbols, sizeof(on_load_symbols) / sizeof(char*));
}

// Find the Agent_OnLoad entry point
static OnLoadEntry_t lookup_agent_on_load(AgentLibrary* agent) {
  const char *on_load_symbols[] = AGENT_ONLOAD_SYMBOLS;
  return lookup_on_load(agent, on_load_symbols, sizeof(on_load_symbols) / sizeof(char*));
}

// For backwards compatibility with -Xrun
// Convert libraries with no JVM_OnLoad, but which have Agent_OnLoad to be
// treated like -agentpath:
// Must be called before agent libraries are created
void Threads::convert_vm_init_libraries_to_agents() {
  AgentLibrary* agent;
  AgentLibrary* next;

  for (agent = Arguments::libraries(); agent != NULL; agent = next) {
    next = agent->next();  // cache the next agent now as this agent may get moved off this list
    OnLoadEntry_t on_load_entry = lookup_jvm_on_load(agent);

    // If there is an JVM_OnLoad function it will get called later,
    // otherwise see if there is an Agent_OnLoad
    if (on_load_entry == NULL) {
      on_load_entry = lookup_agent_on_load(agent);
      if (on_load_entry != NULL) {
        // switch it to the agent list -- so that Agent_OnLoad will be called,
        // JVM_OnLoad won't be attempted and Agent_OnUnload will
        Arguments::convert_library_to_agent(agent);
      } else {
        vm_exit_during_initialization("Could not find JVM_OnLoad or Agent_OnLoad function in the library", agent->name());
      }
    }
  }
}

// Create agents for -agentlib:  -agentpath:  and converted -Xrun
// Invokes Agent_OnLoad
// Called very early -- before JavaThreads exist
void Threads::create_vm_init_agents() {
  extern struct JavaVM_ main_vm;
  AgentLibrary* agent;

  JvmtiExport::enter_onload_phase();

  for (agent = Arguments::agents(); agent != NULL; agent = agent->next()) {
    // CDS dumping does not support native JVMTI agent.
    // CDS dumping supports Java agent if the AllowArchivingWithJavaAgent diagnostic option is specified.
    if (Arguments::is_dumping_archive()) {
      if(!agent->is_instrument_lib()) {
        vm_exit_during_cds_dumping("CDS dumping does not support native JVMTI agent, name", agent->name());
      } else if (!AllowArchivingWithJavaAgent) {
        vm_exit_during_cds_dumping(
          "Must enable AllowArchivingWithJavaAgent in order to run Java agent during CDS dumping");
      }
    }

    OnLoadEntry_t  on_load_entry = lookup_agent_on_load(agent);

    if (on_load_entry != NULL) {
      // Invoke the Agent_OnLoad function
      jint err = (*on_load_entry)(&main_vm, agent->options(), NULL);
      if (err != JNI_OK) {
        vm_exit_during_initialization("agent library failed to init", agent->name());
      }
    } else {
      vm_exit_during_initialization("Could not find Agent_OnLoad function in the agent library", agent->name());
    }
  }

  JvmtiExport::enter_primordial_phase();
}

extern "C" {
  typedef void (JNICALL *Agent_OnUnload_t)(JavaVM *);
}

void Threads::shutdown_vm_agents() {
  // Send any Agent_OnUnload notifications
  const char *on_unload_symbols[] = AGENT_ONUNLOAD_SYMBOLS;
  size_t num_symbol_entries = ARRAY_SIZE(on_unload_symbols);
  extern struct JavaVM_ main_vm;
  for (AgentLibrary* agent = Arguments::agents(); agent != NULL; agent = agent->next()) {

    // Find the Agent_OnUnload function.
    Agent_OnUnload_t unload_entry = CAST_TO_FN_PTR(Agent_OnUnload_t,
                                                   os::find_agent_function(agent,
                                                   false,
                                                   on_unload_symbols,
                                                   num_symbol_entries));

    // Invoke the Agent_OnUnload function
    if (unload_entry != NULL) {
      JavaThread* thread = JavaThread::current();
      ThreadToNativeFromVM ttn(thread);
      HandleMark hm(thread);
      (*unload_entry)(&main_vm);
    }
  }
}

// Called for after the VM is initialized for -Xrun libraries which have not been converted to agent libraries
// Invokes JVM_OnLoad
void Threads::create_vm_init_libraries() {
  extern struct JavaVM_ main_vm;
  AgentLibrary* agent;

  for (agent = Arguments::libraries(); agent != NULL; agent = agent->next()) {
    OnLoadEntry_t on_load_entry = lookup_jvm_on_load(agent);

    if (on_load_entry != NULL) {
      // Invoke the JVM_OnLoad function
      JavaThread* thread = JavaThread::current();
      ThreadToNativeFromVM ttn(thread);
      HandleMark hm(thread);
      jint err = (*on_load_entry)(&main_vm, agent->options(), NULL);
      if (err != JNI_OK) {
        vm_exit_during_initialization("-Xrun library failed to init", agent->name());
      }
    } else {
      vm_exit_during_initialization("Could not find JVM_OnLoad function in -Xrun library", agent->name());
    }
  }
}


// Last thread running calls java.lang.Shutdown.shutdown()
void JavaThread::invoke_shutdown_hooks() {
  HandleMark hm(this);

  // We could get here with a pending exception, if so clear it now or
  // it will cause MetaspaceShared::link_shared_classes to
  // fail for dynamic dump.
  if (this->has_pending_exception()) {
    this->clear_pending_exception();
  }

#if INCLUDE_CDS
  // Link all classes for dynamic CDS dumping before vm exit.
  // Same operation is being done in JVM_BeforeHalt for handling the
  // case where the application calls System.exit().
  if (DynamicArchive::should_dump_at_vm_exit()) {
    DynamicArchive::prepare_for_dump_at_exit();
  }
#endif

  EXCEPTION_MARK;
  Klass* shutdown_klass =
    SystemDictionary::resolve_or_null(vmSymbols::java_lang_Shutdown(),
                                      THREAD);
  if (shutdown_klass != NULL) {
    // SystemDictionary::resolve_or_null will return null if there was
    // an exception.  If we cannot load the Shutdown class, just don't
    // call Shutdown.shutdown() at all.  This will mean the shutdown hooks
    // won't be run.  Note that if a shutdown hook was registered,
    // the Shutdown class would have already been loaded
    // (Runtime.addShutdownHook will load it).
    JavaValue result(T_VOID);
    JavaCalls::call_static(&result,
                           shutdown_klass,
                           vmSymbols::shutdown_name(),
                           vmSymbols::void_method_signature(),
                           THREAD);
  }
  CLEAR_PENDING_EXCEPTION;
}

// Threads::destroy_vm() is normally called from jni_DestroyJavaVM() when
// the program falls off the end of main(). Another VM exit path is through
// vm_exit() when the program calls System.exit() to return a value or when
// there is a serious error in VM. The two shutdown paths are not exactly
// the same, but they share Shutdown.shutdown() at Java level and before_exit()
// and VM_Exit op at VM level.
//
// Shutdown sequence:
//   + Shutdown native memory tracking if it is on
//   + Wait until we are the last non-daemon thread to execute
//     <-- every thing is still working at this moment -->
//   + Call java.lang.Shutdown.shutdown(), which will invoke Java level
//        shutdown hooks
//   + Call before_exit(), prepare for VM exit
//      > run VM level shutdown hooks (they are registered through JVM_OnExit(),
//        currently the only user of this mechanism is File.deleteOnExit())
//      > stop StatSampler, watcher thread,
//        post thread end and vm death events to JVMTI,
//        stop signal thread
//   + Call JavaThread::exit(), it will:
//      > release JNI handle blocks, remove stack guard pages
//      > remove this thread from Threads list
//     <-- no more Java code from this thread after this point -->
//   + Stop VM thread, it will bring the remaining VM to a safepoint and stop
//     the compiler threads at safepoint
//     <-- do not use anything that could get blocked by Safepoint -->
//   + Disable tracing at JNI/JVM barriers
//   + Set _vm_exited flag for threads that are still running native code
//   + Call exit_globals()
//      > deletes tty
//      > deletes PerfMemory resources
//   + Delete this thread
//   + Return to caller

void Threads::destroy_vm() {
  JavaThread* thread = JavaThread::current();

#ifdef ASSERT
  _vm_complete = false;
#endif
  // Wait until we are the last non-daemon thread to execute
  {
    MonitorLocker nu(Threads_lock);
    while (Threads::number_of_non_daemon_threads() > 1)
      // This wait should make safepoint checks, wait without a timeout.
      nu.wait(0);
  }

  EventShutdown e;
  if (e.should_commit()) {
    e.set_reason("No remaining non-daemon Java threads");
    e.commit();
  }

  // Hang forever on exit if we are reporting an error.
  if (ShowMessageBoxOnError && VMError::is_error_reported()) {
    os::infinite_sleep();
  }
  os::wait_for_keypress_at_exit();

  // run Java level shutdown hooks
  thread->invoke_shutdown_hooks();

  before_exit(thread);

  thread->exit(true);

  // We are no longer on the main thread list but could still be in a
  // secondary list where another thread may try to interact with us.
  // So wait until all such interactions are complete before we bring
  // the VM to the termination safepoint. Normally this would be done
  // using thread->smr_delete() below where we delete the thread, but
  // we can't call that after the termination safepoint is active as
  // we will deadlock on the Threads_lock. Once all interactions are
  // complete it is safe to directly delete the thread at any time.
  ThreadsSMRSupport::wait_until_not_protected(thread);

  // Stop VM thread.
  {
    // 4945125 The vm thread comes to a safepoint during exit.
    // GC vm_operations can get caught at the safepoint, and the
    // heap is unparseable if they are caught. Grab the Heap_lock
    // to prevent this. The GC vm_operations will not be able to
    // queue until after the vm thread is dead. After this point,
    // we'll never emerge out of the safepoint before the VM exits.
    // Assert that the thread is terminated so that acquiring the
    // Heap_lock doesn't cause the terminated thread to participate in
    // the safepoint protocol.

    assert(thread->is_terminated(), "must be terminated here");
    MutexLocker ml(Heap_lock);

    VMThread::wait_for_vm_thread_exit();
    assert(SafepointSynchronize::is_at_safepoint(), "VM thread should exit at Safepoint");
    VMThread::destroy();
  }

  // Now, all Java threads are gone except daemon threads. Daemon threads
  // running Java code or in VM are stopped by the Safepoint. However,
  // daemon threads executing native code are still running.  But they
  // will be stopped at native=>Java/VM barriers. Note that we can't
  // simply kill or suspend them, as it is inherently deadlock-prone.

  VM_Exit::set_vm_exited();

  // Clean up ideal graph printers after the VMThread has started
  // the final safepoint which will block all the Compiler threads.
  // Note that this Thread has already logically exited so the
  // clean_up() function's use of a JavaThreadIteratorWithHandle
  // would be a problem except set_vm_exited() has remembered the
  // shutdown thread which is granted a policy exception.
#if defined(COMPILER2) && !defined(PRODUCT)
  IdealGraphPrinter::clean_up();
#endif

  notify_vm_shutdown();

  // exit_globals() will delete tty
  exit_globals();

  // Deleting the shutdown thread here is safe. See comment on
  // wait_until_not_protected() above.
  delete thread;

#if INCLUDE_JVMCI
  if (JVMCICounterSize > 0) {
    FREE_C_HEAP_ARRAY(jlong, JavaThread::_jvmci_old_thread_counters);
  }
#endif

  LogConfiguration::finalize();
}


jboolean Threads::is_supported_jni_version_including_1_1(jint version) {
  if (version == JNI_VERSION_1_1) return JNI_TRUE;
  return is_supported_jni_version(version);
}


jboolean Threads::is_supported_jni_version(jint version) {
  if (version == JNI_VERSION_1_2) return JNI_TRUE;
  if (version == JNI_VERSION_1_4) return JNI_TRUE;
  if (version == JNI_VERSION_1_6) return JNI_TRUE;
  if (version == JNI_VERSION_1_8) return JNI_TRUE;
  if (version == JNI_VERSION_9) return JNI_TRUE;
  if (version == JNI_VERSION_10) return JNI_TRUE;
  return JNI_FALSE;
}


void Threads::add(JavaThread* p, bool force_daemon) {
  // The threads lock must be owned at this point
  assert(Threads_lock->owned_by_self(), "must have threads lock");

  BarrierSet::barrier_set()->on_thread_attach(p);

  // Once a JavaThread is added to the Threads list, smr_delete() has
  // to be used to delete it. Otherwise we can just delete it directly.
  p->set_on_thread_list();

  _number_of_threads++;
  oop threadObj = p->threadObj();
  bool daemon = true;
  // Bootstrapping problem: threadObj can be null for initial
  // JavaThread (or for threads attached via JNI)
  if ((!force_daemon) && !is_daemon((threadObj))) {
    _number_of_non_daemon_threads++;
    daemon = false;
  }

  ThreadService::add_thread(p, daemon);

  // Maintain fast thread list
  ThreadsSMRSupport::add_thread(p);

  // Increase the ObjectMonitor ceiling for the new thread.
  ObjectSynchronizer::inc_in_use_list_ceiling();

  // Possible GC point.
  Events::log(p, "Thread added: " INTPTR_FORMAT, p2i(p));

  // Make new thread known to active EscapeBarrier
  EscapeBarrier::thread_added(p);
}

void Threads::remove(JavaThread* p, bool is_daemon) {
  // Extra scope needed for Thread_lock, so we can check
  // that we do not remove thread without safepoint code notice
  { MonitorLocker ml(Threads_lock);

    // BarrierSet state must be destroyed after the last thread transition
    // before the thread terminates. Thread transitions result in calls to
    // StackWatermarkSet::on_safepoint(), which performs GC processing,
    // requiring the GC state to be alive.
    BarrierSet::barrier_set()->on_thread_detach(p);

    assert(ThreadsSMRSupport::get_java_thread_list()->includes(p), "p must be present");

    // Maintain fast thread list
    ThreadsSMRSupport::remove_thread(p);

    _number_of_threads--;
    if (!is_daemon) {
      _number_of_non_daemon_threads--;

      // Only one thread left, do a notify on the Threads_lock so a thread waiting
      // on destroy_vm will wake up.
      if (number_of_non_daemon_threads() == 1) {
        ml.notify_all();
      }
    }
    ThreadService::remove_thread(p, is_daemon);

    // Make sure that safepoint code disregard this thread. This is needed since
    // the thread might mess around with locks after this point. This can cause it
    // to do callbacks into the safepoint code. However, the safepoint code is not aware
    // of this thread since it is removed from the queue.
    p->set_terminated(JavaThread::_thread_terminated);

    // Notify threads waiting in EscapeBarriers
    EscapeBarrier::thread_removed(p);
  } // unlock Threads_lock

  // Reduce the ObjectMonitor ceiling for the exiting thread.
  ObjectSynchronizer::dec_in_use_list_ceiling();

  // Since Events::log uses a lock, we grab it outside the Threads_lock
  Events::log(p, "Thread exited: " INTPTR_FORMAT, p2i(p));
}

// Operations on the Threads list for GC.  These are not explicitly locked,
// but the garbage collector must provide a safe context for them to run.
// In particular, these things should never be called when the Threads_lock
// is held by some other thread. (Note: the Safepoint abstraction also
// uses the Threads_lock to guarantee this property. It also makes sure that
// all threads gets blocked when exiting or starting).

void Threads::oops_do(OopClosure* f, CodeBlobClosure* cf) {
  ALL_JAVA_THREADS(p) {
    p->oops_do(f, cf);
  }
  VMThread::vm_thread()->oops_do(f, cf);
}

void Threads::change_thread_claim_token() {
  if (++_thread_claim_token == 0) {
    // On overflow of the token counter, there is a risk of future
    // collisions between a new global token value and a stale token
    // for a thread, because not all iterations visit all threads.
    // (Though it's pretty much a theoretical concern for non-trivial
    // token counter sizes.)  To deal with the possibility, reset all
    // the thread tokens to zero on global token overflow.
    struct ResetClaims : public ThreadClosure {
      virtual void do_thread(Thread* t) {
        t->claim_threads_do(false, 0);
      }
    } reset_claims;
    Threads::threads_do(&reset_claims);
    // On overflow, update the global token to non-zero, to
    // avoid the special "never claimed" initial thread value.
    _thread_claim_token = 1;
  }
}

#ifdef ASSERT
void assert_thread_claimed(const char* kind, Thread* t, uintx expected) {
  const uintx token = t->threads_do_token();
  assert(token == expected,
         "%s " PTR_FORMAT " has incorrect value " UINTX_FORMAT " != "
         UINTX_FORMAT, kind, p2i(t), token, expected);
}

void Threads::assert_all_threads_claimed() {
  ALL_JAVA_THREADS(p) {
    assert_thread_claimed("Thread", p, _thread_claim_token);
  }
  assert_thread_claimed("VMThread", VMThread::vm_thread(), _thread_claim_token);
}
#endif // ASSERT

class ParallelOopsDoThreadClosure : public ThreadClosure {
private:
  OopClosure* _f;
  CodeBlobClosure* _cf;
public:
  ParallelOopsDoThreadClosure(OopClosure* f, CodeBlobClosure* cf) : _f(f), _cf(cf) {}
  void do_thread(Thread* t) {
    t->oops_do(_f, _cf);
  }
};

void Threads::possibly_parallel_oops_do(bool is_par, OopClosure* f, CodeBlobClosure* cf) {
  ParallelOopsDoThreadClosure tc(f, cf);
  possibly_parallel_threads_do(is_par, &tc);
}

void Threads::metadata_do(MetadataClosure* f) {
  ALL_JAVA_THREADS(p) {
    p->metadata_do(f);
  }
}

class ThreadHandlesClosure : public ThreadClosure {
  void (*_f)(Metadata*);
 public:
  ThreadHandlesClosure(void f(Metadata*)) : _f(f) {}
  virtual void do_thread(Thread* thread) {
    thread->metadata_handles_do(_f);
  }
};

void Threads::metadata_handles_do(void f(Metadata*)) {
  // Only walk the Handles in Thread.
  ThreadHandlesClosure handles_closure(f);
  threads_do(&handles_closure);
}

// Get count Java threads that are waiting to enter the specified monitor.
GrowableArray<JavaThread*>* Threads::get_pending_threads(ThreadsList * t_list,
                                                         int count,
                                                         address monitor) {
  GrowableArray<JavaThread*>* result = new GrowableArray<JavaThread*>(count);

  int i = 0;
  for (JavaThread* p : *t_list) {
    if (!p->can_call_java()) continue;

    // The first stage of async deflation does not affect any field
    // used by this comparison so the ObjectMonitor* is usable here.
    address pending = (address)p->current_pending_monitor();
    if (pending == monitor) {             // found a match
      if (i < count) result->append(p);   // save the first count matches
      i++;
    }
  }

  return result;
}


JavaThread *Threads::owning_thread_from_monitor_owner(ThreadsList * t_list,
                                                      address owner) {
  // NULL owner means not locked so we can skip the search
  if (owner == NULL) return NULL;

  for (JavaThread* p : *t_list) {
    // first, see if owner is the address of a Java thread
    if (owner == (address)p) return p;
  }

  // Cannot assert on lack of success here since this function may be
  // used by code that is trying to report useful problem information
  // like deadlock detection.
  if (UseHeavyMonitors) return NULL;

  // If we didn't find a matching Java thread and we didn't force use of
  // heavyweight monitors, then the owner is the stack address of the
  // Lock Word in the owning Java thread's stack.
  //
  JavaThread* the_owner = NULL;
  for (JavaThread* q : *t_list) {
    if (q->is_lock_owned(owner)) {
      the_owner = q;
      break;
    }
  }

  // cannot assert on lack of success here; see above comment
  return the_owner;
}

class PrintOnClosure : public ThreadClosure {
private:
  outputStream* _st;

public:
  PrintOnClosure(outputStream* st) :
      _st(st) {}

  virtual void do_thread(Thread* thread) {
    if (thread != NULL) {
      thread->print_on(_st);
      _st->cr();
    }
  }
};

// Threads::print_on() is called at safepoint by VM_PrintThreads operation.
void Threads::print_on(outputStream* st, bool print_stacks,
                       bool internal_format, bool print_concurrent_locks,
                       bool print_extended_info) {
  char buf[32];
  st->print_raw_cr(os::local_time_string(buf, sizeof(buf)));

  st->print_cr("Full thread dump %s (%s %s):",
               VM_Version::vm_name(),
               VM_Version::vm_release(),
               VM_Version::vm_info_string());
  st->cr();

#if INCLUDE_SERVICES
  // Dump concurrent locks
  ConcurrentLocksDump concurrent_locks;
  if (print_concurrent_locks) {
    concurrent_locks.dump_at_safepoint();
  }
#endif // INCLUDE_SERVICES

  ThreadsSMRSupport::print_info_on(st);
  st->cr();

  ALL_JAVA_THREADS(p) {
    ResourceMark rm;
    p->print_on(st, print_extended_info);
    if (print_stacks) {
      // if (p->has_last_Java_frame()) {
      //   static char buf[O_BUFLEN];
      //   frame fr = p->last_frame();
      //   VMError::print_native_stack(tty, fr, p, buf, sizeof(buf));
      // }

      if (internal_format) {
        p->trace_stack();
      } else {
        p->print_stack_on(st);
      }
    }
    st->cr();
#if INCLUDE_SERVICES
    if (print_concurrent_locks) {
      concurrent_locks.print_locks_on(p, st);
    }
#endif // INCLUDE_SERVICES
  }

  PrintOnClosure cl(st);
  cl.do_thread(VMThread::vm_thread());
  Universe::heap()->gc_threads_do(&cl);
  if (StringDedup::is_enabled()) {
    StringDedup::threads_do(&cl);
  }
  cl.do_thread(WatcherThread::watcher_thread());
  cl.do_thread(AsyncLogWriter::instance());

  st->flush();
}

void Threads::print_on_error(Thread* this_thread, outputStream* st, Thread* current, char* buf,
                             int buflen, bool* found_current) {
  if (this_thread != NULL) {
    bool is_current = (current == this_thread);
    *found_current = *found_current || is_current;
    st->print("%s", is_current ? "=>" : "  ");

    st->print(PTR_FORMAT, p2i(this_thread));
    st->print(" ");
    this_thread->print_on_error(st, buf, buflen);
    st->cr();
  }
}

class PrintOnErrorClosure : public ThreadClosure {
  outputStream* _st;
  Thread* _current;
  char* _buf;
  int _buflen;
  bool* _found_current;
 public:
  PrintOnErrorClosure(outputStream* st, Thread* current, char* buf,
                      int buflen, bool* found_current) :
   _st(st), _current(current), _buf(buf), _buflen(buflen), _found_current(found_current) {}

  virtual void do_thread(Thread* thread) {
    Threads::print_on_error(thread, _st, _current, _buf, _buflen, _found_current);
  }
};

// Threads::print_on_error() is called by fatal error handler. It's possible
// that VM is not at safepoint and/or current thread is inside signal handler.
// Don't print stack trace, as the stack may not be walkable. Don't allocate
// memory (even in resource area), it might deadlock the error handler.
void Threads::print_on_error(outputStream* st, Thread* current, char* buf,
                             int buflen) {
  ThreadsSMRSupport::print_info_on(st);
  st->cr();

  bool found_current = false;
  st->print_cr("Java Threads: ( => current thread )");
  ALL_JAVA_THREADS(thread) {
    print_on_error(thread, st, current, buf, buflen, &found_current);
  }
  st->cr();

  st->print_cr("Other Threads:");
  print_on_error(VMThread::vm_thread(), st, current, buf, buflen, &found_current);
  print_on_error(WatcherThread::watcher_thread(), st, current, buf, buflen, &found_current);
  print_on_error(AsyncLogWriter::instance(), st, current, buf, buflen, &found_current);

  if (Universe::heap() != NULL) {
    PrintOnErrorClosure print_closure(st, current, buf, buflen, &found_current);
    Universe::heap()->gc_threads_do(&print_closure);
  }

  if (StringDedup::is_enabled()) {
    PrintOnErrorClosure print_closure(st, current, buf, buflen, &found_current);
    StringDedup::threads_do(&print_closure);
  }

  if (!found_current) {
    st->cr();
    st->print("=>" PTR_FORMAT " (exited) ", p2i(current));
    current->print_on_error(st, buf, buflen);
    st->cr();
  }
  st->cr();

  st->print_cr("Threads with active compile tasks:");
  print_threads_compiling(st, buf, buflen);
}

void Threads::print_threads_compiling(outputStream* st, char* buf, int buflen, bool short_form) {
  ALL_JAVA_THREADS(thread) {
    if (thread->is_Compiler_thread()) {
      CompilerThread* ct = (CompilerThread*) thread;

      // Keep task in local variable for NULL check.
      // ct->_task might be set to NULL by concurring compiler thread
      // because it completed the compilation. The task is never freed,
      // though, just returned to a free list.
      CompileTask* task = ct->task();
      if (task != NULL) {
        thread->print_name_on_error(st, buf, buflen);
        st->print("  ");
        task->print(st, NULL, short_form, true);
      }
    }
  }
}

// Ad-hoc mutual exclusion primitives: SpinLock
//
// We employ SpinLocks _only for low-contention, fixed-length
// short-duration critical sections where we're concerned
// about native mutex_t or HotSpot Mutex:: latency.
//
// TODO-FIXME: ListLock should be of type SpinLock.
// We should make this a 1st-class type, integrated into the lock
// hierarchy as leaf-locks.  Critically, the SpinLock structure
// should have sufficient padding to avoid false-sharing and excessive
// cache-coherency traffic.


typedef volatile int SpinLockT;

void Thread::SpinAcquire(volatile int * adr, const char * LockName) {
  if (Atomic::cmpxchg(adr, 0, 1) == 0) {
    return;   // normal fast-path return
  }

  // Slow-path : We've encountered contention -- Spin/Yield/Block strategy.
  int ctr = 0;
  int Yields = 0;
  for (;;) {
    while (*adr != 0) {
      ++ctr;
      if ((ctr & 0xFFF) == 0 || !os::is_MP()) {
        if (Yields > 5) {
          os::naked_short_sleep(1);
        } else {
          os::naked_yield();
          ++Yields;
        }
      } else {
        SpinPause();
      }
    }
    if (Atomic::cmpxchg(adr, 0, 1) == 0) return;
  }
}

void Thread::SpinRelease(volatile int * adr) {
  assert(*adr != 0, "invariant");
  OrderAccess::fence();      // guarantee at least release consistency.
  // Roach-motel semantics.
  // It's safe if subsequent LDs and STs float "up" into the critical section,
  // but prior LDs and STs within the critical section can't be allowed
  // to reorder or float past the ST that releases the lock.
  // Loads and stores in the critical section - which appear in program
  // order before the store that releases the lock - must also appear
  // before the store that releases the lock in memory visibility order.
  // Conceptually we need a #loadstore|#storestore "release" MEMBAR before
  // the ST of 0 into the lock-word which releases the lock, so fence
  // more than covers this on all platforms.
  *adr = 0;
}


void Threads::verify() {
  ALL_JAVA_THREADS(p) {
    p->verify();
  }
  VMThread* thread = VMThread::vm_thread();
  if (thread != NULL) thread->verify();
}

#ifndef PRODUCT
void JavaThread::verify_cross_modify_fence_failure(JavaThread *thread) {
   report_vm_error(__FILE__, __LINE__, "Cross modify fence failure", "%p", thread);
}
#endif

// Helper function to create the java.lang.Thread object for a
// VM-internal thread. The thread will have the given name, and be
// a member of the "system" ThreadGroup.
Handle JavaThread::create_system_thread_object(const char* name,
                                               bool is_visible, TRAPS) {
  Handle string = java_lang_String::create_from_str(name, CHECK_NH);

  // Initialize thread_oop to put it into the system threadGroup.
  // This is done by calling the Thread(ThreadGroup group, String name) constructor.
  Handle thread_group(THREAD, Universe::system_thread_group());
  Handle thread_oop =
    JavaCalls::construct_new_instance(vmClasses::Thread_klass(),
                                      vmSymbols::threadgroup_string_void_signature(),
                                      thread_group,
                                      string,
                                      CHECK_NH);

  return thread_oop;
}

// Starts the target JavaThread as a daemon of the given priority, and
// bound to the given java.lang.Thread instance.
// The Threads_lock is held for the duration.
void JavaThread::start_internal_daemon(JavaThread* current, JavaThread* target,
                                       Handle thread_oop, ThreadPriority prio) {

  assert(target->osthread() != NULL, "target thread is not properly initialized");

  MutexLocker mu(current, Threads_lock);

  // Initialize the fields of the thread_oop first.

  java_lang_Thread::set_thread(thread_oop(), target); // isAlive == true now

  if (prio != NoPriority) {
    java_lang_Thread::set_priority(thread_oop(), prio);
    // Note: we don't call os::set_priority here. Possibly we should,
    // else all threads should call it themselves when they first run.
  }

  java_lang_Thread::set_daemon(thread_oop());

  // Now bind the thread_oop to the target JavaThread.
  target->set_threadOopHandles(thread_oop());

  Threads::add(target); // target is now visible for safepoint/handshake
  Thread::start(target);
}

void JavaThread::vm_exit_on_osthread_failure(JavaThread* thread) {
  // At this point it may be possible that no osthread was created for the
  // JavaThread due to lack of resources. However, since this must work
  // for critical system threads just check and abort if this fails.
  if (thread->osthread() == nullptr) {
    // This isn't really an OOM condition, but historically this is what
    // we report.
    vm_exit_during_initialization("java.lang.OutOfMemoryError",
                                  os::native_thread_creation_failed_msg());
  }
}<|MERGE_RESOLUTION|>--- conflicted
+++ resolved
@@ -1797,17 +1797,13 @@
 //   - Target thread will not enter any new monitors.
 //
 bool JavaThread::java_suspend() {
-<<<<<<< HEAD
 #if INCLUDE_JVMTI
   // Suspending a JavaThread in VTMT or disabling VTMT can cause deadlocks.
   assert(!is_in_VTMT(), "no suspend allowed in VTMT transition");
   assert(!is_VTMT_disabler(), "no suspend allowed for VTMT disablers");
 #endif
     
-  guarantee(Thread::is_JavaThread_protected(this, /* checkTLHOnly */ true),
-=======
   guarantee(Thread::is_JavaThread_protected_by_TLH(/* target */ this),
->>>>>>> b6876649
             "missing ThreadsListHandle in calling context.");
   return this->handshake_state()->suspend();
 }

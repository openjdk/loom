/*
 * Copyright (c) 2018, 2022, Oracle and/or its affiliates. All rights reserved.
 * DO NOT ALTER OR REMOVE COPYRIGHT NOTICES OR THIS FILE HEADER.
 *
 * This code is free software; you can redistribute it and/or modify it
 * under the terms of the GNU General Public License version 2 only, as
 * published by the Free Software Foundation.
 *
 * This code is distributed in the hope that it will be useful, but WITHOUT
 * ANY WARRANTY; without even the implied warranty of MERCHANTABILITY or
 * FITNESS FOR A PARTICULAR PURPOSE.  See the GNU General Public License
 * version 2 for more details (a copy is included in the LICENSE file that
 * accompanied this code).
 *
 * You should have received a copy of the GNU General Public License version
 * 2 along with this work; if not, write to the Free Software Foundation,
 * Inc., 51 Franklin St, Fifth Floor, Boston, MA 02110-1301 USA.
 *
 * Please contact Oracle, 500 Oracle Parkway, Redwood Shores, CA 94065 USA
 * or visit www.oracle.com if you need additional information or have any
 * questions.
 *
 */

#include "precompiled.hpp"
#include "classfile/javaClasses.inline.hpp"
#include "classfile/vmSymbols.hpp"
#include "code/codeCache.inline.hpp"
#include "code/compiledMethod.inline.hpp"
#include "code/scopeDesc.hpp"
#include "code/vmreg.inline.hpp"
#include "compiler/oopMap.inline.hpp"
#include "gc/shared/gc_globals.hpp"
#include "gc/shared/barrierSet.hpp"
#include "gc/shared/memAllocator.hpp"
#include "gc/shared/oopStorage.hpp"
#include "gc/shared/threadLocalAllocBuffer.inline.hpp"
#include "interpreter/interpreter.hpp"
#include "interpreter/linkResolver.hpp"
#include "interpreter/oopMapCache.hpp"
#include "jfr/jfrEvents.hpp"
#include "logging/log.hpp"
#include "logging/logStream.hpp"
#include "metaprogramming/conditional.hpp"
#include "oops/access.inline.hpp"
#include "oops/instanceStackChunkKlass.inline.hpp"
#include "oops/oopsHierarchy.hpp"
#include "oops/objArrayOop.inline.hpp"
#include "oops/stackChunkOop.inline.hpp"
#include "oops/weakHandle.inline.hpp"
#include "prims/jvmtiDeferredUpdates.hpp"
#include "prims/jvmtiThreadState.hpp"
#include "runtime/arguments.hpp"
#include "runtime/deoptimization.hpp"
#include "runtime/frame.inline.hpp"
#include "runtime/frame_helpers.inline.hpp"
#include "runtime/interfaceSupport.inline.hpp"
#include "runtime/javaCalls.hpp"
#include "runtime/jniHandles.inline.hpp"
#include "runtime/keepStackGCProcessed.hpp"
#include "runtime/orderAccess.hpp"
#include "runtime/prefetch.inline.hpp"
#include "runtime/sharedRuntime.hpp"
#include "runtime/smallRegisterMap.inline.hpp"
#include "runtime/stackChunkFrameStream.inline.hpp"
#include "runtime/stackFrameStream.inline.hpp"
#include "runtime/stackOverflow.hpp"
#include "runtime/stackWatermarkSet.inline.hpp"
#include "runtime/vframe.inline.hpp"
#include "runtime/vframe_hp.hpp"
#include "utilities/copy.hpp"
#include "utilities/debug.hpp"
#include "utilities/exceptions.hpp"
#include "utilities/macros.hpp"

#define CONT_JFR false // emit low-level JFR events that count slow/fast path for continuation peformance debugging only
#if CONT_JFR
  #define CONT_JFR_ONLY(code) code
#else
  #define CONT_JFR_ONLY(code)
#endif

static const bool TEST_THAW_ONE_CHUNK_FRAME = false; // force thawing frames one-at-a-time for testing

enum class copy_alignment { WORD_ALIGNED, DWORD_ALIGNED };

/*
 * This file contains the implementation of continuation freezing (yield) and thawing (run).
 *
 * This code is very latency-critical and very hot. An ordinary and well-behaved server application
 * would likely call these operations many thousands of times per second second, on every core.
 *
 * Freeze might be called every time the application performs any I/O operation, every time it
 * acquires a j.u.c. lock, every time it takes a message from a queue, and thaw can be called
 * multiple times in each of those cases, as it is called by the return barrier, which may be
 * invoked on method return.
 *
 * The amortized budget for each of those two operations is ~100-150ns. That is why, for
 * example, every effort is made to avoid Java-VM transitions as much as possible.
 *
 * On the fast path, all frames are known to be compiled, and the chunk requires no barriers
 * and so frames simply copied, and the bottom-most one is patched.
 * On the slow path, internal pointers in interpreted frames are de/relativized to/from offsets
 * and absolute pointers, and barriers invoked.
 */

/************************************************

Thread-stack layout on freeze/thaw.
See corresponding stack-chunk layout in instanceStackChunkKlass.hpp

            +----------------------------+
            |      .                     |
            |      .                     |
            |      .                     |
            |   carrier frames           |
            |                            |
            |----------------------------|
            |                            |
            |    Continuation.run        |
            |                            |
            |============================|
            |    enterSpecial frame      |
            |  pc                        |
            |  rbp                       |
            |  -----                     |
        ^   |  int argsize               | = ContinuationEntry
        |   |  oopDesc* cont             |
        |   |  oopDesc* chunk            |
        |   |  ContinuationEntry* parent |
        |   |  ...                       |
        |   |============================| <------ JavaThread::_cont_entry
        |   |  ? alignment word ?        |
        |   |----------------------------| <--\
        |   |                            |    |
        |   |  ? caller stack args ?     |    |   argsize (might not be 2-word aligned) words
Address |   |                            |    |   Caller is still in the chunk.
        |   |----------------------------|    |
        |   |  pc (? return barrier ?)   |    |  This pc contains the return barrier when the bottom-most frame
        |   |  rbp                       |    |  isn't the last one in the continuation.
        |   |============================|    |
        |   |                            |    |
        |   |    frame                   |    |
        |   |                            |    |
            +----------------------------|     \__ Continuation frames to be frozen/thawed
            |                            |     /
            |    frame                   |    |
            |                            |    |
            |----------------------------|    |
            |                            |    |
            |    frame                   |    |
            |                            |    |
            |----------------------------| <--/
            |                            |
            |    doYield/safepoint stub  | When preempting forcefully, we could have a safepoint stub
            |                            | instead of a doYield stub
            |============================|
            |                            |
            |  Native freeze/thaw frames |
            |      .                     |
            |      .                     |
            |      .                     |
            +----------------------------+

************************************************/

// TODO: See AbstractAssembler::generate_stack_overflow_check,
// Compile::bang_size_in_bytes(), m->as_SafePoint()->jvms()->interpreter_frame_size()
// when we stack-bang, we need to update a thread field with the lowest (farthest) bang point.

// Data invariants are defined by Continuation::debug_verify_continuation and Continuation::debug_verify_stack_chunk

// debugging functions
#ifdef ASSERT
extern "C" bool dbg_is_safe(const void* p, intptr_t errvalue); // address p is readable and *(intptr_t*)p != errvalue

NOINLINE static bool verify_continuation(oop cont) { return Continuation::debug_verify_continuation(cont); }
#define VERIFY_CONTINUATION(cont) verify_continuation((cont))
NOINLINE static bool verify_stack_chunk(oop chunk) { return InstanceStackChunkKlass::verify(chunk); }
#define VERIFY_STACK_CHUNK(chunk) verify_stack_chunk((chunk))

static void do_deopt_after_thaw(JavaThread* thread);
static bool do_verify_after_thaw(JavaThread* thread, int mode, bool barriers, stackChunkOop chunk, outputStream* st);
static void print_frames(JavaThread* thread, outputStream* st = tty);
#endif

#ifndef PRODUCT
static void print_frame_layout(const frame& f, outputStream* st = tty);
static jlong java_tid(JavaThread* thread);
#endif

// should match Continuation.preemptStatus() in Continuation.java
enum freeze_result {
  freeze_ok = 0,
  freeze_ok_bottom = 1,
  freeze_pinned_cs = 2,
  freeze_pinned_native = 3,
  freeze_pinned_monitor = 4,
  freeze_exception = 5
};

const char* freeze_result_names[6] = {
  "freeze_ok",
  "freeze_ok_bottom",
  "freeze_pinned_cs",
  "freeze_pinned_native",
  "freeze_pinned_monitor",
  "freeze_exception"
};

static freeze_result is_pinned0(JavaThread* thread, oop cont_scope, bool safepoint);
static bool is_safe_to_preempt(JavaThread* thread);
template<typename ConfigT> static inline int freeze0(JavaThread* current, intptr_t* const sp);

enum thaw_kind {
  thaw_top = 0,
  thaw_return_barrier = 1,
  thaw_exception = 2,
};

static inline int prepare_thaw0(JavaThread* thread, bool return_barrier);
template<typename ConfigT> static inline intptr_t* thaw0(JavaThread* thread, const thaw_kind kind);

extern "C" jint JNICALL CONT_isPinned0(JNIEnv* env, jobject cont_scope);
extern "C" jint JNICALL CONT_TryForceYield0(JNIEnv* env, jobject jcont, jobject jthread);

enum class oop_kind { NARROW, WIDE };
template <oop_kind oops, typename BarrierSetT>
class Config {
public:
  typedef Config<oops, BarrierSetT> SelfT;
  typedef typename Conditional<oops == oop_kind::NARROW, narrowOop, oop>::type OopT;

  static int freeze(JavaThread* thread, intptr_t* const sp) {
    return freeze0<SelfT, false>(thread, sp);
  }

  __COLD
  static int freeze_preempt(JavaThread* thread, intptr_t* const sp) {
    return freeze0<SelfT, true>(thread, sp);
  }

  static intptr_t* thaw(JavaThread* thread, thaw_kind kind) {
    return thaw0<SelfT>(thread, kind);
  }

  static bool requires_barriers(stackChunkOop obj) {
    return obj->requires_barriers();
  }
};

class ContinuationHelper {
public:
  static const int frame_metadata; // size, in words, of frame metadata (e.g. pc and link)
  static const int align_wiggle; // size, in words, of maximum shift in frame position due to alignment

  static oop get_continuation(JavaThread* thread);
  static bool stack_overflow_check(JavaThread* thread, int size, address sp);

  static inline void clear_anchor(JavaThread* thread);
  static void set_anchor(JavaThread* thread, intptr_t* sp);
  static void set_anchor_pd(JavaFrameAnchor* anchor, intptr_t* sp);
  static void set_anchor_to_entry(JavaThread* thread, ContinuationEntry* cont);
  static void set_anchor_to_entry_pd(JavaFrameAnchor* anchor, ContinuationEntry* cont);

  template<typename FKind, typename RegisterMapT> static void update_register_map(const frame& f, RegisterMapT* map);
  template<typename RegisterMapT> static void update_register_map_with_callee(const frame& f, RegisterMapT* map);

  static inline void push_pd(const frame& f);

  static inline void maybe_flush_stack_processing(JavaThread* thread, const ContinuationEntry* entry);
  static inline void maybe_flush_stack_processing(JavaThread* thread, intptr_t* sp);
  static NOINLINE void flush_stack_processing(JavaThread* thread, intptr_t* sp);

  static inline int frame_align_words(int size);
  static inline intptr_t* frame_align_pointer(intptr_t* sp);
};

oop ContinuationHelper::get_continuation(JavaThread* thread) {
  assert(thread != nullptr, "");
  assert(thread->threadObj() != nullptr, "");
  return java_lang_Thread::continuation(thread->threadObj());
}

bool ContinuationHelper::stack_overflow_check(JavaThread* thread, int size, address sp) {
  const int page_size = os::vm_page_size();
  if (size > page_size) {
    if (sp - size < thread->stack_overflow_state()->stack_overflow_limit()) {
      return false;
    }
  }
  return true;
}

inline void ContinuationHelper::clear_anchor(JavaThread* thread) {
  thread->frame_anchor()->clear();
}

void ContinuationHelper::set_anchor(JavaThread* thread, intptr_t* sp) {
  address pc = *(address*)(sp - frame::sender_sp_ret_address_offset());
  assert(pc != nullptr, "");

  JavaFrameAnchor* anchor = thread->frame_anchor();
  anchor->set_last_Java_sp(sp);
  anchor->set_last_Java_pc(pc);
  set_anchor_pd(anchor, sp);

  assert(thread->has_last_Java_frame(), "");
  assert(thread->last_frame().cb() != nullptr, "");
}

void ContinuationHelper::set_anchor_to_entry(JavaThread* thread, ContinuationEntry* cont) {
  JavaFrameAnchor* anchor = thread->frame_anchor();
  anchor->set_last_Java_sp(cont->entry_sp());
  anchor->set_last_Java_pc(cont->entry_pc());
  set_anchor_to_entry_pd(anchor, cont);

  assert(thread->has_last_Java_frame(), "");
  assert(thread->last_frame().cb() != nullptr, "");
}

inline void ContinuationHelper::maybe_flush_stack_processing(JavaThread* thread, const ContinuationEntry* entry) {
  maybe_flush_stack_processing(thread, (intptr_t*)((uintptr_t)entry->entry_sp() + ContinuationEntry::size()));
}

inline void ContinuationHelper::maybe_flush_stack_processing(JavaThread* thread, intptr_t* sp) {
  StackWatermark* sw;
  uintptr_t watermark;
  if ((sw = StackWatermarkSet::get(thread, StackWatermarkKind::gc)) != nullptr
        && (watermark = sw->watermark()) != 0
        && watermark <= (uintptr_t)sp) {
    flush_stack_processing(thread, sp);
  }
}

NOINLINE void ContinuationHelper::flush_stack_processing(JavaThread* thread, intptr_t* sp) {
  log_develop_trace(jvmcont)("flush_stack_processing");
  for (StackFrameStream fst(thread, true, true); fst.current()->sp() <= sp; fst.next()) {
    ;
  }
}

/////////////////////////////////////////////////////////////////////

// Mirrors the Java continuation objects.
// This object is created when we begin am operation for a continuation, and is destroyed when the operation completes.
// Contents are read from the Java object at the entry points of this module, and written at exist or calls into Java
class ContMirror {
private:
  JavaThread* const _thread;   // Thread being frozen/thawed
  ContinuationEntry* _entry;
  oop _cont;
  stackChunkOop _tail;

#if CONT_JFR // Profiling data for the JFR event
  short _e_size;
  short _e_num_interpreted_frames;
#endif

  ContMirror(const ContMirror& cont); // no copy constructor

public:
  ContMirror(JavaThread* thread, oop cont);
  ContMirror(oop cont);
  ContMirror(const RegisterMap* map);

  inline void read();
  inline void write();
  inline void post_safepoint(Handle conth);

  JavaThread* thread() const         { return _thread; }
  oop mirror()                       { return _cont; }
  stackChunkOop tail() const         { return _tail; }
  void set_tail(stackChunkOop chunk) { _tail = chunk; }

  oop parent() { return jdk_internal_vm_Continuation::parent(_cont); }
  bool is_preempted() { return jdk_internal_vm_Continuation::is_preempted(_cont); }
  void set_preempted(bool value) { jdk_internal_vm_Continuation::set_preempted(_cont, value); }
  NOT_PRODUCT(intptr_t hash() { return Thread::current()->is_Java_thread() ? _cont->identity_hash() : -1; })

  ContinuationEntry* entry() const { return _entry; }
  bool is_mounted()   const { return _entry != nullptr; }
  intptr_t* entrySP() const { return _entry->entry_sp(); }
  intptr_t* entryFP() const { return _entry->entry_fp(); }
  address   entryPC() const { return _entry->entry_pc(); }
  int argsize()       const { assert(_entry->argsize() >= 0, ""); return _entry->argsize(); }
  void set_argsize(int value) { _entry->set_argsize(value); }

  bool is_empty() const { return last_nonempty_chunk() == nullptr; }
  const frame last_frame();

  stackChunkOop last_nonempty_chunk() const { return nonempty_chunk(_tail); }
  inline stackChunkOop nonempty_chunk(stackChunkOop chunk) const;
  stackChunkOop find_chunk_by_address(void* p) const;

#if CONT_JFR
  inline void record_interpreted_frame() { _e_num_interpreted_frames++; }
  inline void record_size_copied(int size) { _e_size += size << LogBytesPerWord; }
  template<typename Event> void post_jfr_event(Event *e, JavaThread* jt);
#endif

#ifdef ASSERT
  inline bool is_entry_frame(const frame& f);
  bool chunk_invariant(outputStream* st);
#endif
};

ContMirror::ContMirror(JavaThread* thread, oop cont)
  : _thread(thread), _entry(thread->last_continuation()), _cont(cont)
#if CONT_JFR
  , _e_size(0), _e_num_interpreted_frames(0)
#endif
  {
  assert(_cont != nullptr && oopDesc::is_oop_or_null(_cont), "Invalid cont: " INTPTR_FORMAT, p2i((void*)_cont));
  assert(_cont == _entry->cont_oop(), "mirror: " INTPTR_FORMAT " entry: " INTPTR_FORMAT " entry_sp: "
         INTPTR_FORMAT, p2i((oopDesc*)_cont), p2i((oopDesc*)_entry->cont_oop()), p2i(entrySP()));
  read();
}

ContMirror::ContMirror(oop cont)
  : _thread(nullptr), _entry(nullptr), _cont(cont)
#if CONT_JFR
  , _e_size(0), _e_num_interpreted_frames(0)
#endif
  {
  assert(_cont != nullptr && oopDesc::is_oop_or_null(_cont), "Invalid cont: " INTPTR_FORMAT, p2i((void*)_cont));
  read();
}

ContMirror::ContMirror(const RegisterMap* map)
  : _thread(map->thread()),
    _entry(Continuation::get_continuation_entry_for_continuation(_thread, map->stack_chunk()->cont())),
    _cont(map->stack_chunk()->cont())
#if CONT_JFR
  , _e_size(0), _e_num_interpreted_frames(0)
#endif
  {
  assert(_cont != nullptr && oopDesc::is_oop_or_null(_cont), "Invalid cont: " INTPTR_FORMAT, p2i((void*)_cont));
  assert(_entry == nullptr || _cont == _entry->cont_oop(),
    "mirror: " INTPTR_FORMAT " entry: " INTPTR_FORMAT " entry_sp: " INTPTR_FORMAT,
    p2i( (oopDesc*)_cont), p2i((oopDesc*)_entry->cont_oop()), p2i(entrySP()));
  read();
}

inline void ContMirror::read() {
  _tail  = (stackChunkOop)jdk_internal_vm_Continuation::tail(_cont);
}

inline void ContMirror::write() {
  jdk_internal_vm_Continuation::set_tail(_cont, _tail);
}

inline void ContMirror::post_safepoint(Handle conth) {
  _cont = conth(); // reload oop
  if (_tail != (oop)nullptr) {
    _tail = (stackChunkOop)jdk_internal_vm_Continuation::tail(_cont);
  }
}

const frame ContMirror::last_frame() {
  stackChunkOop chunk = last_nonempty_chunk();
  if (chunk == nullptr) {
    return frame();
  }
  return StackChunkFrameStream<chunk_frames::MIXED>(chunk).to_frame();
}

inline stackChunkOop ContMirror::nonempty_chunk(stackChunkOop chunk) const {
  while (chunk != nullptr && chunk->is_empty()) {
    chunk = chunk->parent();
  }
  return chunk;
}

stackChunkOop ContMirror::find_chunk_by_address(void* p) const {
  for (stackChunkOop chunk = tail(); chunk != nullptr; chunk = chunk->parent()) {
    if (chunk->is_in_chunk(p)) {
      assert(chunk->is_usable_in_chunk(p), "");
      return chunk;
    }
  }
  return nullptr;
}

#if CONT_JFR
template<typename Event> void ContMirror::post_jfr_event(Event* e, JavaThread* jt) {
  if (e->should_commit()) {
    log_develop_trace(jvmcont)("JFR event: iframes: %d size: %d", _e_num_interpreted_frames, _e_size);
    e->set_carrierThread(JFR_JVM_THREAD_ID(jt));
    e->set_contClass(_cont->klass());
    e->set_numIFrames(_e_num_interpreted_frames);
    e->set_size(_e_size);
    e->commit();
  }
}
#endif

#ifdef ASSERT
inline bool ContMirror::is_entry_frame(const frame& f) {
  return f.sp() == entrySP();
}

bool ContMirror::chunk_invariant(outputStream* st) {
  // only the topmost chunk can be empty
  if (_tail == (oop)nullptr) {
    return true;
  }
  assert(_tail->is_stackChunk(), "");
  int i = 1;
  for (stackChunkOop chunk = _tail->parent(); chunk != (oop)nullptr; chunk = chunk->parent()) {
    if (chunk->is_empty()) {
      assert(chunk != _tail, "");
      st->print_cr("i: %d", i);
      chunk->print_on(true, st);
      return false;
    }
    i++;
  }
  return true;
}
#endif

#if INCLUDE_JVMTI
static int num_java_frames(ContMirror& cont) {
  ResourceMark rm; // used for scope traversal in num_java_frames(CompiledMethod*, address)
  int count = 0;
  for (stackChunkOop chunk = cont.tail(); chunk != (oop)nullptr; chunk = chunk->parent()) {
    count += chunk->num_java_frames();
  }
  return count;
}
#endif // INCLUDE_JVMTI

/////////////////////////////////////////////////////////////////

// Entry point to freeze. Transitions are handled manually
template<typename ConfigT>
static JRT_BLOCK_ENTRY(int, freeze(JavaThread* current, intptr_t* sp))
  assert(sp == current->frame_anchor()->last_Java_sp(), "");

  if (current->raw_cont_fastpath() > current->last_continuation()->entry_sp() || current->raw_cont_fastpath() < sp) {
    current->set_cont_fastpath(nullptr);
  }

  return ConfigT::freeze(current, sp);
JRT_END

typedef int (*FreezeContFnT)(JavaThread*, intptr_t*);
static FreezeContFnT preempt_freeze = nullptr;

// Called while the thread is blocked by the JavaThread caller, might not be completely in blocked state.
// May still be in thread_in_vm getting to the blocked state.  I don't think we care that much since
// the only frames we're looking at are Java frames.
int Continuation::try_force_yield(JavaThread* target, const oop cont) {
  log_trace(jvmcont, preempt)("try_force_yield: thread state: %s", target->thread_state_name());

  ContinuationEntry* ce = target->last_continuation();
  oop innermost = ce->continuation();
  while (ce != nullptr && ce->continuation() != cont) {
    ce = ce->parent();
  }
  if (ce == nullptr) {
    return -1; // no continuation
  }
  if (target->_cont_yield) {
    return -2; // during yield
  }
  if (!is_safe_to_preempt(target)) {
    return freeze_pinned_native;
  }

  assert(target->has_last_Java_frame(), "");
  assert(!Interpreter::contains(target->last_Java_pc()) || !target->cont_fastpath(),
         "fast_path at codelet %s",
         Interpreter::codelet_containing(target->last_Java_pc())->description());

  const oop scope = jdk_internal_vm_Continuation::scope(cont);
  if (innermost != cont) { // we have nested continuations
    // make sure none of the continuations in the hierarchy are pinned
    freeze_result res_pinned = is_pinned0(target, scope, true);
    if (res_pinned != freeze_ok) {
      log_trace(jvmcont, preempt)("try_force_yield: res_pinned");
      return res_pinned;
    }
    jdk_internal_vm_Continuation::set_yieldInfo(cont, scope);
  }

  assert(target->has_last_Java_frame(), "");
  int res = preempt_freeze(target, target->last_Java_sp());
  log_trace(jvmcont, preempt)("try_force_yield: %s", freeze_result_names[res]);
  if (res == 0) { // success
    target->set_cont_preempt(true);
    // target->frame_anchor()->patch_last_Java_pc(StubRoutines::cont_jump_from_sp());

    // The target thread calls
    // Continuation::jump_from_safepoint from JavaThread::handle_special_runtime_exit_condition
    // to yield on return from suspension/blocking handshake.
  }
  return res;
}

JRT_LEAF(int, Continuation::prepare_thaw(JavaThread* thread, bool return_barrier))
  return prepare_thaw0(thread, return_barrier);
JRT_END

template<typename ConfigT>
static JRT_LEAF(intptr_t*, thaw(JavaThread* thread, int kind))
  // TODO: JRT_LEAF and NoHandleMark is problematic for JFR events.
  // vFrameStreamCommon allocates Handles in RegisterMap for continuations.
  // JRT_ENTRY instead?
  ResetNoHandleMark rnhm;

  return ConfigT::thaw(thread, (thaw_kind)kind);
JRT_END

typedef void (*cont_jump_from_sp_t)();

void Continuation::jump_from_safepoint(JavaThread* thread) {
  assert(thread == JavaThread::current(), "");
  assert(thread->is_cont_force_yield(), "");
  log_develop_trace(jvmcont)("force_yield_if_preempted: is_cont_force_yield");
  thread->set_cont_preempt(false);
  if (thread->thread_state() == _thread_in_vm) {
    thread->set_thread_state(_thread_in_Java);
  }
  StackWatermarkSet::after_unwind(thread);
  MACOS_AARCH64_ONLY(thread->enable_wx(WXExec));
  CAST_TO_FN_PTR(cont_jump_from_sp_t, StubRoutines::cont_jump_from_sp())(); // does not return
  ShouldNotReachHere();
}

JVM_ENTRY(jint, CONT_isPinned0(JNIEnv* env, jobject cont_scope)) {
  JavaThread* thread = JavaThread::thread_from_jni_environment(env);
  return is_pinned0(thread, JNIHandles::resolve(cont_scope), false);
}
JVM_END

JVM_ENTRY(jint, CONT_TryForceYield0(JNIEnv* env, jobject jcont, jobject jthread)) {
  JavaThread* current = JavaThread::thread_from_jni_environment(env);
  assert(current == JavaThread::current(), "should be");
  jint result = -1; // no continuation (should have enum)

  oop thread_oop = JNIHandles::resolve(jthread);
  if (thread_oop != nullptr) {
    JavaThread* target = java_lang_Thread::thread(thread_oop);
    assert(target != current, "should be different threads");
    // Suspend the target thread and freeze it.
    if (target->block_suspend(current)) {
      oop oopCont = JNIHandles::resolve_non_null(jcont);
      result = Continuation::try_force_yield(target, oopCont);
      target->continue_resume(current);
    }
  }
  return result;
}
JVM_END

const ContinuationEntry* Continuation::last_continuation(const JavaThread* thread, oop cont_scope) {
  // guarantee (thread->has_last_Java_frame(), "");
  for (ContinuationEntry* entry = thread->last_continuation(); entry != nullptr; entry = entry->parent()) {
    if (cont_scope == jdk_internal_vm_Continuation::scope(entry->continuation())) {
      return entry;
    }
  }
  return nullptr;
}

ContinuationEntry* Continuation::get_continuation_entry_for_continuation(JavaThread* thread, oop cont) {
  if (thread == nullptr || cont == (oop)nullptr) {
    return nullptr;
  }

  for (ContinuationEntry* entry = thread->last_continuation(); entry != nullptr; entry = entry->parent()) {
    if (cont == entry->continuation()) {
      return entry;
    }
  }
  return nullptr;
}

static bool is_on_stack(JavaThread* thread, const ContinuationEntry* cont) {
  if (cont == nullptr) {
    return false;
  }

  assert(thread->is_in_full_stack((address)cont), "");
  return true;
  // return false if called when transitioning to Java on return from freeze
  // return !thread->has_last_Java_frame() || thread->last_Java_sp() < cont->entry_sp();
}

bool Continuation::is_continuation_mounted(JavaThread* thread, oop cont) {
  return is_on_stack(thread, get_continuation_entry_for_continuation(thread, cont));
}

bool Continuation::is_continuation_scope_mounted(JavaThread* thread, oop cont_scope) {
  return is_on_stack(thread, last_continuation(thread, cont_scope));
}

// When walking the virtual stack, this method returns true
// iff the frame is a thawed continuation frame whose
// caller is still frozen on the h-stack.
// The continuation object can be extracted from the thread.
bool Continuation::is_cont_barrier_frame(const frame& f) {
  assert(f.is_interpreted_frame() || f.cb() != nullptr, "");
  return is_return_barrier_entry(f.is_interpreted_frame() ? Interpreted::return_pc(f) : Compiled::return_pc(f));
}

bool Continuation::is_return_barrier_entry(const address pc) {
  return pc == StubRoutines::cont_returnBarrier();
}

bool Continuation::is_continuation_enterSpecial(const frame& f) {
  if (f.cb() == nullptr || !f.cb()->is_compiled()) {
    return false;
  }
  Method* m = f.cb()->as_compiled_method()->method();
  return (m != nullptr && m->is_continuation_enter_intrinsic());
}

bool Continuation::is_continuation_entry_frame(const frame& f, const RegisterMap *map) {
  // we can do this because the entry frame is never inlined
  Method* m = (map != nullptr && map->in_cont() && f.is_interpreted_frame())
                  ? map->stack_chunk()->interpreter_frame_method(f)
                  : Frame::frame_method(f);
  return m != nullptr && m->intrinsic_id() == vmIntrinsics::_Continuation_enter;
}

static inline bool is_sp_in_continuation(const ContinuationEntry* cont, intptr_t* const sp) {
  return cont->entry_sp() > sp;
}

bool Continuation::is_frame_in_continuation(const ContinuationEntry* cont, const frame& f) {
  return is_sp_in_continuation(cont, f.unextended_sp());
}

ContinuationEntry* Continuation::get_continuation_entry_for_sp(JavaThread* thread, intptr_t* const sp) {
  assert(thread != nullptr, "");
  ContinuationEntry* cont = thread->last_continuation();
  while (cont != nullptr && !is_sp_in_continuation(cont, sp)) {
    cont = cont->parent();
  }
  return cont;
}

bool Continuation::is_frame_in_continuation(JavaThread* thread, const frame& f) {
  return get_continuation_entry_for_sp(thread, f.unextended_sp()) != nullptr;
}

bool Continuation::has_last_Java_frame(oop continuation) {
  return !ContMirror(continuation).is_empty();
}

static frame continuation_top_frame(oop contOop, RegisterMap* map) {
  stackChunkOop chunk = ContMirror(contOop).last_nonempty_chunk();
  map->set_stack_chunk(chunk);
  return chunk != nullptr ? chunk->top_frame(map) : frame();
}

frame Continuation::last_frame(oop continuation, RegisterMap *map) {
  assert(map != nullptr, "a map must be given");
  return continuation_top_frame(continuation, map);
}

frame Continuation::top_frame(const frame& callee, RegisterMap* map) {
  assert(map != nullptr, "");
  return continuation_top_frame(get_continuation_entry_for_sp(map->thread(), callee.sp())->cont_oop(), map);
}

javaVFrame* Continuation::last_java_vframe(Handle continuation, RegisterMap *map) {
  assert(map != nullptr, "a map must be given");
  if (!ContMirror(continuation()).is_empty()) {
    frame f = last_frame(continuation(), map);
    for (vframe* vf = vframe::new_vframe(&f, map, nullptr); vf; vf = vf->sender()) {
      if (vf->is_java_frame()) {
        return javaVFrame::cast(vf);
      }
    }
  }
  return nullptr;
}

frame Continuation::continuation_parent_frame(RegisterMap* map) {
  assert(map->in_cont(), "");
  ContMirror cont(map);
  assert(map->thread() != nullptr || !cont.is_mounted(), "");

  log_develop_trace(jvmcont)("continuation_parent_frame");
  if (map->update_map()) {
    // we need to register the link address for the entry frame
    if (cont.entry() != nullptr) {
      cont.entry()->update_register_map(map);
    } else {
      map->clear();
    }
  }

  if (!cont.is_mounted()) { // When we're walking an unmounted continuation and reached the end
    oop parent = jdk_internal_vm_Continuation::parent(cont.mirror());
    stackChunkOop chunk = parent != nullptr ? ContMirror(parent).last_nonempty_chunk() : nullptr;
    if (chunk != nullptr) {
      return chunk->top_frame(map);
    }

    map->set_stack_chunk(nullptr);
    return frame();
  }

  map->set_stack_chunk(nullptr);

#if (defined(X86) || defined(AARCH64)) && !defined(ZERO)
  frame sender(cont.entrySP(), cont.entryFP(), cont.entryPC());
#else
  frame sender = frame();
  Unimplemented();
#endif

  return sender;
}

oop Continuation::continuation_scope(oop cont) {
  return cont != nullptr ? jdk_internal_vm_Continuation::scope(cont) : nullptr;
}

bool Continuation::is_scope_bottom(oop cont_scope, const frame& f, const RegisterMap* map) {
  if (cont_scope == nullptr || !is_continuation_entry_frame(f, map)) {
    return false;
  }

  oop cont = get_continuation_entry_for_sp(map->thread(), f.sp())->cont_oop();
  if (cont == nullptr) {
    return false;
  }

  oop sc = continuation_scope(cont);
  assert(sc != nullptr, "");
  return sc == cont_scope;
}

bool Continuation::is_in_usable_stack(address addr, const RegisterMap* map) {
  ContMirror cont(map);
  stackChunkOop chunk = cont.find_chunk_by_address(addr);
  return chunk != nullptr ? chunk->is_usable_in_chunk(addr) : false;
}

bool Continuation::pin(JavaThread* current) {
  ContinuationEntry* ce = current->last_continuation();
  if (ce == nullptr) {
    return true;
  }

  oop cont = ce->cont_oop();
  assert(cont != nullptr, "");
  assert(cont == ContinuationHelper::get_continuation(current), "");

  jshort value = jdk_internal_vm_Continuation::critical_section(cont);
  if (value < max_jshort) {
    jdk_internal_vm_Continuation::set_critical_section(cont, value + 1);
    return true;
  }
  return false;
}

bool Continuation::unpin(JavaThread* current) {
  ContinuationEntry* ce = current->last_continuation();
  if (ce == nullptr) {
    return true;
  }

  oop cont = ce->cont_oop();
  assert(cont != nullptr, "");
  assert(cont == ContinuationHelper::get_continuation(current), "");

  jshort value = jdk_internal_vm_Continuation::critical_section(cont);
  if (value > 0) {
    jdk_internal_vm_Continuation::set_critical_section(cont, value - 1);
    return true;
  }
  return false;
}

bool Continuation::fix_continuation_bottom_sender(JavaThread* thread, const frame& callee,
                                                  address* sender_pc, intptr_t** sender_sp) {
  if (thread != nullptr && is_return_barrier_entry(*sender_pc)) {
    ContinuationEntry* cont = get_continuation_entry_for_sp(thread,
          callee.is_interpreted_frame() ? callee.interpreter_frame_last_sp() : callee.unextended_sp());
    assert(cont != nullptr, "callee.unextended_sp(): " INTPTR_FORMAT, p2i(callee.unextended_sp()));

    log_develop_debug(jvmcont)("fix_continuation_bottom_sender: "
                                  "[" JLONG_FORMAT "] [%d]", java_tid(thread), thread->osthread()->thread_id());
    log_develop_trace(jvmcont)("sender_pc: " INTPTR_FORMAT " -> " INTPTR_FORMAT, p2i(*sender_pc), p2i(cont->entry_pc()));
    log_develop_trace(jvmcont)("sender_sp: " INTPTR_FORMAT " -> " INTPTR_FORMAT, p2i(*sender_sp), p2i(cont->entry_sp()));

    *sender_pc = cont->entry_pc();
    *sender_sp = cont->entry_sp();
    // We DO NOT fix FP. It could contain an oop that has changed on the stack, and its location should be OK anyway

    return true;
  }
  return false;
}

address Continuation::get_top_return_pc_post_barrier(JavaThread* thread, address pc) {
  ContinuationEntry* cont;
  if (thread != nullptr && is_return_barrier_entry(pc) && (cont = thread->last_continuation()) != nullptr) {
    pc = cont->entry_pc();
  }
  return pc;
}

void Continuation::set_cont_fastpath_thread_state(JavaThread* thread) {
  assert(thread != nullptr, "");
  bool fast = !thread->is_interp_only_mode();
  thread->set_cont_fastpath_thread_state(fast);
}

void Continuation::notify_deopt(JavaThread* thread, intptr_t* sp) {
  ContinuationEntry* cont = thread->last_continuation();

  if (cont == nullptr) {
    return;
  }

  if (is_sp_in_continuation(cont, sp)) {
    thread->push_cont_fastpath(sp);
    return;
  }

  ContinuationEntry* prev;
  do {
    prev = cont;
    cont = cont->parent();
  } while (cont != nullptr && !is_sp_in_continuation(cont, sp));

  if (cont == nullptr) {
    return;
  }
  assert(is_sp_in_continuation(cont, sp), "");
  if (sp > prev->parent_cont_fastpath()) {
    prev->set_parent_cont_fastpath(sp);
  }
}

#ifndef PRODUCT
void Continuation::describe(FrameValues &values) {
  JavaThread* thread = JavaThread::active();
  if (thread != nullptr) {
    for (ContinuationEntry* cont = thread->last_continuation(); cont != nullptr; cont = cont->parent()) {
      intptr_t* bottom = cont->entry_sp();
      if (bottom != nullptr) {
        values.describe(-1, bottom, "continuation entry");
      }
    }
  }
}
#endif

void Continuation::emit_chunk_iterate_event(oop chunk, int num_frames, int num_oops) {
  EventContinuationIterateOops e;
  if (e.should_commit()) {
    e.set_id(cast_from_oop<u8>(chunk));
    e.set_safepoint(SafepointSynchronize::is_at_safepoint());
    e.set_numFrames((u2)num_frames);
    e.set_numOops((u2)num_oops);
    e.commit();
  }
}

#ifdef ASSERT
NOINLINE bool Continuation::debug_verify_continuation(oop contOop) {
  DEBUG_ONLY(if (!VerifyContinuations) return true;)
  assert(contOop != (oop)nullptr, "");
  assert(oopDesc::is_oop(contOop), "");
  ContMirror cont(contOop);

  assert(oopDesc::is_oop_or_null(cont.tail()), "");
  assert(cont.chunk_invariant(tty), "");

  bool nonempty_chunk = false;
  size_t max_size = 0;
  int num_chunks = 0;
  int num_frames = 0;
  int num_interpreted_frames = 0;
  int num_oops = 0;

  for (stackChunkOop chunk = cont.tail(); chunk != nullptr; chunk = chunk->parent()) {
    log_develop_trace(jvmcont)("debug_verify_continuation chunk %d", num_chunks);
    chunk->verify(&max_size, &num_oops, &num_frames, &num_interpreted_frames);
    if (!chunk->is_empty()) {
      nonempty_chunk = true;
    }
    num_chunks++;
  }

  const bool is_empty = cont.is_empty();
  assert(!nonempty_chunk || !is_empty, "");
  assert(is_empty == (!nonempty_chunk && cont.last_frame().is_empty()), "");

  return true;
}

void Continuation::debug_print_continuation(oop contOop, outputStream* st) {
  if (st == nullptr) st = tty;

  ContMirror cont(contOop);

  st->print_cr("CONTINUATION: " PTR_FORMAT " done: %d",
    contOop->identity_hash(), jdk_internal_vm_Continuation::done(contOop));
  st->print_cr("CHUNKS:");
  for (stackChunkOop chunk = cont.tail(); chunk != (oop)nullptr; chunk = chunk->parent()) {
    st->print("* ");
    chunk->print_on(true, st);
  }
}
#endif // ASSERT

/////////////// FREEZE ////

class FreezeBase { // avoids the template of the Freeze class
protected:
  static inline void relativize_interpreted_frame_metadata(const frame& f, const frame& hf);
  template<typename FKind> static inline frame sender(const frame& f);
};

template <typename ConfigT>
class Freeze : public FreezeBase {
private:
  JavaThread* const _thread;
  ContMirror& _cont;
  bool _barriers;
  const bool _preempt; // used only on the slow path

  intptr_t *_bottom_address;

  int _size; // total size of all frames plus metadata in words.
  int _align_size;

  NOT_PRODUCT(int _frames;)
  DEBUG_ONLY(intptr_t* _last_write;)

  inline void set_top_frame_metadata_pd(const frame& hf);
  template <typename FKind> inline void patch_pd(frame& callee, const frame& caller);
  inline void patch_chunk_pd(intptr_t* vsp, intptr_t* hsp);
  template<typename FKind> frame new_hframe(frame& f, frame& caller);

public:

  Freeze(JavaThread* thread, ContMirror& mirror, bool preempt) :
      _thread(thread), _cont(mirror), _barriers(false), _preempt(preempt) {

    assert(_thread != nullptr, "");
    assert(_thread->last_continuation()->entry_sp() == _cont.entrySP(), "");

    _bottom_address = _cont.entrySP() - _cont.argsize();
    DEBUG_ONLY(_cont.entry()->verify_cookie();)

    assert(!Interpreter::contains(_cont.entryPC()), "");

  #ifdef _LP64
    if (((intptr_t)_bottom_address & 0xf) != 0) {
      _bottom_address--;
    }
    assert((intptr_t)_bottom_address % 16 == 0, "");
  #endif

    log_develop_trace(jvmcont)("bottom_address: " INTPTR_FORMAT " entrySP: " INTPTR_FORMAT " argsize: " PTR_FORMAT,
                  p2i(_bottom_address), p2i(_cont.entrySP()), (_cont.entrySP() - _bottom_address) << LogBytesPerWord);
    assert(_bottom_address != nullptr && _bottom_address <= _cont.entrySP(), "");
    DEBUG_ONLY(_last_write = nullptr;)
  }

  void init_rest() { // we want to postpone some initialization after chunk handling
    _size = 0;
    _align_size = 0;
    NOT_PRODUCT(_frames = 0;)
  }

  template <copy_alignment aligned = copy_alignment::DWORD_ALIGNED>
  void copy_to_chunk(intptr_t* from, intptr_t* to, int size) {
    stackChunkOop chunk = _cont.tail();
    chunk->copy_from_stack_to_chunk(from, to, size);
    CONT_JFR_ONLY(_cont.record_size_copied(size);)

  #ifdef ASSERT
    if (_last_write != nullptr) {
      assert(_last_write == to + size, "Missed a spot: _last_write: " INTPTR_FORMAT " to+size: " INTPTR_FORMAT
          " stack_size: %d _last_write offset: " PTR_FORMAT " to+size: " PTR_FORMAT, p2i(_last_write), p2i(to+size),
          chunk->stack_size(), _last_write-chunk->start_address(), to+size-chunk->start_address());
      _last_write = to;
    }
  #endif
  }

  // Called _after_ the last possible sfepoint during the freeze operation (chunk allocation)
  void unwind_frames() {
    ContinuationEntry* entry = _cont.entry();
    ContinuationHelper::maybe_flush_stack_processing(_thread, entry);
    ContinuationHelper::set_anchor_to_entry(_thread, entry);
  }

  template <bool chunk_available>
  freeze_result try_freeze_fast(intptr_t* sp) {
    if (freeze_fast<chunk_available>(sp)) {
      return freeze_ok;
    }
    if (_thread->has_pending_exception()) {
      return freeze_exception;
    }

    EventContinuationFreezeOld e;
    if (e.should_commit()) {
      e.set_id(cast_from_oop<u8>(_cont.mirror()));
      e.commit();
    }
    // TODO R REMOVE when deopt change is fixed
    assert(!_thread->cont_fastpath() || _barriers, "");
    log_develop_trace(jvmcont)("-- RETRYING SLOW --");
    return freeze_slow();
  }

  // returns true iff there's room in the chunk for a fast, compiled-frame-only freeze
  // TODO PERF: consider inlining in stub
  bool is_chunk_available(intptr_t* top_sp
#ifdef ASSERT
    , int* out_size = nullptr
#endif
  ) {
    stackChunkOop chunk = _cont.tail();
    if (chunk == nullptr || chunk->is_gc_mode() || ConfigT::requires_barriers(chunk) || chunk->has_mixed_frames()) {
      log_develop_trace(jvmcont)("is_chunk_available %s", chunk == nullptr ? "no chunk" : "chunk requires barriers");
      return false;
    }

    // assert(CodeCache::find_blob(*(address*)(top_sp - SENDER_SP_RET_ADDRESS_OFFSET)) == StubRoutines::cont_doYield_stub(), ""); -- fails on Windows
    assert(StubRoutines::cont_doYield_stub()->frame_size() == ContinuationHelper::frame_metadata, "");
    intptr_t* const stack_top     = top_sp + ContinuationHelper::frame_metadata;
    intptr_t* const stack_bottom  = _cont.entrySP() - ContinuationHelper::frame_align_words(_cont.argsize());

    int size = stack_bottom - stack_top; // in words

    const int chunk_sp = chunk->sp();
    if (chunk_sp < chunk->stack_size()) {
      size -= _cont.argsize();
    }
    assert(size > 0, "");

    bool available = chunk_sp - ContinuationHelper::frame_metadata >= size;
    log_develop_trace(jvmcont)("is_chunk_available: %d size: %d argsize: %d top: " INTPTR_FORMAT " bottom: " INTPTR_FORMAT,
      available, _cont.argsize(), size, p2i(stack_top), p2i(stack_bottom));
    DEBUG_ONLY(if (out_size != nullptr) *out_size = size;)
    return available;
  }

  template <bool chunk_available>
  bool freeze_fast(intptr_t* top_sp) {
    assert(_cont.chunk_invariant(tty), "");
    assert(!Interpreter::contains(_cont.entryPC()), "");
    assert(StubRoutines::cont_doYield_stub()->frame_size() == ContinuationHelper::frame_metadata, "");

    // properties of the continuation on the stack; all sizes are in words
    intptr_t* const cont_stack_top    = top_sp + ContinuationHelper::frame_metadata;
    intptr_t* const cont_stack_bottom = _cont.entrySP() - ContinuationHelper::frame_align_words(_cont.argsize()); // see alignment in thaw

    const int cont_size = cont_stack_bottom - cont_stack_top;

    log_develop_trace(jvmcont)("freeze_fast size: %d argsize: %d top: " INTPTR_FORMAT " bottom: " INTPTR_FORMAT,
      cont_size, _cont.argsize(), p2i(cont_stack_top), p2i(cont_stack_bottom));
    assert(cont_size > 0, "");

  #ifdef ASSERT
    bool empty = true;
    int is_chunk_available_size;
    bool is_chunk_available0 = is_chunk_available(top_sp, &is_chunk_available_size);
    intptr_t* orig_chunk_sp = nullptr;
  #endif

    stackChunkOop chunk = _cont.tail();
    int chunk_start_sp; // the chunk's sp before the freeze, adjusted to point beyond the stack-passed arguments in the topmost frame
    if (chunk_available) { // LIKELY
      DEBUG_ONLY(orig_chunk_sp = chunk->sp_address();)

      assert(is_chunk_available0, "");

      if (chunk->sp() < chunk->stack_size()) { // we are copying into a non-empty chunk
        DEBUG_ONLY(empty = false;)
        assert(chunk->sp() < (chunk->stack_size() - chunk->argsize()), "");
        assert(*(address*)(chunk->sp_address() - frame::sender_sp_ret_address_offset()) == chunk->pc(), "");

        chunk_start_sp = chunk->sp() + _cont.argsize(); // we overlap; we'll overwrite the chunk's top frame's callee arguments
        assert(chunk_start_sp <= chunk->stack_size(), "");

        chunk->set_max_size(chunk->max_size() + cont_size - _cont.argsize());

        intptr_t* const bottom_sp = cont_stack_bottom - _cont.argsize();
        assert(bottom_sp == _bottom_address, "");
        assert(*(address*)(bottom_sp-frame::sender_sp_ret_address_offset()) == StubRoutines::cont_returnBarrier(), "");
        patch_chunk_pd(bottom_sp, chunk->sp_address());
        // we don't patch the pc at this time, so as not to make the stack unwalkable
      } else { // the chunk is empty
        chunk_start_sp = chunk->sp();

        assert(chunk_start_sp == chunk->stack_size(), "");

        chunk->set_max_size(cont_size);
        chunk->set_argsize(_cont.argsize());
      }
    } else { // no chunk; allocate
      assert(_thread->thread_state() == _thread_in_vm, "");
      assert(!is_chunk_available(top_sp), "");
      assert(_thread->cont_fastpath(), "");

      chunk = allocate_chunk(cont_size + ContinuationHelper::frame_metadata);
      if (UNLIKELY(chunk == nullptr || !_thread->cont_fastpath() || _barriers)) { // OOME/probably humongous
        log_develop_trace(jvmcont)("Retrying slow. Barriers: %d", _barriers);
        return false;
      }

      chunk->set_max_size(cont_size);
      chunk->set_argsize(_cont.argsize());

      // in a fresh chunk, we freeze *with* the bottom-most frame's stack arguments.
      // They'll then be stored twice: in the chunk and in the parent chunk's top frame
      chunk_start_sp = cont_size + ContinuationHelper::frame_metadata;
      assert(chunk_start_sp == chunk->stack_size(), "");

      DEBUG_ONLY(orig_chunk_sp = chunk->start_address() + chunk_start_sp;)
    }

    assert(chunk != nullptr, "");
    assert(chunk->is_stackChunk(), "");
    assert(!chunk->has_mixed_frames(), "");
    assert(!chunk->is_gc_mode(), "");
    assert(!chunk->has_bitmap(), "");
    assert(!chunk->requires_barriers(), "");
    assert(chunk == _cont.tail(), "");

    // We unwind frames after the last safepoint so that the GC will have found the oops in the frames, but before
    // writing into the chunk. This is so that an asynchronous stack walk (not at a safepoint) that suspends us here
    // will either see no continuation on the stack, or a consistent chunk.
    unwind_frames();
    OrderAccess::storestore();

    NoSafepointVerifier nsv;

    log_develop_trace(jvmcont)("freeze_fast start: chunk " INTPTR_FORMAT " size: %d orig sp: %d argsize: %d",
      p2i((oopDesc*)chunk), chunk->stack_size(), chunk_start_sp, _cont.argsize());
    assert(chunk_start_sp <= chunk->stack_size(), "");
    assert(chunk_start_sp >= cont_size, "");

    const int chunk_new_sp = chunk_start_sp - cont_size; // the chunk's new sp, after freeze
    assert (!is_chunk_available0 || orig_chunk_sp - (chunk->start_address() + chunk_new_sp) == is_chunk_available_size, "");

    intptr_t* chunk_top = chunk->start_address() + chunk_new_sp;
    assert(empty || *(address*)(orig_chunk_sp - frame::sender_sp_ret_address_offset()) == chunk->pc(), "");

    log_develop_trace(jvmcont)("freeze_fast start: " INTPTR_FORMAT " sp: %d chunk_top: " INTPTR_FORMAT,
                                p2i(chunk->start_address()), chunk_new_sp, p2i(chunk_top));
    intptr_t* from = cont_stack_top - ContinuationHelper::frame_metadata;
    intptr_t* to   = chunk_top - ContinuationHelper::frame_metadata;
    copy_to_chunk(from, to, cont_size + ContinuationHelper::frame_metadata);
    // Because we're not patched yet, the chunk is now in a bad state

    // patch pc
    intptr_t* chunk_bottom_sp = chunk_top + cont_size - _cont.argsize();
    assert(empty || *(address*)(chunk_bottom_sp-frame::sender_sp_ret_address_offset()) == StubRoutines::cont_returnBarrier(), "");
    *(address*)(chunk_bottom_sp - frame::sender_sp_ret_address_offset()) = chunk->pc();

    // We're always writing to a young chunk, so the GC can't see it until the next safepoint.
    OrderAccess::storestore();
    chunk->set_sp(chunk_new_sp);
    assert(chunk->sp_address() == chunk_top, "");
    chunk->set_pc(*(address*)(cont_stack_top - frame::sender_sp_ret_address_offset()));

    _cont.write();

    log_develop_trace(jvmcont)("FREEZE CHUNK #" INTPTR_FORMAT " (young)", _cont.hash());
    LogTarget(Trace, jvmcont) lt;
    if (lt.develop_is_enabled()) {
      LogStream ls(lt);
      chunk->print_on(true, &ls);
    }

    assert(_cont.chunk_invariant(tty), "");
    assert(VERIFY_STACK_CHUNK(chunk), "");

  #if CONT_JFR
    EventContinuationFreezeYoung e;
    if (e.should_commit()) {
      e.set_id(cast_from_oop<u8>(chunk));
      DEBUG_ONLY(e.set_allocate(allocated);)
      e.set_size(size << LogBytesPerWord);
      e.commit();
    }
  #endif

    return true;
  }

 NOINLINE freeze_result freeze_slow() {
  #ifdef ASSERT
    ResourceMark rm;
  #endif

    log_develop_trace(jvmcont)("freeze_slow  #" INTPTR_FORMAT, _cont.hash());
    assert(_thread->thread_state() == _thread_in_vm || _thread->thread_state() == _thread_blocked, "");

    init_rest();

    HandleMark hm(Thread::current());

    frame f = freeze_start_frame();

    LogTarget(Debug, jvmcont) lt;
    if (lt.develop_is_enabled()) {
      LogStream ls(lt);
      f.print_on(&ls);
    }

    frame caller;
    freeze_result res = freeze(f, caller, 0, false, true);

    if (res == freeze_ok) {
      finish_freeze(f, caller);
      _cont.write();
    }

    return res;
  }

  frame freeze_start_frame() {
    frame f = _thread->last_frame();
    if (LIKELY(!_preempt)) {
      assert(StubRoutines::cont_doYield_stub()->contains(f.pc()), "");
      return freeze_start_frame_yield_stub(f);
    } else {
      return freeze_start_frame_safepoint_stub(f);
    }
  }

  frame freeze_start_frame_yield_stub(frame f) {
    // log_develop_trace(jvmcont)("%s nop at freeze yield", nativePostCallNop_at(_fi->pc) != nullptr ? "has" : "no");
    assert(StubRoutines::cont_doYield_stub()->contains(f.pc()), "must be");
    f = sender<StubF>(f);
    return f;
  }

  frame freeze_start_frame_safepoint_stub(frame f) {
#if (defined(X86) || defined(AARCH64)) && !defined(ZERO)
    f.set_fp(f.real_fp()); // f.set_fp(*Frame::callee_link_address(f)); // ????
#else
    Unimplemented();
#endif
    if (!Interpreter::contains(f.pc())) {
      assert(Frame::is_stub(f.cb()), "must be");
      assert(f.oop_map() != nullptr, "must be");

      if (Interpreter::contains(StubF::return_pc(f))) {
        f = sender<StubF>(f); // Safepoint stub in interpreter
      }
    }
    return f;
  }

  NOINLINE freeze_result freeze(frame& f, frame& caller, int callee_argsize, bool callee_interpreted, bool top) {
    assert(f.unextended_sp() < _bottom_address, ""); // see recurse_freeze_java_frame
    assert(f.is_interpreted_frame() || ((top && _preempt) == Frame::is_stub(f.cb())), "");

    if (stack_overflow()) {
      return freeze_exception;
    }

    if (f.is_compiled_frame()) {
      if (UNLIKELY(f.oop_map() == nullptr)) {
        // special native frame
        return freeze_pinned_native;
      }
      if (UNLIKELY(Compiled::is_owning_locks(_cont.thread(), SmallRegisterMap::instance, f))) {
        return freeze_pinned_monitor;
      }

      return recurse_freeze_compiled_frame(f, caller, callee_argsize, callee_interpreted);
    } else if (f.is_interpreted_frame()) {
      assert((_preempt && top) || !f.interpreter_frame_method()->is_native(), "");
      if (Interpreted::is_owning_locks(f)) {
        return freeze_pinned_monitor;
      }
      if (_preempt && top && f.interpreter_frame_method()->is_native()) {
        // int native entry
        return freeze_pinned_native;
      }

      return recurse_freeze_interpreted_frame(f, caller, callee_argsize, callee_interpreted);
    } else if (_preempt && top && Frame::is_stub(f.cb())) {
      return recurse_freeze_stub_frame(f, caller);
    } else {
      return freeze_pinned_native;
    }
  }

  template<typename FKind>
  inline freeze_result recurse_freeze_java_frame(const frame& f, frame& caller, int fsize, int argsize) {
    assert(FKind::is_instance(f), "");

    assert(fsize > 0 && argsize >= 0, "");
    _size += fsize;
    NOT_PRODUCT(_frames++;)

    if (FKind::frame_bottom(f) >= _bottom_address - 1) { // sometimes there's space after enterSpecial
      return finalize_freeze<FKind>(f, caller, argsize); // recursion end
    } else {
      frame senderf = sender<FKind>(f);
      assert(FKind::interpreted || senderf.sp() == senderf.unextended_sp(), "");
      freeze_result result = freeze(senderf, caller, argsize, FKind::interpreted, false); // recursive call
      return result;
    }
  }

  inline void before_freeze_java_frame(const frame& f, const frame& caller, int fsize, int argsize, bool bottom) {
    LogTarget(Trace, jvmcont) lt;
    if (lt.develop_is_enabled()) {
      LogStream ls(lt);
      ls.print_cr("======== FREEZING FRAME interpreted: %d bottom: %d", f.is_interpreted_frame(), bottom);
      ls.print_cr("fsize: %d argsize: %d", fsize, argsize);
      f.print_on(&ls);
    }
    assert(caller.is_interpreted_frame() == Interpreter::contains(caller.pc()), "");
  }

  inline void after_freeze_java_frame(const frame& hf, bool bottom) {
    LogTarget(Trace, jvmcont) lt;
    if (lt.develop_is_enabled()) {
      LogStream ls(lt);
      DEBUG_ONLY(hf.print_value_on(&ls, nullptr);)
      assert(hf.is_heap_frame(), "should be");
      DEBUG_ONLY(print_frame_layout(hf, &ls);)
      if (bottom) {
        ls.print_cr("bottom h-frame:");
        hf.print_on(&ls);
      }
    }
  }

  template<typename FKind> // the callee's type
  freeze_result finalize_freeze(const frame& callee, frame& caller, int argsize) {
    assert(FKind::interpreted || argsize == _cont.argsize(), "argsize: %d cont.argsize: %d", argsize, _cont.argsize());
    log_develop_trace(jvmcont)("bottom: " INTPTR_FORMAT " count %d size: %d argsize: %d",
      p2i(_bottom_address), _frames, _size << LogBytesPerWord, argsize);

    LogTarget(Trace, jvmcont) lt;

  #ifdef ASSERT
    bool empty = _cont.is_empty();
    log_develop_trace(jvmcont)("empty: %d", empty);
  #endif

    stackChunkOop chunk = _cont.tail();

    assert(chunk == nullptr || (chunk->max_size() == 0) == chunk->is_empty(), "");

    _size += ContinuationHelper::frame_metadata; // for top frame's metadata

    int overlap = 0; // the args overlap the caller -- if there is one in this chunk and is of the same kind
    int unextended_sp = -1;
    if (chunk != nullptr) {
      unextended_sp = chunk->sp();
      if (!chunk->is_empty()) {
        bool top_interpreted = Interpreter::contains(chunk->pc());
        unextended_sp = chunk->sp();
        if (top_interpreted) {
          StackChunkFrameStream<chunk_frames::MIXED> last(chunk);
          unextended_sp += last.unextended_sp() - last.sp(); // can be negative (-1), often with lambda forms
        }
        if (FKind::interpreted == top_interpreted) {
          overlap = argsize;
        }
      }
    }

    log_develop_trace(jvmcont)("finalize _size: %d overlap: %d unextended_sp: %d", _size, overlap, unextended_sp);

    _size -= overlap;
    assert(_size >= 0, "");

    assert(chunk == nullptr || chunk->is_empty()
           || unextended_sp == chunk->to_offset(StackChunkFrameStream<chunk_frames::MIXED>(chunk).unextended_sp()), "");
    assert(chunk != nullptr || unextended_sp < _size, "");

     // _barriers can be set to true by an allocation in freeze_fast, in which case the chunk is available
    assert(!_barriers || (unextended_sp >= _size && chunk->is_empty()),
      "unextended_sp: %d size: %d is_empty: %d", unextended_sp, _size, chunk->is_empty());

    DEBUG_ONLY(bool empty_chunk = true);
    if (unextended_sp < _size || chunk->is_gc_mode() || (!_barriers && ConfigT::requires_barriers(chunk))) {
      // ALLOCATION

      if (lt.develop_is_enabled()) {
        LogStream ls(lt);
        if (chunk == nullptr) ls.print_cr("no chunk");
        else {
          ls.print_cr("chunk barriers: %d _size: %d free size: %d",
            chunk->requires_barriers(), _size, chunk->sp() - ContinuationHelper::frame_metadata);
          chunk->print_on(&ls);
        }
      }

      _size += overlap; // we're allocating a new chunk, so no overlap
      // overlap = 0;

      chunk = allocate_chunk(_size);
      if (chunk == (oop)nullptr) {
        return freeze_exception;
      }

      int sp = chunk->stack_size() - argsize;
      chunk->set_sp(sp);
      chunk->set_argsize(argsize);
      assert(chunk->is_empty(), "");

      if (_barriers) {
        log_develop_trace(jvmcont)("allocation requires barriers");
      }
    } else {
      log_develop_trace(jvmcont)("Reusing chunk mixed: %d empty: %d", chunk->has_mixed_frames(), chunk->is_empty());
      if (chunk->is_empty()) {
        int sp = chunk->stack_size() - argsize;
        chunk->set_sp(sp);
        chunk->set_argsize(argsize);
        _size += overlap;
        assert(chunk->max_size() == 0, "");
      } DEBUG_ONLY(else empty_chunk = false;)
    }
    chunk->set_has_mixed_frames(true);

    assert(chunk->requires_barriers() == _barriers, "");
    assert(!_barriers || chunk->is_empty(), "");

    assert(!chunk->has_bitmap(), "");
    assert(!chunk->is_empty() || StackChunkFrameStream<chunk_frames::MIXED>(chunk).is_done(), "");
    assert(!chunk->is_empty() || StackChunkFrameStream<chunk_frames::MIXED>(chunk).to_frame().is_empty(), "");

    // We unwind frames after the last safepoint so that the GC will have found the oops in the frames, but before
    // writing into the chunk. This is so that an asynchronous stack walk (not at a safepoint) that suspends us here
    // will either see no continuation or a consistent chunk.
    unwind_frames();
    OrderAccess::storestore();

    chunk->set_max_size(chunk->max_size() + _size - ContinuationHelper::frame_metadata);

    if (lt.develop_is_enabled()) {
      LogStream ls(lt);
      ls.print_cr("top chunk:");
      chunk->print_on(&ls);
    }

    caller = StackChunkFrameStream<chunk_frames::MIXED>(chunk).to_frame();

    DEBUG_ONLY(_last_write = caller.unextended_sp() + (empty_chunk ? argsize : overlap);)
    assert(chunk->is_in_chunk(_last_write - _size),
      "last_write-size: " INTPTR_FORMAT " start: " INTPTR_FORMAT, p2i(_last_write-_size), p2i(chunk->start_address()));
  #ifdef ASSERT
    if (lt.develop_is_enabled()) {
      LogStream ls(lt);
      ls.print_cr("top hframe before (freeze):");
      assert(caller.is_heap_frame(), "should be");
      caller.print_on(&ls);
    }

    assert(!empty || Continuation::is_continuation_entry_frame(callee, nullptr), "");

    frame entry = sender<FKind>(callee);

    assert(Continuation::is_return_barrier_entry(entry.pc()) || Continuation::is_continuation_enterSpecial(entry), "");
    assert(FKind::interpreted || entry.sp() == entry.unextended_sp(), "");
#endif

    return freeze_ok_bottom;
  }

  template <typename FKind>
  void patch(const frame& f, frame& hf, const frame& caller, bool bottom) {
    assert(FKind::is_instance(f), "");

    if (bottom) {
      address last_pc = caller.pc();
      assert((last_pc == nullptr) == _cont.tail()->is_empty(), "");
      FKind::patch_pc(caller, last_pc);
    } else {
      assert(!caller.is_empty(), "");
    }

    patch_pd<FKind>(hf, caller);

    if (FKind::interpreted) {
      assert(hf.is_heap_frame(), "should be");
      Interpreted::patch_sender_sp(hf, caller.unextended_sp());
    }

#ifdef ASSERT
    if (!FKind::interpreted && !FKind::stub) {
      assert(hf.get_cb()->is_compiled(), "");
      if (f.is_deoptimized_frame()) { // TODO DEOPT: long term solution: unroll on freeze and patch pc
        log_develop_trace(jvmcont)("Freezing deoptimized frame");
        assert(f.cb()->as_compiled_method()->is_deopt_pc(f.raw_pc()), "");
        assert(f.cb()->as_compiled_method()->is_deopt_pc(Frame::real_pc(f)), "");
      }
    }
#endif
  }

  NOINLINE freeze_result recurse_freeze_interpreted_frame(frame& f, frame& caller, int callee_argsize, bool callee_interpreted) {
#if (defined(X86) || defined(AARCH64)) && !defined(ZERO)
    { // TODO PD
      assert((f.at(frame::interpreter_frame_last_sp_offset) != 0) || (f.unextended_sp() == f.sp()), "");
      intptr_t* real_unextended_sp = (intptr_t*)f.at(frame::interpreter_frame_last_sp_offset);
      if (real_unextended_sp != nullptr) f.set_unextended_sp(real_unextended_sp); // can be null at a safepoint
    }
#else
    Unimplemented();
#endif

    intptr_t* const vsp = Interpreted::frame_top(f, callee_argsize, callee_interpreted);
    const int argsize = Interpreted::stack_argsize(f);
    const int locals = f.interpreter_frame_method()->max_locals();
    assert(Interpreted::frame_bottom(f) >= f.fp() + ContinuationHelper::frame_metadata + locals, "");// = on x86
    const int fsize = f.fp() + ContinuationHelper::frame_metadata + locals - vsp;

#ifdef ASSERT
  {
    ResourceMark rm;
    InterpreterOopMap mask;
    f.interpreted_frame_oop_map(&mask);
    assert(vsp <= Interpreted::frame_top(f, &mask), "vsp: " INTPTR_FORMAT " Interpreted::frame_top: " INTPTR_FORMAT,
      p2i(vsp), p2i(Interpreted::frame_top(f, &mask)));
  }
#endif

    Method* frame_method = Frame::frame_method(f);

    log_develop_trace(jvmcont)("recurse_freeze_interpreted_frame %s _size: %d fsize: %d argsize: %d",
      frame_method->name_and_sig_as_C_string(), _size, fsize, argsize);
    // we'd rather not yield inside methods annotated with @JvmtiMountTransition
    assert(!Frame::frame_method(f)->jvmti_mount_transition(), "");

    freeze_result result = recurse_freeze_java_frame<Interpreted>(f, caller, fsize, argsize);
    if (UNLIKELY(result > freeze_ok_bottom)) {
      return result;
    }

    bool bottom = result == freeze_ok_bottom;

    DEBUG_ONLY(before_freeze_java_frame(f, caller, fsize, 0, bottom);)

    frame hf = new_hframe<Interpreted>(f, caller);

    intptr_t* hsp = Interpreted::frame_top(hf, callee_argsize, callee_interpreted);
    assert(Interpreted::frame_bottom(hf) == hsp + fsize, "");

    // on AArch64 we add padding between the locals and the rest of the frame to keep the fp 16-byte-aligned
    copy_to_chunk<copy_alignment::WORD_ALIGNED>(Interpreted::frame_bottom(f) - locals,
                                             Interpreted::frame_bottom(hf) - locals, locals); // copy locals
    copy_to_chunk<copy_alignment::WORD_ALIGNED>(vsp, hsp, fsize - locals); // copy rest
    assert(!bottom || !caller.is_interpreted_frame() || (hsp + fsize) == (caller.unextended_sp() + argsize), "");

    relativize_interpreted_frame_metadata(f, hf);

    patch<Interpreted>(f, hf, caller, bottom);

    CONT_JFR_ONLY(_cont.record_interpreted_frame();)
    DEBUG_ONLY(after_freeze_java_frame(hf, bottom);)
    caller = hf;

    // Mark frame_method's marking cycle for GC and redefinition on_stack calculation.
    frame_method->record_marking_cycle();

    return freeze_ok;
  }

  freeze_result recurse_freeze_compiled_frame(frame& f, frame& caller, int callee_argsize, bool callee_interpreted) {
    intptr_t* const vsp = Compiled::frame_top(f, callee_argsize, callee_interpreted);
    const int argsize = Compiled::stack_argsize(f);
    const int fsize = Compiled::frame_bottom(f) + argsize - vsp;

    log_develop_trace(jvmcont)("recurse_freeze_compiled_frame %s _size: %d fsize: %d argsize: %d",
      Frame::frame_method(f) != nullptr ? Frame::frame_method(f)->name_and_sig_as_C_string():"", _size,fsize,argsize);
    // we'd rather not yield inside methods annotated with @JvmtiMountTransition
    assert(!Frame::frame_method(f)->jvmti_mount_transition(), "");

    freeze_result result = recurse_freeze_java_frame<Compiled>(f, caller, fsize, argsize);
    if (UNLIKELY(result > freeze_ok_bottom)) {
      return result;
    }

    bool bottom = result == freeze_ok_bottom;

    DEBUG_ONLY(before_freeze_java_frame(f, caller, fsize, argsize, bottom);)

    frame hf = new_hframe<Compiled>(f, caller);

    intptr_t* hsp = Compiled::frame_top(hf, callee_argsize, callee_interpreted);

    copy_to_chunk<copy_alignment::WORD_ALIGNED>(vsp, hsp, fsize);
    assert(!bottom || !caller.is_compiled_frame() || (hsp + fsize) == (caller.unextended_sp() + argsize), "");

    if (caller.is_interpreted_frame()) {
      _align_size += ContinuationHelper::align_wiggle; // See Thaw::align
    }

    patch<Compiled>(f, hf, caller, bottom);

    assert(bottom || Interpreter::contains(Compiled::real_pc(caller)) == caller.is_interpreted_frame(), "");

    DEBUG_ONLY(after_freeze_java_frame(hf, bottom);)
    caller = hf;
    return freeze_ok;
  }

  NOINLINE freeze_result recurse_freeze_stub_frame(frame& f, frame& caller) {
    intptr_t* const vsp = StubF::frame_top(f, 0, 0);
    const int fsize = f.cb()->frame_size();

    log_develop_trace(jvmcont)("recurse_freeze_stub_frame %s _size: %d fsize: %d :: " INTPTR_FORMAT " - " INTPTR_FORMAT,
      f.cb()->name(), _size, fsize, p2i(vsp), p2i(vsp+fsize));

    // recurse_freeze_java_frame and freeze inlined here because we need to use a full RegisterMap for lock ownership
    NOT_PRODUCT(_frames++;)
    _size += fsize;

    RegisterMap map(_cont.thread(), true, false, false);
    map.set_include_argument_oops(false);
    ContinuationHelper::update_register_map<StubF>(f, &map);
    f.oop_map()->update_register_map(&f, &map); // we have callee-save registers in this case
    frame senderf = sender<StubF>(f);
    assert(senderf.unextended_sp() < _bottom_address - 1, "");
    assert(senderf.is_compiled_frame(), "");

    if (UNLIKELY(senderf.oop_map() == nullptr)) {
      // native frame
      return freeze_pinned_native;
    }
    if (UNLIKELY(Compiled::is_owning_locks(_cont.thread(), &map, senderf))) {
      return freeze_pinned_monitor;
    }

    freeze_result result = recurse_freeze_compiled_frame(senderf, caller, 0, 0); // This might be deoptimized
    if (UNLIKELY(result > freeze_ok_bottom)) return result;
    assert(result != freeze_ok_bottom, "");
    assert(!caller.is_interpreted_frame(), "");

    DEBUG_ONLY(before_freeze_java_frame(f, caller, fsize, 0, false);)
    frame hf = new_hframe<StubF>(f, caller);
    intptr_t* hsp = StubF::frame_top(hf, 0, 0);
    copy_to_chunk<copy_alignment::WORD_ALIGNED>(vsp, hsp, fsize);
    DEBUG_ONLY(after_freeze_java_frame(hf, false);)

    caller = hf;
    return freeze_ok;
  }

  NOINLINE void finish_freeze(const frame& f, const frame& top) {
    stackChunkOop chunk = _cont.tail();
    assert(chunk->to_offset(top.sp()) <= chunk->sp(), "");

    LogTarget(Trace, jvmcont) lt;
    if (lt.develop_is_enabled()) {
      LogStream ls(lt);
      assert(top.is_heap_frame(), "should be");
      top.print_on(&ls);
    }

    set_top_frame_metadata_pd(top);
    assert(top.pc() == Frame::real_pc(top), "");

    OrderAccess::storestore();
    chunk->set_sp(chunk->to_offset(top.sp()));
    chunk->set_pc(top.pc());

    chunk->set_max_size(chunk->max_size() + _align_size);

    if (UNLIKELY(_barriers)) {
      log_develop_trace(jvmcont)("do barriers on humongous chunk");
      InstanceStackChunkKlass::do_barriers<InstanceStackChunkKlass::barrier_type::STORE>(_cont.tail());
    }

    log_develop_trace(jvmcont)("finish_freeze: has_mixed_frames: %d", chunk->has_mixed_frames());

    if (lt.develop_is_enabled()) {
      LogStream ls(lt);
      ls.print_cr("top hframe after (freeze):");
      assert(_cont.last_frame().is_heap_frame(), "should be");
      _cont.last_frame().print_on(&ls);
    }

    assert(_cont.chunk_invariant(tty), "");
  }

  inline bool stack_overflow() { // detect stack overflow in recursive native code
    JavaThread* t = !_preempt ? _thread : JavaThread::current();
    assert(t == JavaThread::current(), "");
    if ((address)&t < t->stack_overflow_state()->stack_overflow_limit()) {
      Exceptions::_throw_msg(t, __FILE__, __LINE__, vmSymbols::java_lang_StackOverflowError(), "Stack overflow while freezing");
      return true;
    }
    return false;
  }

  void init_chunk(stackChunkOop chunk) {
    chunk->clear_flags();
    chunk->set_gc_mode(false);
    chunk->set_max_size(0);
    chunk->set_sp(chunk->stack_size());
    chunk->set_pc(nullptr);
    chunk->set_argsize(0);
  }

  stackChunkOop allocate_chunk(size_t stack_size) {
    log_develop_trace(jvmcont)("allocate_chunk allocating new chunk");

    InstanceStackChunkKlass* klass = InstanceStackChunkKlass::cast(vmClasses::StackChunk_klass());
    size_t size_in_words = klass->instance_size(stack_size);

    JavaThread* current = _preempt ? JavaThread::current() : _thread;
    assert(current == JavaThread::current(), "should be current");

    stackChunkOop chunk;
    StackChunkAllocator allocator(klass, size_in_words, stack_size, current);
    HeapWord* start = current->tlab().allocate(size_in_words);
    if (start != nullptr) {
      chunk = (stackChunkOop)allocator.initialize(start);
    } else {
      //HandleMark hm(current);
      Handle conth(current, _cont.mirror());
      chunk = (stackChunkOop)allocator.allocate(); // can safepoint
      _cont.post_safepoint(conth);

      if (chunk == nullptr) {
        // OOME
        return nullptr;
      }

      _barriers = ConfigT::requires_barriers(chunk);
    }

    assert(chunk->stack_size() == (int)stack_size, "");
    assert(chunk->size() >= stack_size, "chunk->size(): %zu size: %zu", chunk->size(), stack_size);
    assert((intptr_t)chunk->start_address() % 8 == 0, "");

    init_chunk(chunk);

    assert(chunk->flags() == 0, "");
    assert(chunk->is_gc_mode() == false, "");
    assert(chunk->max_size() == 0, "");

    chunk->set_mark(chunk->mark().set_age(15)); // Promote young chunks quickly

    stackChunkOop chunk0 = _cont.tail();
    if (chunk0 != (oop)nullptr && chunk0->is_empty()) {
      chunk0 = chunk0->parent();
      assert(chunk0 == (oop)nullptr || !chunk0->is_empty(), "");
    }
    // fields are uninitialized
    chunk->set_parent_raw<typename ConfigT::OopT>(chunk0);
    chunk->set_cont_raw<typename ConfigT::OopT>(_cont.mirror());
    assert(chunk->parent() == (oop)nullptr || chunk->parent()->is_stackChunk(), "");

    if (start != nullptr) {
      assert(!ConfigT::requires_barriers(chunk), "Unfamiliar GC requires barriers on TLAB allocation");
    } else {
      _barriers = ConfigT::requires_barriers(chunk);
    }

    _cont.set_tail(chunk);
    return chunk;
  }
};

#if INCLUDE_JVMTI
static void invalidate_JVMTI_stack(JavaThread* thread) {
  if (thread->is_interp_only_mode()) {
    JvmtiThreadState *state = thread->jvmti_thread_state();
    if (state != nullptr)
      state->invalidate_cur_stack_depth();
  }
}
#endif // INCLUDE_JVMTI

static void JVMTI_yield_cleanup(JavaThread* thread, ContMirror& cont) {
#if INCLUDE_JVMTI
  if (JvmtiExport::can_post_frame_pop()) {
    int num_frames = num_java_frames(cont);

    // The call to JVMTI can safepoint, so we need to restore oops.
    Handle conth(Thread::current(), cont.mirror());
    JvmtiExport::continuation_yield_cleanup(JavaThread::current(), num_frames);
    cont.post_safepoint(conth);
  }
  invalidate_JVMTI_stack(thread);
#endif
}

static freeze_result is_pinned(const frame& f, RegisterMap* map) {
  if (f.is_interpreted_frame()) {
    if (Interpreted::is_owning_locks(f))           return freeze_pinned_monitor;
    if (f.interpreter_frame_method()->is_native()) return freeze_pinned_native; // interpreter native entry
  } else if (f.is_compiled_frame()) {
    if (Compiled::is_owning_locks(map->thread(), map, f)) return freeze_pinned_monitor;
  } else {
    return freeze_pinned_native;
  }
  return freeze_ok;
}

#ifdef ASSERT
static bool monitors_on_stack(JavaThread* thread) {
  ContinuationEntry* cont = thread->last_continuation();
  RegisterMap map(thread, true, false, false);
  map.set_include_argument_oops(false);
  for (frame f = thread->last_frame(); Continuation::is_frame_in_continuation(cont, f); f = f.sender(&map)) {
    if (is_pinned(f, &map) == freeze_pinned_monitor) {
      return true;
    }
  }
  return false;
}

static bool interpreted_native_or_deoptimized_on_stack(JavaThread* thread) {
  ContinuationEntry* cont = thread->last_continuation();
  RegisterMap map(thread, false, false, false);
  map.set_include_argument_oops(false);
  for (frame f = thread->last_frame(); Continuation::is_frame_in_continuation(cont, f); f = f.sender(&map)) {
    if (f.is_interpreted_frame() || f.is_native_frame() || f.is_deoptimized_frame()) {
      // tty->print_cr("interpreted_native_or_deoptimized_on_stack"); f.print_on(tty);
      return true;
    }
  }
  return false;
}
#endif

static inline bool can_freeze_fast(JavaThread* thread) {
  // There are no interpreted frames if we're not called from the interpreter and we haven't ancountered an i2c adapter or called Deoptimization::unpack_frames
  // Calls from native frames also go through the interpreter (see JavaCalls::call_helper)
  assert(!thread->cont_fastpath()
         || (thread->cont_fastpath_thread_state() && !interpreted_native_or_deoptimized_on_stack(thread)), "");

  // We also clear thread->cont_fastpath on deoptimization (notify_deopt) and when we thaw interpreted frames
  bool fast = thread->cont_fastpath() && UseContinuationFastPath;
  assert(!fast || monitors_on_stack(thread) == (thread->held_monitor_count() > 0), "");
  fast = fast && thread->held_monitor_count() == 0;
  return fast;
}

static int early_return(int res, JavaThread* thread) {
  thread->set_cont_yield(false);
  log_develop_trace(jvmcont)("=== end of freeze (fail %d)", res);
  return res;
}

static inline int freeze_epilog(JavaThread* thread, ContMirror& cont) {
  assert(VERIFY_CONTINUATION(cont.mirror()), "");
  assert(!cont.is_empty(), "");

  thread->set_cont_yield(false);
  log_develop_debug(jvmcont)("=== End of freeze cont ### #" INTPTR_FORMAT, cont.hash());

  return 0;
}

static int freeze_epilog(JavaThread* thread, ContMirror& cont, freeze_result res) {
  if (UNLIKELY(res != freeze_ok)) {
    assert(VERIFY_CONTINUATION(cont.mirror()), "");
    return early_return(res, thread);
  }

  JVMTI_yield_cleanup(thread, cont); // can safepoint
  return freeze_epilog(thread, cont);
}

template<typename ConfigT, bool preempt>
static inline int freeze0(JavaThread* current, intptr_t* const sp) {
  assert(!current->cont_yield(), "");
  assert(!current->has_pending_exception(), ""); // if (current->has_pending_exception()) return early_return(freeze_exception, current, fi);
  assert(current->deferred_updates() == nullptr || current->deferred_updates()->count() == 0, "");
  assert(!preempt || current->thread_state() == _thread_in_vm || current->thread_state() == _thread_blocked,
         "thread_state: %d %s", current->thread_state(), current->thread_state_name());

  LogTarget(Trace, jvmcont) lt;
#ifdef ASSERT
  if (lt.develop_is_enabled()) {
    LogStream ls(lt);
    ls.print_cr("~~~~ freeze sp: " INTPTR_FORMAT, p2i(current->last_continuation()->entry_sp()));
    print_frames(current, &ls);
  }
#endif

  CONT_JFR_ONLY(EventContinuationFreeze event;)

  current->set_cont_yield(true);

  ContinuationEntry* entry = current->last_continuation();

  oop oopCont = ContinuationHelper::get_continuation(current);
  assert(oopCont == current->last_continuation()->cont_oop(), "");
  assert(ContinuationEntry::assert_entry_frame_laid_out(current), "");

  assert(VERIFY_CONTINUATION(oopCont), "");
  ContMirror cont(current, oopCont);
  log_develop_debug(jvmcont)("FREEZE #" INTPTR_FORMAT " " INTPTR_FORMAT, cont.hash(), p2i((oopDesc*)oopCont));

  assert(entry->is_virtual_thread() == (entry->scope() == java_lang_VirtualThread::vthread_scope()), "");

  if (jdk_internal_vm_Continuation::critical_section(oopCont) > 0) {
    log_develop_debug(jvmcont)("PINNED due to critical section");
    assert(VERIFY_CONTINUATION(cont.mirror()), "");
    return early_return(freeze_pinned_cs, current);
  }

  bool fast = can_freeze_fast(current);
  assert(!fast || current->held_monitor_count() == 0, "");

  // no need to templatize on preempt, as it's currently only used on the slow path
  Freeze<ConfigT> fr(current, cont, preempt);

  if (preempt) { // UNLIKELY
    freeze_result res = fr.freeze_slow();
    cont.set_preempted(true);
    CONT_JFR_ONLY(cont.post_jfr_event(&event, current);)
    return freeze_epilog(current, cont, res);
  }

  if (fast && fr.is_chunk_available(sp)) {
    freeze_result res = fr.template try_freeze_fast<true>(sp);
    assert(res == freeze_ok, "");
    CONT_JFR_ONLY(cont.post_jfr_event(&event, current);)
    freeze_epilog(current, cont);
    StackWatermarkSet::after_unwind(current);
    return 0;
  }

  // if (current->held_monitor_count() > 0) {
  //    return freeze_pinned_monitor;
  // }

  log_develop_trace(jvmcont)("chunk unavailable; transitioning to VM");
  assert(current == JavaThread::current(), "must be current thread except for preempt");
  JRT_BLOCK
    freeze_result res = fast ? fr.template try_freeze_fast<false>(sp)
                             : fr.freeze_slow();
    CONT_JFR_ONLY(cont.post_jfr_event(&event, current);)
    freeze_epilog(current, cont, res);
    StackWatermarkSet::after_unwind(current);
    return res;
  JRT_BLOCK_END
}

static freeze_result is_pinned0(JavaThread* thread, oop cont_scope, bool safepoint) {
  ContinuationEntry* cont = thread->last_continuation();
  if (cont == nullptr) {
    return freeze_ok;
  }
  if (jdk_internal_vm_Continuation::critical_section(cont->continuation()) > 0) {
    return freeze_pinned_cs;
  }

  RegisterMap map(thread, true, false, false);
  map.set_include_argument_oops(false);
  frame f = thread->last_frame();

  if (!safepoint) {
    f = f.sender(&map); // this is the yield frame
  } else { // safepoint yield
#if (defined(X86) || defined(AARCH64)) && !defined(ZERO)
    f.set_fp(f.real_fp()); // Instead of this, maybe in ContMirror::set_last_frame always use the real_fp?
#else
    Unimplemented();
#endif
    if (!Interpreter::contains(f.pc())) {
      assert(Frame::is_stub(f.cb()), "must be");
      assert(f.oop_map() != nullptr, "must be");
      f.oop_map()->update_register_map(&f, &map); // we have callee-save registers in this case
    }
  }

  while (true) {
    freeze_result res = is_pinned(f, &map);
    if (res != freeze_ok) {
      return res;
    }

    f = f.sender(&map);
    if (!Continuation::is_frame_in_continuation(cont, f)) {
      oop scope = jdk_internal_vm_Continuation::scope(cont->continuation());
      if (scope == cont_scope) {
        break;
      }
      cont = cont->parent();
      if (cont == nullptr) {
        break;
      }
      if (jdk_internal_vm_Continuation::critical_section(cont->continuation()) > 0) {
        return freeze_pinned_cs;
      }
    }
  }
  return freeze_ok;
}

static bool is_safe_frame_to_preempt(JavaThread* thread) {
  assert(thread->has_last_Java_frame(), "");
  vframeStream st(thread);
  st.dont_walk_cont();

  // We don't want to preempt inside methods annotated with @JvmtiMountTransition
  int i = 0;
  for (;!st.at_end(); st.next()) {
    if (++i > 5) {
      // annotations are never deep
      break;
    }
    if (st.method()->jvmti_mount_transition()) {
      return false;
    }
  }
  return true;
}

static bool is_safe_pc_to_preempt(address pc) {
  if (Interpreter::contains(pc)) {
    // We don't want to preempt when returning from some useful VM function, and certainly not when inside one.
    InterpreterCodelet* codelet = Interpreter::codelet_containing(pc);
    if (codelet != nullptr) {
      // We allow preemption only when at a safepoint codelet or a return byteocde
      if (codelet->bytecode() >= 0 && Bytecodes::is_return(codelet->bytecode())) {
        log_trace(jvmcont, preempt)("is_safe_to_preempt: safe bytecode: %s",
                                    Bytecodes::name(codelet->bytecode()));
        assert(codelet->kind() == InterpreterCodelet::codelet_bytecode, "");
        return true;
      } else if (codelet->kind() == InterpreterCodelet::codelet_safepoint_entry) {
        log_trace(jvmcont, preempt)("is_safe_to_preempt: safepoint entry: %s", codelet->description());
        return true;
      } else {
        log_trace(jvmcont, preempt)("is_safe_to_preempt: %s (unsafe)", codelet->description());
        return false;
      }
    } else {
      log_trace(jvmcont, preempt)("is_safe_to_preempt: no codelet (safe?)");
      return true;
    }
  } else {
    CodeBlob* cb = CodeCache::find_blob(pc);
    if (cb->is_safepoint_stub()) {
      log_trace(jvmcont, preempt)("is_safe_to_preempt: safepoint stub");
      return true;
    } else {
      log_trace(jvmcont, preempt)("is_safe_to_preempt: not safepoint stub");
      return false;
    }
  }
}
static bool is_safe_to_preempt(JavaThread* thread) {
  if (!thread->has_last_Java_frame()) {
    return false;
  }

  LogTarget(Trace, jvmcont, preempt) lt;
  if (lt.is_enabled()) {
    ResourceMark rm;
    LogStream ls(lt);
    frame f = thread->last_frame();
    ls.print("is_safe_to_preempt %sSAFEPOINT ", Interpreter::contains(f.pc()) ? "INTERPRETER " : "");
    f.print_on(&ls);
  }

  if (!is_safe_pc_to_preempt(thread->last_Java_pc())) {
    return false;
  }
  if (!is_safe_frame_to_preempt(thread)) {
    return false;
  }
  return true;
}

/////////////// THAW ////

// make room on the stack for thaw
// returns the size in bytes, or 0 on failure
static inline int prepare_thaw0(JavaThread* thread, bool return_barrier) {
  log_develop_trace(jvmcont)("~~~~ prepare_thaw return_barrier: %d", return_barrier);

  assert(thread == JavaThread::current(), "");

  oop cont = thread->last_continuation()->cont_oop();
  assert(cont == ContinuationHelper::get_continuation(thread), "");
  assert(VERIFY_CONTINUATION(cont), "");

  stackChunkOop chunk = jdk_internal_vm_Continuation::tail(cont);
  assert(chunk != nullptr, "");
  if (UNLIKELY(chunk->is_empty())) {
    chunk = chunk->parent();
    jdk_internal_vm_Continuation::set_tail(cont, chunk);
  }
  assert(chunk != nullptr, "");
  assert(!chunk->is_empty(), "");
  assert(VERIFY_STACK_CHUNK(chunk), "");

  int size = chunk->max_size();
  guarantee (size > 0, "");

  size += 2*ContinuationHelper::frame_metadata; // 2x because we might want to add a frame for StubRoutines::cont_interpreter_forced_preempt_return()
  size += ContinuationHelper::align_wiggle; // just in case we have an interpreted entry after which we need to align
  size <<= LogBytesPerWord;

  const address bottom = (address)thread->last_continuation()->entry_sp();
  if (!ContinuationHelper::stack_overflow_check(thread, size + 300, bottom)) {
    return 0;
  }

  log_develop_trace(jvmcont)("prepare_thaw bottom: " INTPTR_FORMAT " top: " INTPTR_FORMAT " size: %d",
                              p2i(bottom), p2i(bottom - size), size);
  return size;
}

class ThawBase { // avoids the template of the Thaw class
protected:
  static inline void derelativize_interpreted_frame_metadata(const frame& hf, const frame& f);
  static inline void set_interpreter_frame_bottom(const frame& f, intptr_t* bottom);
};

template <typename ConfigT>
class Thaw : public ThawBase {
private:
  JavaThread* _thread;
  ContMirror& _cont;

  intptr_t* _fastpath;
  bool _barriers;
  intptr_t* _top_unextended_sp;
  int _align_size;

  StackChunkFrameStream<chunk_frames::MIXED> _stream;

  NOT_PRODUCT(int _frames;)

  inline frame new_entry_frame();
  template<typename FKind> frame new_frame(const frame& hf, frame& caller, bool bottom);
  template<typename FKind> inline void patch_pd(frame& f, const frame& sender);
  inline intptr_t* align(const frame& hf, intptr_t* vsp, frame& caller, bool bottom);
  void patch_chunk_pd(intptr_t* sp);
  inline void prefetch_chunk_pd(void* start, int size_words);
  intptr_t* push_interpreter_return_frame(intptr_t* sp);
  void maybe_set_fastpath(intptr_t* sp) { if (sp > _fastpath) _fastpath = sp; }

public:
  DEBUG_ONLY(int _mode;) // TODO: remove
  DEBUG_ONLY(bool barriers() { return _barriers; })

  Thaw(JavaThread* thread, ContMirror& cont) :
      _thread(thread), _cont(cont),
      _fastpath(nullptr) {
    DEBUG_ONLY(_top_unextended_sp = nullptr;)
    DEBUG_ONLY(_mode = 0;)
  }

  inline bool can_thaw_fast(stackChunkOop chunk) {
    return    !_barriers
           &&  _thread->cont_fastpath_thread_state()
           && !chunk->has_thaw_slowpath_condition();
  }

  intptr_t* thaw(thaw_kind kind) {
    assert(!Interpreter::contains(_cont.entryPC()), "");

    assert(VERIFY_CONTINUATION(_cont.mirror()), "");
    assert(!jdk_internal_vm_Continuation::done(_cont.mirror()), "");
    assert(!_cont.is_empty(), "");

    stackChunkOop chunk = _cont.tail();
    assert(chunk != nullptr && !chunk->is_empty(), ""); // guaranteed by prepare_thaw

    _barriers = ConfigT::requires_barriers(chunk);
    return (LIKELY(can_thaw_fast(chunk))) ? thaw_fast(chunk)
                                          : thaw_slow(chunk, kind != thaw_top);
  }

  NOINLINE intptr_t* thaw_fast(stackChunkOop chunk) {
    assert(chunk != (oop) nullptr, "");
    assert(chunk == _cont.tail(), "");
    assert(!chunk->is_empty(), "");
    assert(!chunk->has_mixed_frames(), "");
    assert(!chunk->requires_barriers(), "");
    assert(!chunk->has_bitmap(), "");
    assert(!_thread->is_interp_only_mode(), "");

    // TODO: explain why we're not setting the tail

    LogTarget(Trace, jvmcont) lt;
    if (lt.develop_is_enabled()) {
      LogStream ls(lt);
      ls.print_cr("thaw_fast");
      chunk->print_on(true, &ls);
    }

    static const int threshold = 500; // words

    int chunk_start_sp = chunk->sp();
    int size = chunk->stack_size() - chunk_start_sp; // this initial size could be reduced if it's a partial thaw
    int argsize;

    intptr_t* const chunk_sp = chunk->start_address() + chunk_start_sp;

    bool partial, empty;
    if (LIKELY(!TEST_THAW_ONE_CHUNK_FRAME && (size < threshold))) {
      DEBUG_ONLY(_mode = 1;)
      prefetch_chunk_pd(chunk->start_address(), size); // prefetch anticipating memcpy starting at highest address

      partial = false;

      argsize = chunk->argsize();
      empty = true;

      chunk->set_sp(chunk->stack_size());
      chunk->set_argsize(0);
      // chunk->clear_flags();
      chunk->set_max_size(0);
      log_develop_trace(jvmcont)("set max_size: 0");
      // chunk->set_pc(nullptr);
    } else { // thaw a single frame
      DEBUG_ONLY(_mode = 2;)
      partial = true;

      StackChunkFrameStream<chunk_frames::COMPILED_ONLY> f(chunk);
      assert(chunk_sp == f.sp() && chunk_sp == f.unextended_sp(), "");
      size = f.cb()->frame_size();
      argsize = f.stack_argsize();
      f.next(SmallRegisterMap::instance);
      empty = f.is_done();
      assert(!empty || argsize == chunk->argsize(), "");

      if (empty) {
        chunk->set_sp(chunk->stack_size());
        chunk->set_argsize(0);
        chunk->set_max_size(0);
        log_develop_trace(jvmcont)("set max_size: 0");
        // chunk->set_pc(nullptr);
      } else {
        chunk->set_sp(chunk->sp() + size);
        chunk->set_max_size(chunk->max_size() - size);
        address top_pc = *(address*)(chunk_sp + size - frame::sender_sp_ret_address_offset());
        chunk->set_pc(top_pc);
      }
      assert(empty == chunk->is_empty(), "");
      size += argsize;
    }

    const bool is_last = empty && chunk->is_parent_null<typename ConfigT::OopT>();

    log_develop_trace(jvmcont)("thaw_fast partial: %d is_last: %d empty: %d size: %d argsize: %d",
                                partial, is_last, empty, size, argsize);

    intptr_t* stack_sp = _cont.entrySP();
    intptr_t* bottom_sp = ContinuationHelper::frame_align_pointer(stack_sp - argsize);

    stack_sp -= size;
    assert(argsize != 0 || stack_sp == ContinuationHelper::frame_align_pointer(stack_sp), "");
    stack_sp = ContinuationHelper::frame_align_pointer(stack_sp);

    intptr_t* from = chunk_sp - ContinuationHelper::frame_metadata;
    intptr_t* to   = stack_sp - ContinuationHelper::frame_metadata;
    copy_from_chunk(from, to, size + ContinuationHelper::frame_metadata);
    assert(_cont.entrySP() - 1 <= to + size + ContinuationHelper::frame_metadata
              && to + size + ContinuationHelper::frame_metadata <= _cont.entrySP(), "");
    assert(argsize != 0 || to + size + ContinuationHelper::frame_metadata == _cont.entrySP(), "");

    assert(!is_last || argsize == 0, "");
    _cont.set_argsize(argsize);
    log_develop_trace(jvmcont)("setting entry argsize: %d", _cont.argsize());
    patch_chunk(bottom_sp, is_last);

    DEBUG_ONLY(address pc = *(address*)(bottom_sp - frame::sender_sp_ret_address_offset());)
    assert(is_last ? CodeCache::find_blob(pc)->as_compiled_method()->method()->is_continuation_enter_intrinsic()
                    : pc == StubRoutines::cont_returnBarrier(), "is_last: %d", is_last);
    assert(is_last == _cont.is_empty(), "");
    assert(_cont.chunk_invariant(tty), "");

  #if CONT_JFR
    EventContinuationThawYoung e;
    if (e.should_commit()) {
      e.set_id(cast_from_oop<u8>(chunk));
      e.set_size(size << LogBytesPerWord);
      e.set_full(!partial);
      e.commit();
    }
  #endif

#ifdef ASSERT
    intptr_t* sp0 = stack_sp;
    ContinuationHelper::set_anchor(_thread, sp0);
    if (lt.develop_is_enabled()) {
      LogStream ls(lt);
      print_frames(_thread, &ls);
    }
    if (LoomDeoptAfterThaw) {
      do_deopt_after_thaw(_thread);
    }
    ContinuationHelper::clear_anchor(_thread);
#endif

    return stack_sp;
  }

  template <copy_alignment aligned = copy_alignment::DWORD_ALIGNED>
  void copy_from_chunk(intptr_t* from, intptr_t* to, int size) {
    assert(to + size <= _cont.entrySP(), "");
    _cont.tail()->copy_from_chunk_to_stack(from, to, size);
    CONT_JFR_ONLY(_cont.record_size_copied(size);)
  }

  void patch_chunk(intptr_t* sp, bool is_last) {
    log_develop_trace(jvmcont)("thaw_fast patching -- sp: " INTPTR_FORMAT, p2i(sp));

    address pc = !is_last ? StubRoutines::cont_returnBarrier() : _cont.entryPC();
    *(address*)(sp - frame::sender_sp_ret_address_offset()) = pc;

    // patch_chunk_pd(sp); -- TODO: If not needed - remove method; it's not used elsewhere
  }

  NOINLINE intptr_t* thaw_slow(stackChunkOop chunk, bool return_barrier) {
    assert(!_cont.is_empty(), "");
    assert(chunk != nullptr, "");
    assert(!chunk->is_empty(), "");

    LogTarget(Trace, jvmcont) lt;
    if (lt.develop_is_enabled()) {
      LogStream ls(lt);
      ls.print_cr("thaw slow return_barrier: %d " INTPTR_FORMAT, return_barrier, p2i((stackChunkOopDesc*)chunk));
      chunk->print_on(true, &ls);
    }

    EventContinuationThawOld e;
    if (e.should_commit()) {
      e.set_id(cast_from_oop<u8>(_cont.mirror()));
      e.commit();
    }

    DEBUG_ONLY(_mode = 3;)
    DEBUG_ONLY(_frames = 0;)
    _align_size = 0;
    int num_frames = (return_barrier ? 1 : 2);
    bool last_interpreted = chunk->has_mixed_frames() && Interpreter::contains(chunk->pc());

    _stream = StackChunkFrameStream<chunk_frames::MIXED>(chunk);
    _top_unextended_sp = _stream.unextended_sp();

    frame hf = _stream.to_frame();
    if (lt.develop_is_enabled()) {
      LogStream ls(lt);
      ls.print_cr("top hframe before (thaw):");
      assert(hf.is_heap_frame(), "should have created a relative frame");
      hf.print_on(&ls);
    }

    frame f;
    thaw(hf, f, num_frames, true);
    finish_thaw(f); // f is now the topmost thawed frame
    _cont.write();

    assert(_cont.chunk_invariant(tty), "");

    if (!return_barrier) {
      JVMTI_continue_cleanup(_thread);
    }

    _thread->set_cont_fastpath(_fastpath);

    intptr_t* sp = f.sp();

  #ifdef ASSERT
    {
      frame f(sp);
      if (lt.develop_is_enabled()) {
        LogStream ls(lt);
        ls.print_cr("Jumping to frame (thaw): [" JLONG_FORMAT "]", java_tid(_thread));
        f.print_on(&ls);
      }
      assert(f.is_interpreted_frame() || f.is_compiled_frame() || f.is_safepoint_blob_frame(), "");
    }
  #endif

    if (last_interpreted && _cont.is_preempted()) {
      assert(f.pc() == *(address*)(sp - frame::sender_sp_ret_address_offset()), "");
      assert(Interpreter::contains(f.pc()), "");
      sp = push_interpreter_return_frame(sp);
    }

    return sp;
  }

  void thaw(const frame& hf, frame& caller, int num_frames, bool top) {
    log_develop_debug(jvmcont)("thaw num_frames: %d", num_frames);
    assert(!_cont.is_empty(), "no more frames");
    assert(num_frames > 0 && !hf.is_empty(), "");

    if (top && hf.is_safepoint_blob_frame()) {
      assert(Frame::is_stub(hf.cb()), "cb: %s", hf.cb()->name());
      recurse_thaw_stub_frame(hf, caller, num_frames);
    } else if (!hf.is_interpreted_frame()) {
      recurse_thaw_compiled_frame(hf, caller, num_frames, false);
    } else {
      recurse_thaw_interpreted_frame(hf, caller, num_frames);
    }
  }

  template<typename FKind>
  bool recurse_thaw_java_frame(frame& caller, int num_frames) {
    assert(num_frames > 0, "");

    DEBUG_ONLY(_frames++;)

    int argsize = _stream.stack_argsize();

    _stream.next(SmallRegisterMap::instance);
    assert(_stream.to_frame().is_empty() == _stream.is_done(), "");

    // we never leave a compiled caller of an interpreted frame as the top frame in the chunk
    // as it makes detecting that situation and adjusting unextended_sp tricky
    if (num_frames == 1 && !_stream.is_done() && FKind::interpreted && _stream.is_compiled()) {
      log_develop_trace(jvmcont)("thawing extra compiled frame to not leave a compiled interpreted-caller at top");
      num_frames++;
    }

    if (num_frames == 1 || _stream.is_done()) { // end recursion
      finalize_thaw<FKind>(caller, argsize);
      return true; // bottom
    } else { // recurse
      thaw(_stream.to_frame(), caller, num_frames - 1, false);
      return false;
    }
  }

  template<typename FKind>
  void finalize_thaw(frame& entry, int argsize) {
    stackChunkOop chunk = _cont.tail();

    OrderAccess::storestore();
    if (!_stream.is_done()) {
      assert(_stream.sp() >= chunk->sp_address(), "");
      chunk->set_sp(chunk->to_offset(_stream.sp()));
      chunk->set_pc(_stream.pc());
    } else {
      chunk->set_argsize(0);
      chunk->set_sp(chunk->stack_size());
      chunk->set_pc(nullptr);
    }
    assert(_stream.is_done() == chunk->is_empty(), "");

    int delta = _stream.unextended_sp() - _top_unextended_sp;
    chunk->set_max_size(chunk->max_size() - delta);

    _cont.set_argsize(FKind::interpreted ? 0 : argsize);
    entry = new_entry_frame();

    assert(entry.sp() == _cont.entrySP(), "");
    assert(Continuation::is_continuation_enterSpecial(entry), "");
    assert(_cont.is_entry_frame(entry), "");
  }

  inline void before_thaw_java_frame(const frame& hf, const frame& caller, bool bottom, int num_frame) {
    LogTarget(Trace, jvmcont) lt;
    if (lt.develop_is_enabled()) {
      LogStream ls(lt);
      ls.print_cr("======== THAWING FRAME: %d", num_frame);
      assert(hf.is_heap_frame(), "should be");
      hf.print_on(&ls);
    }
    assert(bottom == _cont.is_entry_frame(caller), "bottom: %d is_entry_frame: %d", bottom, _cont.is_entry_frame(hf));
  }

  inline void after_thaw_java_frame(const frame& f, bool bottom) {
    LogTarget(Trace, jvmcont) lt;
    if (lt.develop_is_enabled()) {
      LogStream ls(lt);
      ls.print_cr("thawed frame:");
      f.print_on(&ls);
    }
  }

  template<typename FKind>
  inline void patch(frame& f, const frame& caller, bool bottom) {
    assert(!bottom || caller.fp() == _cont.entryFP(), "");
    if (bottom) {
      FKind::patch_pc(caller, _cont.is_empty() ? caller.raw_pc() : StubRoutines::cont_returnBarrier());
    }

    patch_pd<FKind>(f, caller); // TODO: reevaluate if and when this is necessary -only bottom & interpreted caller?

    if (FKind::interpreted) {
      Interpreted::patch_sender_sp(f, caller.unextended_sp());
    }

    assert(!bottom || !_cont.is_empty() || Continuation::is_continuation_entry_frame(f, nullptr), "");
    assert(!bottom || (_cont.is_empty() != Continuation::is_cont_barrier_frame(f)), "");
  }

  void clear_bitmap_bits(intptr_t* start, int range) {
    // we need to clear the bits that correspond to arguments as they reside in the caller frame
    log_develop_trace(jvmcont)("clearing bitmap for " INTPTR_FORMAT " - " INTPTR_FORMAT, p2i(start), p2i(start+range));
    stackChunkOop chunk = _cont.tail();
    chunk->bitmap().clear_range(chunk->bit_index_for((typename ConfigT::OopT*)start),
                                chunk->bit_index_for((typename ConfigT::OopT*)(start+range)));
  }

  NOINLINE void recurse_thaw_interpreted_frame(const frame& hf, frame& caller, int num_frames) {
    assert(hf.is_interpreted_frame(), "");

    if (UNLIKELY(_barriers)) {
      InstanceStackChunkKlass::do_barriers<InstanceStackChunkKlass::barrier_type::STORE>(_cont.tail(), _stream, SmallRegisterMap::instance);
    }

    const bool bottom = recurse_thaw_java_frame<Interpreted>(caller, num_frames);

    DEBUG_ONLY(before_thaw_java_frame(hf, caller, bottom, num_frames);)

    frame f = new_frame<Interpreted>(hf, caller, bottom);

    intptr_t* const vsp = f.sp();
    intptr_t* const hsp = hf.unextended_sp();
    intptr_t* const frame_bottom = Interpreted::frame_bottom(f);

    assert(hf.is_heap_frame(), "should be");
    const int fsize = Interpreted::frame_bottom(hf) - hsp;

    assert(!bottom || vsp + fsize >= _cont.entrySP() - 2, "");
    assert(!bottom || vsp + fsize <= _cont.entrySP(), "");

    assert(Interpreted::frame_bottom(f) == vsp + fsize, "");

    // on AArch64 we add padding between the locals and the rest of the frame to keep the fp 16-byte-aligned
    const int locals = hf.interpreter_frame_method()->max_locals();
    assert(hf.is_heap_frame(), "should be");
    assert(!f.is_heap_frame(), "should not be");

    copy_from_chunk<copy_alignment::WORD_ALIGNED>(Interpreted::frame_bottom(hf) - locals,
                                          Interpreted::frame_bottom(f) - locals, locals); // copy locals
    copy_from_chunk<copy_alignment::WORD_ALIGNED>(hsp, vsp, fsize - locals); // copy rest

    set_interpreter_frame_bottom(f, frame_bottom); // the copy overwrites the metadata
    derelativize_interpreted_frame_metadata(hf, f);
    patch<Interpreted>(f, caller, bottom);

  #ifdef ASSERT
    LogTarget(Trace, jvmcont) lt;
    if (lt.develop_is_enabled()) {
      LogStream ls(lt);
      print_frame_layout(f, &ls);
    }
  #endif

    assert(f.is_interpreted_frame_valid(_cont.thread()), "invalid thawed frame");
    assert(Interpreted::frame_bottom(f) <= Frame::frame_top(caller), "");

    CONT_JFR_ONLY(_cont.record_interpreted_frame();)

    maybe_set_fastpath(f.sp());

    if (!bottom) {
      // can only fix caller once this frame is thawed (due to callee saved regs)
      InstanceStackChunkKlass::fix_thawed_frame(_cont.tail(), caller, SmallRegisterMap::instance);
    } else if (_cont.tail()->has_bitmap() && locals > 0) {
      assert(hf.is_heap_frame(), "should be");
      clear_bitmap_bits(Interpreted::frame_bottom(hf) - locals, locals);
    }

    DEBUG_ONLY(after_thaw_java_frame(f, bottom);)
    caller = f;
  }

  void recurse_thaw_compiled_frame(const frame& hf, frame& caller, int num_frames, bool stub_caller) {
    assert(!hf.is_interpreted_frame(), "");
    assert(_cont.is_preempted() || !stub_caller, "stub caller not at preemption");

    if (!stub_caller && UNLIKELY(_barriers)) { // recurse_thaw_stub_frame already invoked our barriers with a full regmap
      InstanceStackChunkKlass::do_barriers<InstanceStackChunkKlass::barrier_type::STORE>(_cont.tail(), _stream, SmallRegisterMap::instance);
    }

    const bool bottom = recurse_thaw_java_frame<Compiled>(caller, num_frames);

    DEBUG_ONLY(before_thaw_java_frame(hf, caller, bottom, num_frames);)

    assert(caller.sp() == caller.unextended_sp(), "");

    if ((!bottom && caller.is_interpreted_frame()) || (bottom && Interpreter::contains(_cont.tail()->pc()))) {
      _align_size += ContinuationHelper::align_wiggle; // we add one whether or not we've aligned because we add it in freeze_interpreted_frame
    }

    frame f = new_frame<Compiled>(hf, caller, bottom);
    intptr_t* const vsp = f.sp();
    intptr_t* const hsp = hf.unextended_sp();

    const int added_argsize = (bottom || caller.is_interpreted_frame()) ? hf.compiled_frame_stack_argsize() : 0;
    int fsize = Compiled::size(hf) + added_argsize;
    assert(fsize <= (int)(caller.unextended_sp() - f.unextended_sp()), "");

    intptr_t* from = hsp - ContinuationHelper::frame_metadata;
    intptr_t* to   = vsp - ContinuationHelper::frame_metadata;
    int sz = fsize + ContinuationHelper::frame_metadata;

    assert(!bottom || _cont.entrySP() - 1 <= to + sz && to + sz <= _cont.entrySP(), "");
    assert(!bottom || hf.compiled_frame_stack_argsize() != 0 || to + sz && to + sz == _cont.entrySP(), "");

    copy_from_chunk(from, to, sz);

    patch<Compiled>(f, caller, bottom);

    if (f.cb()->is_nmethod()) {
      f.cb()->as_nmethod()->run_nmethod_entry_barrier();
    }

    if (f.is_deoptimized_frame()) {
      maybe_set_fastpath(f.sp());
    } else if (_thread->is_interp_only_mode()
                || (_cont.is_preempted() && f.cb()->as_compiled_method()->is_marked_for_deoptimization())) {
      // The caller of the safepoint stub when the continuation is preempted is not at a call instruction, and so
      // cannot rely on nmethod patching for deopt.
      assert(_thread->is_interp_only_mode() || stub_caller, "expected a stub-caller");

      log_develop_trace(jvmcont)("Deoptimizing thawed frame");
      DEBUG_ONLY(Frame::patch_pc(f, nullptr));

      f.deoptimize(nullptr); // we're assuming there are no monitors; this doesn't revoke biased locks
      assert(f.is_deoptimized_frame() && Frame::is_deopt_return(f.raw_pc(), f), "");
      maybe_set_fastpath(f.sp());
    }

    if (!bottom) {
      // can only fix caller once this frame is thawed (due to callee saved regs)
      InstanceStackChunkKlass::fix_thawed_frame(_cont.tail(), caller, SmallRegisterMap::instance);
    } else if (_cont.tail()->has_bitmap() && added_argsize > 0) {
      clear_bitmap_bits(hsp + Compiled::size(hf), added_argsize);
    }

    DEBUG_ONLY(after_thaw_java_frame(f, bottom);)
    caller = f;
  }

  void recurse_thaw_stub_frame(const frame& hf, frame& caller, int num_frames) {
    DEBUG_ONLY(_frames++;)

    {
      RegisterMap map(nullptr, true, false, false);
      map.set_include_argument_oops(false);
      _stream.next(&map);
      assert(!_stream.is_done(), "");
      if (UNLIKELY(_barriers)) { // we're now doing this on the stub's caller
        InstanceStackChunkKlass::do_barriers<InstanceStackChunkKlass::barrier_type::STORE>(_cont.tail(), _stream, &map);
      }
      assert(!_stream.is_done(), "");
    }

    recurse_thaw_compiled_frame(_stream.to_frame(), caller, num_frames, true); // this could be deoptimized

    DEBUG_ONLY(before_thaw_java_frame(hf, caller, false, num_frames);)

    assert(Frame::is_stub(hf.cb()), "");
    assert(caller.sp() == caller.unextended_sp(), "");
    assert(!caller.is_interpreted_frame(), "");

    int fsize = StubF::size(hf);

    frame f = new_frame<StubF>(hf, caller, false);
    intptr_t* vsp = f.sp();
    intptr_t* hsp = hf.sp();

    copy_from_chunk(hsp - ContinuationHelper::frame_metadata, vsp - ContinuationHelper::frame_metadata,
                    fsize + ContinuationHelper::frame_metadata);

    { // can only fix caller once this frame is thawed (due to callee saved regs)
      RegisterMap map(nullptr, true, false, false); // map.clear();
      map.set_include_argument_oops(false);
      f.oop_map()->update_register_map(&f, &map);
      ContinuationHelper::update_register_map_with_callee(caller, &map);
      InstanceStackChunkKlass::fix_thawed_frame(_cont.tail(), caller, &map);
    }

    DEBUG_ONLY(after_thaw_java_frame(f, false);)
    caller = f;
  }

  void finish_thaw(frame& f) {
    stackChunkOop chunk = _cont.tail();

    if (chunk->is_empty()) {
      if (_barriers) {
        _cont.set_tail(chunk->parent());
      } else {
        chunk->set_has_mixed_frames(false);
      }
      chunk->set_max_size(0);
      assert(chunk->argsize() == 0, "");
    } else {
      chunk->set_max_size(chunk->max_size() - _align_size);
    }
    assert(chunk->is_empty() == (chunk->max_size() == 0), "");

    if ((intptr_t)f.sp() % 16 != 0) {
      assert(f.is_interpreted_frame(), "");
      f.set_sp(f.sp() - 1);
    }
    push_return_frame(f);
    InstanceStackChunkKlass::fix_thawed_frame(chunk, f, SmallRegisterMap::instance); // can only fix caller after push_return_frame (due to callee saved regs)

    assert(_cont.is_empty() == _cont.last_frame().is_empty(), "");

    log_develop_trace(jvmcont)("thawed %d frames", _frames);

    LogTarget(Trace, jvmcont) lt;
    if (lt.develop_is_enabled()) {
      LogStream ls(lt);
      ls.print_cr("top hframe after (thaw):");
      _cont.last_frame().print_on(&ls);
    }
  }

  void push_return_frame(frame& f) { // see generate_cont_thaw
    assert(!f.is_compiled_frame() || f.is_deoptimized_frame() == f.cb()->as_compiled_method()->is_deopt_pc(f.raw_pc()), "");
    assert(!f.is_compiled_frame() || f.is_deoptimized_frame() == (f.pc() != f.raw_pc()), "");

    LogTarget(Trace, jvmcont) lt;
    if (lt.develop_is_enabled()) {
      LogStream ls(lt);
      ls.print_cr("push_return_frame");
      f.print_on(&ls);
    }

    intptr_t* sp = f.sp();
    address pc = f.raw_pc();
    *(address*)(sp - frame::sender_sp_ret_address_offset()) = pc;
    Frame::patch_pc(f, pc); // in case we want to deopt the frame in a full transition, this is checked.
    ContinuationHelper::push_pd(f);

    assert(Frame::assert_frame_laid_out(f), "");
  }

  static void JVMTI_continue_cleanup(JavaThread* thread) {
#if INCLUDE_JVMTI
    invalidate_JVMTI_stack(thread);
#endif // INCLUDE_JVMTI
  }
};

// returns new top sp
// called after preparations (stack overflow check and making room)
template<typename ConfigT>
static inline intptr_t* thaw0(JavaThread* thread, const thaw_kind kind) {
  LogTarget(Trace, jvmcont) lt;
#ifdef ASSERT
  LogStream ls(lt);
#endif
  // NoSafepointVerifier nsv;
  CONT_JFR_ONLY(EventContinuationThaw event;)

  if (kind != thaw_top) {
    log_develop_trace(jvmcont)("== RETURN BARRIER");
  }
  log_develop_trace(jvmcont)("~~~~ thaw kind: %d sp: " INTPTR_FORMAT, kind, p2i(thread->last_continuation()->entry_sp()));

  assert(thread == JavaThread::current(), "");

  ContinuationEntry* entry = thread->last_continuation();
  oop oopCont = entry->cont_oop();

  assert(!jdk_internal_vm_Continuation::done(oopCont), "");
  assert(oopCont == ContinuationHelper::get_continuation(thread), "");
  assert(VERIFY_CONTINUATION(oopCont), "");

  assert(entry->is_virtual_thread() == (entry->scope() == java_lang_VirtualThread::vthread_scope()), "");

  ContMirror cont(thread, oopCont);
  log_develop_debug(jvmcont)("THAW #" INTPTR_FORMAT " " INTPTR_FORMAT, cont.hash(), p2i((oopDesc*)oopCont));

#ifdef ASSERT
  if (lt.develop_is_enabled()) {
    ContinuationHelper::set_anchor_to_entry(thread, cont.entry());
    print_frames(thread, &ls);
  }
#endif

  Thaw<ConfigT> thw(thread, cont);
  intptr_t* const sp = thw.thaw(kind);
  assert((intptr_t)sp % 16 == 0, "");

  thread->reset_held_monitor_count();

  assert(VERIFY_CONTINUATION(cont.mirror()), "");

#ifdef ASSERT
  intptr_t* sp0 = sp;
  address pc0 = *(address*)(sp - frame::sender_sp_ret_address_offset());
  if (pc0 == StubRoutines::cont_interpreter_forced_preempt_return()) {
    sp0 += ContinuationHelper::frame_metadata; // see push_interpreter_return_frame
  }
  ContinuationHelper::set_anchor(thread, sp0);
  if (lt.develop_is_enabled()) {
    print_frames(thread, &ls);
  }
  if (LoomVerifyAfterThaw) {
    assert(do_verify_after_thaw(thread, thw._mode, thw.barriers(), cont.tail(), tty), "");
  }
  assert(ContinuationEntry::assert_entry_frame_laid_out(thread), "");
  ContinuationHelper::clear_anchor(thread);

  if (lt.develop_is_enabled()) {
    ls.print_cr("Jumping to frame (thaw):");
    frame(sp).print_on(&ls);
  }
#endif

  CONT_JFR_ONLY(cont.post_jfr_event(&event, thread);)

  assert(VERIFY_CONTINUATION(cont.mirror()), "");
  log_develop_debug(jvmcont)("=== End of thaw #" INTPTR_FORMAT, cont.hash());

  return sp;
}

#ifdef ASSERT
static void do_deopt_after_thaw(JavaThread* thread) {
  int i = 0;
  StackFrameStream fst(thread, true, false);
  fst.register_map()->set_include_argument_oops(false);
  ContinuationHelper::update_register_map_with_callee(*fst.current(), fst.register_map());
  for (; !fst.is_done(); fst.next()) {
    if (fst.current()->cb()->is_compiled()) {
      CompiledMethod* cm = fst.current()->cb()->as_compiled_method();
      if (!cm->method()->is_continuation_enter_intrinsic()) {
        cm->make_deoptimized();
      }
    }
  }
}

static bool is_good_oop(oop o) {
  return dbg_is_safe(o, -1) && dbg_is_safe(o->klass(), -1) && oopDesc::is_oop(o) && o->klass()->is_klass();
}

class ThawVerifyOopsClosure: public OopClosure {
  intptr_t* _p;
  outputStream* _st;
public:
  ThawVerifyOopsClosure(outputStream* st) : _p(nullptr), _st(st) {}
  intptr_t* p() { return _p; }
  void reset() { _p = nullptr; }

  virtual void do_oop(oop* p) {
    oop o = *p;
    if (o == (oop)nullptr || is_good_oop(o)) {
      return;
    }
    _p = (intptr_t*)p;
    _st->print_cr("*** non-oop " PTR_FORMAT " found at " PTR_FORMAT, p2i(*p), p2i(p));
  }
  virtual void do_oop(narrowOop* p) {
    oop o = RawAccess<>::oop_load(p);
    if (o == (oop)nullptr || is_good_oop(o)) {
      return;
    }
    _p = (intptr_t*)p;
    _st->print_cr("*** (narrow) non-oop %x found at " PTR_FORMAT, (int)(*p), p2i(p));
  }
};

static bool do_verify_after_thaw(JavaThread* thread, int mode, bool barriers, stackChunkOop chunk, outputStream* st) {
  assert(thread->has_last_Java_frame(), "");

  ResourceMark rm;
  ThawVerifyOopsClosure cl(st);
  CodeBlobToOopClosure cf(&cl, false);

  StackFrameStream fst(thread, true, false);
  fst.register_map()->set_include_argument_oops(false);
  ContinuationHelper::update_register_map_with_callee(*fst.current(), fst.register_map());
  for (; !fst.is_done() && !Continuation::is_continuation_enterSpecial(*fst.current()); fst.next()) {
    if (fst.current()->cb()->is_compiled() && fst.current()->cb()->as_compiled_method()->is_marked_for_deoptimization()) {
      st->print_cr(">>> do_verify_after_thaw deopt");
      fst.current()->deoptimize(nullptr);
      fst.current()->print_on(st);
    }

    fst.current()->oops_do(&cl, &cf, fst.register_map());
    if (cl.p() != nullptr) {
      frame fr = *fst.current();
      st->print_cr("Failed for frame mode: %d barriers: %d %d", mode, barriers, chunk->requires_barriers());
      fr.print_on(st);
      if (!fr.is_interpreted_frame()) {
        st->print_cr("size: %d argsize: %d", NonInterpretedUnknown::size(fr), NonInterpretedUnknown::stack_argsize(fr));
      }
  #ifdef ASSERT
      VMReg reg = fst.register_map()->find_register_spilled_here(cl.p(), fst.current()->sp());
      if (reg != nullptr) {
        st->print_cr("Reg %s %d", reg->name(), reg->is_stack() ? (int)reg->reg2stack() : -99);
      }
  #endif
      cl.reset();
      DEBUG_ONLY(thread->print_frame_layout();)
      chunk->print_on(true, st);
      return false;
    }
  }
  return true;
}

static void print_frames(JavaThread* thread, outputStream* st) {
  st->print_cr("------- frames ---------");
  if (!thread->has_last_Java_frame()) st->print_cr("NO ANCHOR!");

  RegisterMap map(thread, true, true, false);
  map.set_include_argument_oops(false);

  if (false) {
    for (frame f = thread->last_frame(); !f.is_entry_frame(); f = f.sender(&map)) f.print_on(st);
  } else {
    map.set_skip_missing(true);
    ResetNoHandleMark rnhm;
    ResourceMark rm;
    HandleMark hm(Thread::current());
    FrameValues values;

    int i = 0;
    for (frame f = thread->last_frame(); !f.is_entry_frame(); f = f.sender(&map)) f.describe(values, i++, &map);
    values.print_on(thread, st);
  }

  st->print_cr("======= end frames =========");
}
#endif

#include CPU_HEADER_INLINE(continuation)

/////////////////////////////////////////////

int ContinuationEntry::return_pc_offset = 0;
nmethod* ContinuationEntry::continuation_enter = nullptr;
address ContinuationEntry::return_pc = nullptr;

void ContinuationEntry::set_enter_nmethod(nmethod* nm) {
  assert(return_pc_offset != 0, "");
  continuation_enter = nm;
  return_pc = nm->code_begin() + return_pc_offset;
}

ContinuationEntry* ContinuationEntry::from_frame(const frame& f) {
  assert(Continuation::is_continuation_enterSpecial(f), "");
  return (ContinuationEntry*)f.unextended_sp();
}

void ContinuationEntry::flush_stack_processing(JavaThread* thread) const {
  ContinuationHelper::maybe_flush_stack_processing(thread, this);
}

/////////////////////////////////////////////

#ifdef ASSERT
bool ContinuationEntry::assert_entry_frame_laid_out(JavaThread* thread) {
  assert(thread->has_last_Java_frame(), "Wrong place to use this assertion");

  ContinuationEntry* cont =
    Continuation::get_continuation_entry_for_continuation(thread, ContinuationHelper::get_continuation(thread));
  assert(cont != nullptr, "");

  intptr_t* unextended_sp = cont->entry_sp();
  intptr_t* sp;
  if (cont->argsize() > 0) {
    sp = cont->bottom_sender_sp();
  } else {
    sp = unextended_sp;
    bool interpreted_bottom = false;
    RegisterMap map(thread, false, false, false);
    frame f;
    for (f = thread->last_frame();
         !f.is_first_frame() && f.sp() <= unextended_sp && !Continuation::is_continuation_enterSpecial(f);
         f = f.sender(&map)) {
      interpreted_bottom = f.is_interpreted_frame();
    }
    assert(Continuation::is_continuation_enterSpecial(f), "");
    sp = interpreted_bottom ? f.sp() : cont->bottom_sender_sp();
  }

  assert(sp != nullptr && sp <= cont->entry_sp(), "");
  address pc = *(address*)(sp - frame::sender_sp_ret_address_offset());

  if (pc != StubRoutines::cont_returnBarrier()) {
    CodeBlob* cb = pc != nullptr ? CodeCache::find_blob(pc) : nullptr;
    assert(cb->as_compiled_method()->method()->is_continuation_enter_intrinsic(), "");
  }

  return true;
}
#endif

#ifndef PRODUCT
static jlong java_tid(JavaThread* thread) {
  return java_lang_Thread::thread_id(thread->threadObj());
}

static void print_frame_layout(const frame& f, outputStream* st) {
  ResourceMark rm;
  FrameValues values;
  assert(f.get_cb() != nullptr, "");
  RegisterMap map(f.is_heap_frame() ?
                  (JavaThread*)nullptr :
                  JavaThread::current(), true, false, false);
  map.set_include_argument_oops(false);
  map.set_skip_missing(true);
  frame::update_map_with_saved_link(&map, Frame::callee_link_address(f));
  const_cast<frame&>(f).describe(values, 0, &map);
  values.print_on((JavaThread*)nullptr, st);
}
<<<<<<< HEAD
=======

static void print_frames(JavaThread* thread, outputStream* st) {
  st->print_cr("------- frames ---------");
  if (!thread->has_last_Java_frame()) st->print_cr("NO ANCHOR!");

  RegisterMap map(thread, true, true, false);
  map.set_include_argument_oops(false);

  if (false) {
    for (frame f = thread->last_frame(); !f.is_entry_frame(); f = f.sender(&map)) {
      f.print_on(st);
    }
  } else {
    map.set_skip_missing(true);
    ResetNoHandleMark rnhm;
    ResourceMark rm;
    HandleMark hm(Thread::current());
    FrameValues values;

    int i = 0;
    for (frame f = thread->last_frame(); !f.is_entry_frame(); f = f.sender(&map)) f.describe(values, i++, &map);
    values.print_on(thread, st);
  }

  st->print_cr("======= end frames =========");
}
>>>>>>> c4b95611
#endif

static address thaw_entry   = nullptr;
static address freeze_entry = nullptr;

address Continuation::thaw_entry() {
  assert(::thaw_entry != nullptr,  "");
  return ::thaw_entry;
}

address Continuation::freeze_entry() {
  assert(::freeze_entry != nullptr, "");
  return ::freeze_entry;
}

class ConfigResolve {
public:
  static void resolve() { resolve_compressed(); }

  static void resolve_compressed() {
    UseCompressedOops ? resolve_gc<true>()
                      : resolve_gc<false>();
  }

private:
  template <bool use_compressed>
  static void resolve_gc() {
    BarrierSet* bs = BarrierSet::barrier_set();
    assert(bs != NULL, "freeze/thaw invoked before BarrierSet is set");
    switch (bs->kind()) {
#define BARRIER_SET_RESOLVE_BARRIER_CLOSURE(bs_name)                    \
      case BarrierSet::bs_name: {                                       \
        resolve<use_compressed, typename BarrierSet::GetType<BarrierSet::bs_name>::type>(); \
      }                                                                 \
        break;
      FOR_EACH_CONCRETE_BARRIER_SET_DO(BARRIER_SET_RESOLVE_BARRIER_CLOSURE)
#undef BARRIER_SET_RESOLVE_BARRIER_CLOSURE

    default:
      fatal("BarrierSet resolving not implemented");
    };
  }

  template <bool use_compressed, typename BarrierSetT>
  static void resolve() {
    typedef Config<use_compressed ? oop_kind::NARROW : oop_kind::WIDE, BarrierSetT> SelectedConfigT;

    freeze_entry = (address)freeze<SelectedConfigT>;
    preempt_freeze = SelectedConfigT::freeze_preempt;

    // if we want, we could templatize by king and have three different that entries
    thaw_entry   = (address)thaw<SelectedConfigT>;
  }
};

void continuations_init() { Continuations::init(); }

void Continuations::init() {
  Continuation::init();
}

// While virtual threads are in Preview, there are some VM mechanisms we disable if continuations aren't used
// See NMethodSweeper::do_stack_scanning and nmethod::is_not_on_continuation_stack
bool Continuations::enabled() {
  return LoomVM; // vmClasses::Continuation_klass()->is_initialized(); // Arguments::enable_preview();
}

void Continuation::init() {
  ConfigResolve::resolve();
}

#define CC (char*)  /*cast a literal from (const char*)*/
#define FN_PTR(f) CAST_FROM_FN_PTR(void*, &f)

static JNINativeMethod CONT_methods[] = {
    {CC"tryForceYield0",   CC"(Ljava/lang/Thread;)I",                  FN_PTR(CONT_TryForceYield0)},
    {CC"isPinned0",        CC"(Ljdk/internal/vm/ContinuationScope;)I", FN_PTR(CONT_isPinned0)},
};

void CONT_RegisterNativeMethods(JNIEnv *env, jclass cls) {
    Thread* thread = Thread::current();
    assert(thread->is_Java_thread(), "");
    ThreadToNativeFromVM trans((JavaThread*)thread);
    int status = env->RegisterNatives(cls, CONT_methods, sizeof(CONT_methods)/sizeof(JNINativeMethod));
    guarantee(status == JNI_OK && !env->ExceptionOccurred(), "register jdk.internal.vm.Continuation natives");
}<|MERGE_RESOLUTION|>--- conflicted
+++ resolved
@@ -3113,35 +3113,6 @@
   const_cast<frame&>(f).describe(values, 0, &map);
   values.print_on((JavaThread*)nullptr, st);
 }
-<<<<<<< HEAD
-=======
-
-static void print_frames(JavaThread* thread, outputStream* st) {
-  st->print_cr("------- frames ---------");
-  if (!thread->has_last_Java_frame()) st->print_cr("NO ANCHOR!");
-
-  RegisterMap map(thread, true, true, false);
-  map.set_include_argument_oops(false);
-
-  if (false) {
-    for (frame f = thread->last_frame(); !f.is_entry_frame(); f = f.sender(&map)) {
-      f.print_on(st);
-    }
-  } else {
-    map.set_skip_missing(true);
-    ResetNoHandleMark rnhm;
-    ResourceMark rm;
-    HandleMark hm(Thread::current());
-    FrameValues values;
-
-    int i = 0;
-    for (frame f = thread->last_frame(); !f.is_entry_frame(); f = f.sender(&map)) f.describe(values, i++, &map);
-    values.print_on(thread, st);
-  }
-
-  st->print_cr("======= end frames =========");
-}
->>>>>>> c4b95611
 #endif
 
 static address thaw_entry   = nullptr;

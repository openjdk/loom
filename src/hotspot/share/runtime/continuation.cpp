--- conflicted
+++ resolved
@@ -57,11 +57,6 @@
 }
 JVM_END
 
-<<<<<<< HEAD
-#ifdef LOOM_MONITOR_SUPPORT
-
-=======
->>>>>>> 6a81ccdc
 #if INCLUDE_JVMTI
 class JvmtiUnmountBeginMark : public StackObj {
   Handle _vthread;
@@ -175,10 +170,6 @@
   JVMTI_ONLY(jubm.set_preempt_result(res);)
   return res;
 }
-<<<<<<< HEAD
-#endif // LOOM_MONITOR_SUPPORT
-=======
->>>>>>> 6a81ccdc
 
 #ifndef PRODUCT
 static jlong java_tid(JavaThread* thread) {

/*
 * Copyright (c) 2022, 2024, Oracle and/or its affiliates. All rights reserved.
 * DO NOT ALTER OR REMOVE COPYRIGHT NOTICES OR THIS FILE HEADER.
 *
 * This code is free software; you can redistribute it and/or modify it
 * under the terms of the GNU General Public License version 2 only, as
 * published by the Free Software Foundation.
 *
 * This code is distributed in the hope that it will be useful, but WITHOUT
 * ANY WARRANTY; without even the implied warranty of MERCHANTABILITY or
 * FITNESS FOR A PARTICULAR PURPOSE.  See the GNU General Public License
 * version 2 for more details (a copy is included in the LICENSE file that
 * accompanied this code).
 *
 * You should have received a copy of the GNU General Public License version
 * 2 along with this work; if not, write to the Free Software Foundation,
 * Inc., 51 Franklin St, Fifth Floor, Boston, MA 02110-1301 USA.
 *
 * Please contact Oracle, 500 Oracle Parkway, Redwood Shores, CA 94065 USA
 * or visit www.oracle.com if you need additional information or have any
 * questions.
 *
 */

#include "precompiled.hpp"
#include "code/compiledIC.hpp"
#include "code/nmethod.hpp"
#include "oops/method.inline.hpp"
#include "runtime/continuation.hpp"
#include "runtime/continuationEntry.inline.hpp"
#include "runtime/continuationHelper.inline.hpp"
#include "runtime/frame.inline.hpp"
#include "runtime/javaThread.hpp"
#include "runtime/stackFrameStream.inline.hpp"
#include "runtime/stackWatermarkSet.inline.hpp"
#include "runtime/stubRoutines.hpp"

int ContinuationEntry::_return_pc_offset = 0;
int ContinuationEntry::_thaw_call_pc_offset = 0;
address ContinuationEntry::_return_pc = nullptr;
<<<<<<< HEAD
address ContinuationEntry::_thaw_call_pc = nullptr;
CompiledMethod* ContinuationEntry::_enter_special = nullptr;
=======
nmethod* ContinuationEntry::_enter_special = nullptr;
>>>>>>> 5860a48c
int ContinuationEntry::_interpreted_entry_offset = 0;

void ContinuationEntry::set_enter_code(nmethod* nm, int interpreted_entry_offset) {
  assert(_return_pc_offset != 0, "");
<<<<<<< HEAD
  _return_pc = cm->code_begin() + _return_pc_offset;
  _thaw_call_pc = cm->code_begin() + _thaw_call_pc_offset;
=======
  _return_pc = nm->code_begin() + _return_pc_offset;
>>>>>>> 5860a48c

  _enter_special = nm;
  _interpreted_entry_offset = interpreted_entry_offset;

  assert(_enter_special->code_contains(compiled_entry()),    "entry not in enterSpecial");
  assert(_enter_special->code_contains(interpreted_entry()), "entry not in enterSpecial");
  assert(interpreted_entry() < compiled_entry(), "unexpected code layout");
}

address ContinuationEntry::compiled_entry() {
  return _enter_special->verified_entry_point();
}

address ContinuationEntry::interpreted_entry() {
  return _enter_special->code_begin() + _interpreted_entry_offset;
}

bool ContinuationEntry::is_interpreted_call(address call_address) {
  assert(_enter_special->code_contains(call_address), "call not in enterSpecial");
  assert(call_address >= interpreted_entry(), "unexpected location");
  return call_address < compiled_entry();
}

ContinuationEntry* ContinuationEntry::from_frame(const frame& f) {
  assert(Continuation::is_continuation_enterSpecial(f), "");
  return (ContinuationEntry*)f.unextended_sp();
}

NOINLINE static void flush_stack_processing(JavaThread* thread, intptr_t* sp) {
  log_develop_trace(continuations)("flush_stack_processing");
  for (StackFrameStream fst(thread, true, true); fst.current()->sp() <= sp; fst.next()) {
    ;
  }
}

inline void maybe_flush_stack_processing(JavaThread* thread, intptr_t* sp) {
  StackWatermark* sw;
  uintptr_t watermark;
  if ((sw = StackWatermarkSet::get(thread, StackWatermarkKind::gc)) != nullptr
        && (watermark = sw->watermark()) != 0
        && watermark <= (uintptr_t)sp) {
    flush_stack_processing(thread, sp);
  }
}

void ContinuationEntry::flush_stack_processing(JavaThread* thread) const {
  maybe_flush_stack_processing(thread, (intptr_t*)((uintptr_t)entry_sp() + ContinuationEntry::size()));
}

#ifndef PRODUCT
void ContinuationEntry::describe(FrameValues& values, int frame_no) const {
  address usp = (address)this;
  values.describe(frame_no, (intptr_t*)(usp + in_bytes(ContinuationEntry::parent_offset())),    "parent");
  values.describe(frame_no, (intptr_t*)(usp + in_bytes(ContinuationEntry::cont_offset())),      "continuation");
  values.describe(frame_no, (intptr_t*)(usp + in_bytes(ContinuationEntry::flags_offset())),     "flags");
  values.describe(frame_no, (intptr_t*)(usp + in_bytes(ContinuationEntry::chunk_offset())),     "chunk");
  values.describe(frame_no, (intptr_t*)(usp + in_bytes(ContinuationEntry::argsize_offset())),   "argsize");
  values.describe(frame_no, (intptr_t*)(usp + in_bytes(ContinuationEntry::pin_count_offset())), "pin_count");
  values.describe(frame_no, (intptr_t*)(usp + in_bytes(ContinuationEntry::parent_cont_fastpath_offset())),      "parent fastpath");
  values.describe(frame_no, (intptr_t*)(usp + in_bytes(ContinuationEntry::parent_held_monitor_count_offset())), "parent held monitor count");
}
#endif

#ifdef ASSERT
bool ContinuationEntry::assert_entry_frame_laid_out(JavaThread* thread) {
  assert(thread->has_last_Java_frame(), "Wrong place to use this assertion");

  ContinuationEntry* entry = thread->last_continuation();
  assert(entry != nullptr, "");

  intptr_t* unextended_sp = entry->entry_sp();
  intptr_t* sp;
  if (entry->argsize() > 0) {
    sp = entry->bottom_sender_sp();
  } else {
    sp = unextended_sp;
    bool interpreted_bottom = false;
    RegisterMap map(thread,
                    RegisterMap::UpdateMap::skip,
                    RegisterMap::ProcessFrames::skip,
                    RegisterMap::WalkContinuation::skip);
    frame f;
    for (f = thread->last_frame();
         !f.is_first_frame() && f.sp() <= unextended_sp && !Continuation::is_continuation_enterSpecial(f);
         f = f.sender(&map)) {
      interpreted_bottom = f.is_interpreted_frame();
    }
    assert(Continuation::is_continuation_enterSpecial(f), "");
    sp = interpreted_bottom ? f.sp() : entry->bottom_sender_sp();
  }

  assert(sp != nullptr, "");
  assert(sp <= entry->entry_sp(), "");
  address pc = ContinuationHelper::return_address_at(
                 sp - frame::sender_sp_ret_address_offset());

  if (pc != StubRoutines::cont_returnBarrier()) {
    CodeBlob* cb = pc != nullptr ? CodeCache::find_blob(pc) : nullptr;
    assert(cb != nullptr, "sp: " INTPTR_FORMAT " pc: " INTPTR_FORMAT, p2i(sp), p2i(pc));
    assert(cb->as_nmethod()->method()->is_continuation_enter_intrinsic(), "");
  }

  return true;
}
#endif // ASSERT<|MERGE_RESOLUTION|>--- conflicted
+++ resolved
@@ -38,22 +38,14 @@
 int ContinuationEntry::_return_pc_offset = 0;
 int ContinuationEntry::_thaw_call_pc_offset = 0;
 address ContinuationEntry::_return_pc = nullptr;
-<<<<<<< HEAD
 address ContinuationEntry::_thaw_call_pc = nullptr;
-CompiledMethod* ContinuationEntry::_enter_special = nullptr;
-=======
 nmethod* ContinuationEntry::_enter_special = nullptr;
->>>>>>> 5860a48c
 int ContinuationEntry::_interpreted_entry_offset = 0;
 
 void ContinuationEntry::set_enter_code(nmethod* nm, int interpreted_entry_offset) {
   assert(_return_pc_offset != 0, "");
-<<<<<<< HEAD
-  _return_pc = cm->code_begin() + _return_pc_offset;
-  _thaw_call_pc = cm->code_begin() + _thaw_call_pc_offset;
-=======
   _return_pc = nm->code_begin() + _return_pc_offset;
->>>>>>> 5860a48c
+  _thaw_call_pc = nm->code_begin() + _thaw_call_pc_offset;
 
   _enter_special = nm;
   _interpreted_entry_offset = interpreted_entry_offset;

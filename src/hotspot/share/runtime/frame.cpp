--- conflicted
+++ resolved
@@ -500,11 +500,7 @@
   return (jint)stack_size;
 }
 
-<<<<<<< HEAD
-#ifdef ASSERT
-=======
 #if defined(ASSERT) && !defined(PPC64)
->>>>>>> 6a81ccdc
 static address get_register_address_in_stub(const frame& stub_fr, VMReg reg) {
   RegisterMap map(nullptr,
                   RegisterMap::UpdateMap::include,
@@ -516,13 +512,10 @@
 #endif
 
 JavaThread** frame::saved_thread_address(const frame& f) {
-<<<<<<< HEAD
-=======
 #if defined(PPC64)
   // The current thread (JavaThread*) is never stored on the stack
   return nullptr;
 #else
->>>>>>> 6a81ccdc
   CodeBlob* cb = f.cb();
   assert(cb != nullptr && cb->is_runtime_stub(), "invalid frame");
 
@@ -539,10 +532,7 @@
   }
   assert(get_register_address_in_stub(f, SharedRuntime::thread_register()) == (address)thread_addr, "wrong thread address");
   return thread_addr;
-<<<<<<< HEAD
-=======
 #endif
->>>>>>> 6a81ccdc
 }
 
 // (frame::interpreter_frame_sender_sp accessor is in frame_<arch>.cpp)

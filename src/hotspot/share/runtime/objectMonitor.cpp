--- conflicted
+++ resolved
@@ -347,33 +347,10 @@
 
   bool success = false;
 
-<<<<<<< HEAD
-    if (prev_owner == nullptr) {
-      assert(_recursions == 0, "invariant");
-      success = true;
-    } else if (prev_owner == owner_for(locking_thread)) {
-      _recursions++;
-      success = true;
-    } else if (prev_owner == DEFLATER_MARKER) {
-      // Racing with deflation.
-      prev_owner = try_set_owner_from(DEFLATER_MARKER, locking_thread);
-      if (prev_owner == DEFLATER_MARKER) {
-        // Cancelled deflation. Increment contentions as part of the deflation protocol.
-        add_to_contentions(1);
-        success = true;
-      } else if (prev_owner == nullptr) {
-        // At this point we cannot race with deflation as we have both incremented
-        // contentions, seen contention > 0 and seen a DEFLATER_MARKER.
-        // success will only be false if this races with something other than
-        // deflation.
-        prev_owner = try_set_owner_from(nullptr, locking_thread);
-        success = prev_owner == nullptr;
-      }
-=======
   if (prev_owner == nullptr) {
     assert(_recursions == 0, "invariant");
     success = true;
-  } else if (prev_owner == locking_thread) {
+  } else if (prev_owner == owner_for(locking_thread)) {
     _recursions++;
     success = true;
   } else if (prev_owner == DEFLATER_MARKER) {
@@ -390,13 +367,7 @@
       // deflation.
       prev_owner = try_set_owner_from(nullptr, locking_thread);
       success = prev_owner == nullptr;
->>>>>>> 3ca359ad
-    }
-  } else if (LockingMode == LM_LEGACY && locking_thread->is_lock_owned((address)prev_owner)) {
-    assert(_recursions == 0, "must be");
-    _recursions = 1;
-    set_owner_from_BasicLock(prev_owner, locking_thread);
-    success = true;
+    }
   }
   assert(success, "Failed to enter_for: locking_thread=" INTPTR_FORMAT
           ", this=" INTPTR_FORMAT "{owner=" INTPTR_FORMAT "}, observed owner: " INTPTR_FORMAT,
@@ -408,17 +379,13 @@
   // Block out deflation as soon as possible.
   ObjectMonitorContentionMark contention_mark(this);
 
-<<<<<<< HEAD
-  assert(!success || is_owner(locking_thread), "must be");
-=======
   // Check for deflation.
   if (enter_is_async_deflating()) {
     return false;
   }
->>>>>>> 3ca359ad
 
   enter_for_with_contention_mark(locking_thread, contention_mark);
-  assert(owner_raw() == locking_thread, "must be");
+  assert(owner_raw() == owner_for(locking_thread), "must be");
   return true;
 }
 
@@ -430,23 +397,8 @@
     return true;
   }
 
-<<<<<<< HEAD
-  if (cur == owner_for(current)) {
-    // TODO-FIXME: check for integer overflow!  BUGID 6557169.
-=======
-  if (r == TryLockResult::HasOwner && owner() == current) {
->>>>>>> 3ca359ad
+  if (r == TryLockResult::HasOwner && owner() == owner_for(current)) {
     _recursions++;
-    return true;
-  }
-
-<<<<<<< HEAD
-=======
-  void* cur = owner_raw();
-  if (LockingMode == LM_LEGACY && current->is_lock_owned((address)cur)) {
-    assert(_recursions == 0, "internal state error");
-    _recursions = 1;
-    set_owner_from_BasicLock(cur, current);  // Convert from BasicLock* to Thread*.
     return true;
   }
 
@@ -466,7 +418,6 @@
     return false;
   }
 
->>>>>>> 3ca359ad
   // We've encountered genuine contention.
 
   // Do one round of spinning.
@@ -557,7 +508,7 @@
         DEBUG_ONLY(int state = java_lang_VirtualThread::state(current->vthread()));
         assert((acquired && current->preemption_cancelled() && state == java_lang_VirtualThread::RUNNING) ||
                (!acquired && !current->preemption_cancelled() && state == java_lang_VirtualThread::BLOCKING), "invariant");
-        return true;
+        return;
       }
       if (result == freeze_pinned_native) {
         post_virtual_thread_pinned_event(current, "Native frame or <clinit> on stack");
@@ -1164,13 +1115,8 @@
   // The head of cxq is volatile but the interior is stable.
   // In addition, current.TState is stable.
 
-<<<<<<< HEAD
   assert(owner_raw() == owner_for(current), "invariant");
-  assert(object()->mark() == markWord::encode(this), "invariant");
-=======
-  assert(owner_raw() == current, "invariant");
   assert_mark_word_consistency();
->>>>>>> 3ca359ad
   UnlinkAfterAcquire(current, currentNode);
   if (_succ == current) _succ = nullptr;
   assert(_succ != current, "invariant");
@@ -1189,18 +1135,22 @@
     assert(owner_raw() == owner_for(current), "invariant");
     assert(_succ != current, "invariant");
     assert(_Responsible != current, "invariant");
-    add_to_contentions(-1);
     return true;
   }
 
   if (try_set_owner_from(DEFLATER_MARKER, current) == DEFLATER_MARKER) {
     // Cancelled the in-progress async deflation by changing owner from
     // DEFLATER_MARKER to current. As part of the contended enter protocol,
-    // contentions was incremented to a positive value before this call to
-    // VThreadMonitorEnter(). We avoid decrementing contentions to prevent
-    // the deflater thread from winning the last part of the 2-part async
-    // deflation protocol. The deflater thread will decrement contentions
+    // contentions was incremented to a positive value before EnterI()
+    // was called and that prevents the deflater thread from winning the
+    // last part of the 2-part async deflation protocol. After EnterI()
+    // returns to enter(), contentions is decremented because the caller
+    // now owns the monitor. We bump contentions an extra time here to
+    // prevent the deflater thread from winning the last part of the
+    // 2-part async deflation protocol after the regular decrement
+    // occurs in enter(). The deflater thread will decrement contentions
     // after it recognizes that the async deflation was cancelled.
+    add_to_contentions(1);
     assert(_succ != current, "invariant");
     assert(_Responsible != current, "invariant");
     assert(waiter == nullptr, "monitor currently in use marked for deflation??");
@@ -1224,7 +1174,6 @@
       assert(owner_raw() == owner_for(current), "invariant");
       assert(_succ != current, "invariant");
       assert(_Responsible != current, "invariant");
-      add_to_contentions(-1);
       if (waiter == nullptr) delete node;  // for Object.wait() don't delete yet
       return true;
     }
@@ -1237,7 +1186,6 @@
     assert(_Responsible != current, "invariant");
     UnlinkAfterAcquire(current, node);
     if (_succ == (JavaThread*)java_lang_Thread::thread_id(vthread)) _succ = nullptr;
-    add_to_contentions(-1);
     if (waiter == nullptr) delete node;  // for Object.wait() don't delete yet
     return true;
   }
@@ -1256,8 +1204,9 @@
   assert(java_lang_VirtualThread::state(vthread) == java_lang_VirtualThread::RUNNING, "wrong state for vthread");
   java_lang_VirtualThread::set_state(vthread, java_lang_VirtualThread::BLOCKING);
 
-  // We didn't succeed in acquiring the monitor so save ObjectWaiter*
-  // in the chunk since we will need it when resuming execution.
+  // We didn't succeed in acquiring the monitor so increment _contentions and
+  // save ObjectWaiter* in the chunk since we will need it when resuming execution.
+  add_to_contentions(1);
   oop cont = java_lang_VirtualThread::continuation(vthread);
   stackChunkOop chunk  = jdk_internal_vm_Continuation::tail(cont);
   chunk->set_object_waiter(node);
@@ -2219,7 +2168,6 @@
   }
 
   node->_at_reenter = true;
-  add_to_contentions(1);
   assert(owner_raw() != owner_for(current), "invariant");
 
   if (!was_notified) {
@@ -2243,6 +2191,9 @@
       // and will unmount (enterSpecial frame removed and return to Continuation.run()).
       current->set_preempting(true);
     }
+  } else {
+    // Already moved to _cxq or _EntryList by notifier, so just add to contentions.
+    add_to_contentions(1);
   }
   return was_notified;
 }

--- conflicted
+++ resolved
@@ -1001,20 +1001,6 @@
   // to defer the state transitions until absolutely necessary,
   // and in doing so avoid some transitions ...
 
-<<<<<<< HEAD
-  // If there are unmounted virtual threads in the _entry_list do a timed-park
-  // instead to alleviate some deadlocks cases where one of them is picked as
-  // the successor but cannot run due to having run out of carriers. This can
-  // happen, for example, if this is a pinned virtual thread currently loading
-  // or initializining a class, and all other carriers have a pinned vthread
-  // waiting for said class to be loaded/initialized.
-  // Read counter *after* adding this thread to the _entry_list.
-  // Adding to _entry_list uses Atomic::cmpxchg() which already provides
-  // a fence that prevents this load from floating up previous store.
-  bool do_timed_parked = has_unmounted_vthreads();
-  static int MAX_RECHECK_INTERVAL = 1000;
-  int recheck_interval = 1;
-=======
   // If there are unmounted virtual threads ahead in the _entry_list we want
   // to do a timed-park instead to alleviate some deadlock cases where one
   // of them is picked as the successor but cannot run due to having run out
@@ -1027,7 +1013,6 @@
   // Note that we can have false positives where timed-park is not necessary.
   bool do_timed_parked = has_unmounted_vthreads();
   jlong recheck_interval = 1;
->>>>>>> 9feb8f21
 
   for (;;) {
 
@@ -1122,16 +1107,6 @@
   assert(_waiters > 0, "invariant");
   assert_mark_word_consistency();
 
-<<<<<<< HEAD
-  // If there are unmounted virtual threads in the _entry_list do a timed-park
-  // instead to alleviate some deadlocks cases where one of them is picked as
-  // the successor but cannot run due to having run out of carriers. This can
-  // happen, for example, if this is a pinned virtual thread (or plain carrier)
-  // waiting for a class to be initialized.
-  bool do_timed_parked = has_unmounted_vthreads();
-  static int MAX_RECHECK_INTERVAL = 1000;
-  int recheck_interval = 1;
-=======
   // If there are unmounted virtual threads ahead in the _entry_list we want
   // to do a timed-park instead to alleviate some deadlock cases where one
   // of them is picked as the successor but cannot run due to having run out
@@ -1147,7 +1122,6 @@
   // Note that we can have false positives where timed-park is not necessary.
   bool do_timed_parked = has_unmounted_vthreads();
   jlong recheck_interval = 1;
->>>>>>> 9feb8f21
 
   for (;;) {
     ObjectWaiter::TStates v = currentNode->TState;
@@ -1174,11 +1148,7 @@
         ClearSuccOnSuspend csos(this);
         ThreadBlockInVMPreprocess<ClearSuccOnSuspend> tbivs(current, csos, true /* allow_suspend */);
         if (do_timed_parked) {
-<<<<<<< HEAD
-          current->_ParkEvent->park((jlong) recheck_interval);
-=======
           current->_ParkEvent->park(recheck_interval);
->>>>>>> 9feb8f21
           // Increase the recheck_interval, but clamp the value.
           recheck_interval *= 8;
           if (recheck_interval > MAX_RECHECK_INTERVAL) {
@@ -2113,22 +2083,14 @@
       // Adding to _entry_list uses Atomic::cmpxchg() which already provides
       // a fence that prevents this load from floating up previous store.
       if (has_unmounted_vthreads()) {
-<<<<<<< HEAD
-        // Wake up the thread to alleviate some deadlocks cases where the successor
-=======
         // Wake up the thread to alleviate some deadlock cases where the successor
->>>>>>> 9feb8f21
         // that will be picked up when this thread releases the monitor is an unmounted
         // virtual thread that cannot run due to having run out of carriers. Upon waking
         // up, the thread will call reenter_internal() which will use timed-park in case
         // there is contention and there are still vthreads in the _entry_list.
         // If the target was interrupted or the wait timed-out at the same time, it could
         // have reached reenter_internal and read a false value of has_unmounted_vthreads()
-<<<<<<< HEAD
-        // before we added it to the _entry_list above. To fix that, we set _do_timed_park
-=======
         // before we added it to the _entry_list above. To deal with that case, we set _do_timed_park
->>>>>>> 9feb8f21
         // which will be read by the target on the next loop iteration in reenter_internal.
         iterator->_do_timed_park = true;
         JavaThread* t = iterator->thread();

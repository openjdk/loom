/*
 * Copyright (c) 1998, 2023, Oracle and/or its affiliates. All rights reserved.
 * DO NOT ALTER OR REMOVE COPYRIGHT NOTICES OR THIS FILE HEADER.
 *
 * This code is free software; you can redistribute it and/or modify it
 * under the terms of the GNU General Public License version 2 only, as
 * published by the Free Software Foundation.
 *
 * This code is distributed in the hope that it will be useful, but WITHOUT
 * ANY WARRANTY; without even the implied warranty of MERCHANTABILITY or
 * FITNESS FOR A PARTICULAR PURPOSE.  See the GNU General Public License
 * version 2 for more details (a copy is included in the LICENSE file that
 * accompanied this code).
 *
 * You should have received a copy of the GNU General Public License version
 * 2 along with this work; if not, write to the Free Software Foundation,
 * Inc., 51 Franklin St, Fifth Floor, Boston, MA 02110-1301 USA.
 *
 * Please contact Oracle, 500 Oracle Parkway, Redwood Shores, CA 94065 USA
 * or visit www.oracle.com if you need additional information or have any
 * questions.
 *
 */

#include "precompiled.hpp"
#include "classfile/vmSymbols.hpp"
#include "gc/shared/oopStorage.hpp"
#include "gc/shared/oopStorageSet.hpp"
#include "jfr/jfrEvents.hpp"
#include "jfr/support/jfrThreadId.hpp"
#include "logging/log.hpp"
#include "logging/logStream.hpp"
#include "memory/allocation.inline.hpp"
#include "memory/resourceArea.hpp"
#include "oops/markWord.hpp"
#include "oops/oop.inline.hpp"
#include "oops/oopHandle.inline.hpp"
#include "oops/weakHandle.inline.hpp"
#include "prims/jvmtiDeferredUpdates.hpp"
#include "prims/jvmtiExport.hpp"
#include "runtime/atomic.hpp"
#include "runtime/handles.inline.hpp"
#include "runtime/interfaceSupport.inline.hpp"
#include "runtime/javaThread.inline.hpp"
#include "runtime/mutexLocker.hpp"
#include "runtime/objectMonitor.hpp"
#include "runtime/objectMonitor.inline.hpp"
#include "runtime/orderAccess.hpp"
#include "runtime/osThread.hpp"
#include "runtime/perfData.hpp"
#include "runtime/safefetch.hpp"
#include "runtime/safepointMechanism.inline.hpp"
#include "runtime/sharedRuntime.hpp"
#include "services/threadService.hpp"
#include "utilities/dtrace.hpp"
#include "utilities/macros.hpp"
#include "utilities/preserveException.hpp"
#if INCLUDE_JFR
#include "jfr/support/jfrFlush.hpp"
#endif

#ifdef DTRACE_ENABLED

// Only bother with this argument setup if dtrace is available
// TODO-FIXME: probes should not fire when caller is _blocked.  assert() accordingly.


#define DTRACE_MONITOR_PROBE_COMMON(obj, thread)                           \
  char* bytes = nullptr;                                                   \
  int len = 0;                                                             \
  jlong jtid = SharedRuntime::get_java_tid(thread);                        \
  Symbol* klassname = obj->klass()->name();                                \
  if (klassname != nullptr) {                                              \
    bytes = (char*)klassname->bytes();                                     \
    len = klassname->utf8_length();                                        \
  }

#define DTRACE_MONITOR_WAIT_PROBE(monitor, obj, thread, millis)            \
  {                                                                        \
    if (DTraceMonitorProbes) {                                             \
      DTRACE_MONITOR_PROBE_COMMON(obj, thread);                            \
      HOTSPOT_MONITOR_WAIT(jtid,                                           \
                           (monitor), bytes, len, (millis));               \
    }                                                                      \
  }

#define HOTSPOT_MONITOR_contended__enter HOTSPOT_MONITOR_CONTENDED_ENTER
#define HOTSPOT_MONITOR_contended__entered HOTSPOT_MONITOR_CONTENDED_ENTERED
#define HOTSPOT_MONITOR_contended__exit HOTSPOT_MONITOR_CONTENDED_EXIT
#define HOTSPOT_MONITOR_notify HOTSPOT_MONITOR_NOTIFY
#define HOTSPOT_MONITOR_notifyAll HOTSPOT_MONITOR_NOTIFYALL

#define DTRACE_MONITOR_PROBE(probe, monitor, obj, thread)                  \
  {                                                                        \
    if (DTraceMonitorProbes) {                                             \
      DTRACE_MONITOR_PROBE_COMMON(obj, thread);                            \
      HOTSPOT_MONITOR_##probe(jtid,                                        \
                              (uintptr_t)(monitor), bytes, len);           \
    }                                                                      \
  }

#else //  ndef DTRACE_ENABLED

#define DTRACE_MONITOR_WAIT_PROBE(obj, thread, millis, mon)    {;}
#define DTRACE_MONITOR_PROBE(probe, obj, thread, mon)          {;}

#endif // ndef DTRACE_ENABLED

// Tunables ...
// The knob* variables are effectively final.  Once set they should
// never be modified hence.  Consider using __read_mostly with GCC.

int ObjectMonitor::Knob_SpinLimit    = 5000;    // derived by an external tool -

static int Knob_Bonus               = 100;     // spin success bonus
static int Knob_BonusB              = 100;     // spin success bonus
static int Knob_Penalty             = 200;     // spin failure penalty
static int Knob_Poverty             = 1000;
static int Knob_FixedSpin           = 0;
static int Knob_PreSpin             = 10;      // 20-100 likely better

DEBUG_ONLY(static volatile bool InitDone = false;)

OopStorage* ObjectMonitor::_oop_storage = nullptr;

OopHandle ObjectMonitor::_vthread_cxq_head;
ParkEvent* ObjectMonitor::_vthread_unparker_ParkEvent = nullptr;

// -----------------------------------------------------------------------------
// Theory of operations -- Monitors lists, thread residency, etc:
//
// * A thread acquires ownership of a monitor by successfully
//   CAS()ing the _owner field from null to non-null.
//
// * Invariant: A thread appears on at most one monitor list --
//   cxq, EntryList or WaitSet -- at any one time.
//
// * Contending threads "push" themselves onto the cxq with CAS
//   and then spin/park.
//
// * After a contending thread eventually acquires the lock it must
//   dequeue itself from either the EntryList or the cxq.
//
// * The exiting thread identifies and unparks an "heir presumptive"
//   tentative successor thread on the EntryList.  Critically, the
//   exiting thread doesn't unlink the successor thread from the EntryList.
//   After having been unparked, the wakee will recontend for ownership of
//   the monitor.   The successor (wakee) will either acquire the lock or
//   re-park itself.
//
//   Succession is provided for by a policy of competitive handoff.
//   The exiting thread does _not_ grant or pass ownership to the
//   successor thread.  (This is also referred to as "handoff" succession").
//   Instead the exiting thread releases ownership and possibly wakes
//   a successor, so the successor can (re)compete for ownership of the lock.
//   If the EntryList is empty but the cxq is populated the exiting
//   thread will drain the cxq into the EntryList.  It does so by
//   by detaching the cxq (installing null with CAS) and folding
//   the threads from the cxq into the EntryList.  The EntryList is
//   doubly linked, while the cxq is singly linked because of the
//   CAS-based "push" used to enqueue recently arrived threads (RATs).
//
// * Concurrency invariants:
//
//   -- only the monitor owner may access or mutate the EntryList.
//      The mutex property of the monitor itself protects the EntryList
//      from concurrent interference.
//   -- Only the monitor owner may detach the cxq.
//
// * The monitor entry list operations avoid locks, but strictly speaking
//   they're not lock-free.  Enter is lock-free, exit is not.
//   For a description of 'Methods and apparatus providing non-blocking access
//   to a resource,' see U.S. Pat. No. 7844973.
//
// * The cxq can have multiple concurrent "pushers" but only one concurrent
//   detaching thread.  This mechanism is immune from the ABA corruption.
//   More precisely, the CAS-based "push" onto cxq is ABA-oblivious.
//
// * Taken together, the cxq and the EntryList constitute or form a
//   single logical queue of threads stalled trying to acquire the lock.
//   We use two distinct lists to improve the odds of a constant-time
//   dequeue operation after acquisition (in the ::enter() epilogue) and
//   to reduce heat on the list ends.  (c.f. Michael Scott's "2Q" algorithm).
//   A key desideratum is to minimize queue & monitor metadata manipulation
//   that occurs while holding the monitor lock -- that is, we want to
//   minimize monitor lock holds times.  Note that even a small amount of
//   fixed spinning will greatly reduce the # of enqueue-dequeue operations
//   on EntryList|cxq.  That is, spinning relieves contention on the "inner"
//   locks and monitor metadata.
//
//   Cxq points to the set of Recently Arrived Threads attempting entry.
//   Because we push threads onto _cxq with CAS, the RATs must take the form of
//   a singly-linked LIFO.  We drain _cxq into EntryList  at unlock-time when
//   the unlocking thread notices that EntryList is null but _cxq is != null.
//
//   The EntryList is ordered by the prevailing queue discipline and
//   can be organized in any convenient fashion, such as a doubly-linked list or
//   a circular doubly-linked list.  Critically, we want insert and delete operations
//   to operate in constant-time.  If we need a priority queue then something akin
//   to Solaris' sleepq would work nicely.  Viz.,
//   http://agg.eng/ws/on10_nightly/source/usr/src/uts/common/os/sleepq.c.
//   Queue discipline is enforced at ::exit() time, when the unlocking thread
//   drains the cxq into the EntryList, and orders or reorders the threads on the
//   EntryList accordingly.
//
//   Barring "lock barging", this mechanism provides fair cyclic ordering,
//   somewhat similar to an elevator-scan.
//
// * The monitor synchronization subsystem avoids the use of native
//   synchronization primitives except for the narrow platform-specific
//   park-unpark abstraction.  See the comments in os_solaris.cpp regarding
//   the semantics of park-unpark.  Put another way, this monitor implementation
//   depends only on atomic operations and park-unpark.  The monitor subsystem
//   manages all RUNNING->BLOCKED and BLOCKED->READY transitions while the
//   underlying OS manages the READY<->RUN transitions.
//
// * Waiting threads reside on the WaitSet list -- wait() puts
//   the caller onto the WaitSet.
//
// * notify() or notifyAll() simply transfers threads from the WaitSet to
//   either the EntryList or cxq.  Subsequent exit() operations will
//   unpark the notifyee.  Unparking a notifee in notify() is inefficient -
//   it's likely the notifyee would simply impale itself on the lock held
//   by the notifier.
//
// * An interesting alternative is to encode cxq as (List,LockByte) where
//   the LockByte is 0 iff the monitor is owned.  _owner is simply an auxiliary
//   variable, like _recursions, in the scheme.  The threads or Events that form
//   the list would have to be aligned in 256-byte addresses.  A thread would
//   try to acquire the lock or enqueue itself with CAS, but exiting threads
//   could use a 1-0 protocol and simply STB to set the LockByte to 0.
//   Note that is is *not* word-tearing, but it does presume that full-word
//   CAS operations are coherent with intermix with STB operations.  That's true
//   on most common processors.
//
// * See also http://blogs.sun.com/dave


// Check that object() and set_object() are called from the right context:
static void check_object_context() {
#ifdef ASSERT
  Thread* self = Thread::current();
  if (self->is_Java_thread()) {
    // Mostly called from JavaThreads so sanity check the thread state.
    JavaThread* jt = JavaThread::cast(self);
    switch (jt->thread_state()) {
    case _thread_in_vm:    // the usual case
    case _thread_in_Java:  // during deopt
      break;
    default:
      fatal("called from an unsafe thread state");
    }
    assert(jt->is_active_Java_thread(), "must be active JavaThread");
  } else {
    // However, ThreadService::get_current_contended_monitor()
    // can call here via the VMThread so sanity check it.
    assert(self->is_VM_thread(), "must be");
  }
#endif // ASSERT
}

ObjectMonitor::ObjectMonitor(oop object) :
  _header(markWord::zero()),
  _object(_oop_storage, object),
  _owner(nullptr),
  _previous_owner_tid(0),
  _next_om(nullptr),
  _recursions(0),
  _EntryList(nullptr),
  _cxq(nullptr),
  _succ(nullptr),
  _Responsible(nullptr),
  _Spinner(0),
  _SpinDuration(ObjectMonitor::Knob_SpinLimit),
  _contentions(0),
  _WaitSet(nullptr),
  _waiters(0),
  _WaitSetLock(0),
  _was_fixed_on_freeze(false)
{ }

ObjectMonitor::~ObjectMonitor() {
  _object.release(_oop_storage);
}

oop ObjectMonitor::object() const {
  check_object_context();
  return _object.resolve();
}

oop ObjectMonitor::object_peek() const {
  return _object.peek();
}

void ObjectMonitor::ExitOnSuspend::operator()(JavaThread* current) {
  if (current->is_suspended()) {
    _om->_recursions = 0;
    _om->_succ = nullptr;
    // Don't need a full fence after clearing successor here because of the call to exit().
    _om->exit(current, false /* not_suspended */);
    _om_exited = true;

    current->set_current_pending_monitor(_om);
  }
}

void ObjectMonitor::ClearSuccOnSuspend::operator()(JavaThread* current) {
  if (current->is_suspended()) {
    if (_om->_succ == current) {
      _om->_succ = nullptr;
      OrderAccess::fence(); // always do a full fence when successor is cleared
    }
  }
}

// -----------------------------------------------------------------------------
// Enter support

bool ObjectMonitor::enter(JavaThread* current) {
  // The following code is ordered to check the most common cases first
  // and to reduce RTS->RTO cache line upgrades on SPARC and IA32 processors.

  void* cur = try_set_owner_from(nullptr, current);
  if (cur == nullptr) {
    assert(_recursions == 0, "invariant");
    return true;
  }

  if (cur == current) {
    // TODO-FIXME: check for integer overflow!  BUGID 6557169.
    _recursions++;
    // Compensate for the already executed increment.
    AMD64_ONLY(current->dec_held_monitor_count();)
    return true;
  }

  if (LockingMode != LM_LIGHTWEIGHT && current->is_lock_owned((address)cur)) {
    assert(_recursions == 0, "internal state error");
    _recursions = 1;
    set_owner_from_BasicLock(cur, current);  // Convert from BasicLock* to Thread*.
    // Compensate for the already executed increment.
    AMD64_ONLY(current->dec_held_monitor_count();)
    return true;
  }

  // We've encountered genuine contention.
  assert(current->_Stalled == 0, "invariant");
  current->_Stalled = intptr_t(this);

  // Try one round of spinning *before* enqueueing current
  // and before going through the awkward and expensive state
  // transitions.  The following spin is strictly optional ...
  // Note that if we acquire the monitor from an initial spin
  // we forgo posting JVMTI events and firing DTRACE probes.
  if (TrySpin(current) > 0) {
    assert(owner_raw() == current, "must be current: owner=" INTPTR_FORMAT, p2i(owner_raw()));
    assert(_recursions == 0, "must be 0: recursions=" INTX_FORMAT, _recursions);
    assert(object()->mark() == markWord::encode(this),
           "object mark must match encoded this: mark=" INTPTR_FORMAT
           ", encoded this=" INTPTR_FORMAT, object()->mark().value(),
           markWord::encode(this).value());
    current->_Stalled = 0;
    return true;
  }

  assert(owner_raw() != current, "invariant");
  assert(_succ != current, "invariant");
  assert(!SafepointSynchronize::is_at_safepoint(), "invariant");
  assert(current->thread_state() != _thread_blocked, "invariant");

  // Keep track of contention for JVM/TI and M&M queries.
  add_to_contentions(1);
  if (is_being_async_deflated()) {
    // Async deflation is in progress and our contentions increment
    // above lost the race to async deflation. Undo the work and
    // force the caller to retry.
    const oop l_object = object();
    if (l_object != nullptr) {
      // Attempt to restore the header/dmw to the object's header so that
      // we only retry once if the deflater thread happens to be slow.
      install_displaced_markword_in_object(l_object);
    }
    current->_Stalled = 0;
    add_to_contentions(-1);
    return false;
  }

  JFR_ONLY(JfrConditionalFlush<EventJavaMonitorEnter> flush(current);)
  EventJavaMonitorEnter event;
  if (event.is_started()) {
    event.set_monitorClass(object()->klass());
    // Set an address that is 'unique enough', such that events close in
    // time and with the same address are likely (but not guaranteed) to
    // belong to the same object.
    event.set_address((uintptr_t)this);
  }

  { // Change java thread status to indicate blocked on monitor enter.
    JavaThreadBlockedOnMonitorEnterState jtbmes(current, this);

    assert(current->current_pending_monitor() == nullptr, "invariant");
    current->set_current_pending_monitor(this);

    DTRACE_MONITOR_PROBE(contended__enter, this, object(), current);
    if (JvmtiExport::should_post_monitor_contended_enter()) {
      JvmtiExport::post_monitor_contended_enter(current, this);

      // The current thread does not yet own the monitor and does not
      // yet appear on any queues that would get it made the successor.
      // This means that the JVMTI_EVENT_MONITOR_CONTENDED_ENTER event
      // handler cannot accidentally consume an unpark() meant for the
      // ParkEvent associated with this ObjectMonitor.
    }

#if defined(X86)
    ContinuationEntry* ce = current->last_continuation();
    if (ce != nullptr && ce->is_virtual_thread() && current->is_on_monitorenter()) {
      // Try to avoid pinning and preempt vthread. Compensate for already
      // incremented counter before the call to avoid monitor overcount.
      current->dec_held_monitor_count();
      int result = Continuation::try_preempt(current, ce->cont_oop(current));
      current->inc_held_monitor_count();
      if (result == freeze_ok) {
        bool acquired = HandlePreemptedVThread(current);
        DEBUG_ONLY(int state = java_lang_VirtualThread::state(current->vthread()));
        assert((acquired && current->preemption_cancelled() && state == java_lang_VirtualThread::RUNNING) ||
               (!acquired && !current->preemption_cancelled() && state == java_lang_VirtualThread::BLOCKING), "invariant");
        return true;
      }
    }
#endif

    OSThreadContendState osts(current->osthread());

    assert(current->thread_state() == _thread_in_vm, "invariant");

    for (;;) {
      ExitOnSuspend eos(this);
      {
        ThreadBlockInVMPreprocess<ExitOnSuspend> tbivs(current, eos, true /* allow_suspend */);
        EnterI(current);
        current->set_current_pending_monitor(nullptr);
        // We can go to a safepoint at the end of this block. If we
        // do a thread dump during that safepoint, then this thread will show
        // as having "-locked" the monitor, but the OS and java.lang.Thread
        // states will still report that the thread is blocked trying to
        // acquire it.
        // If there is a suspend request, ExitOnSuspend will exit the OM
        // and set the OM as pending.
      }
      if (!eos.exited()) {
        // ExitOnSuspend did not exit the OM
        assert(owner_raw() == current, "invariant");
        break;
      }
    }

    // We've just gotten past the enter-check-for-suspend dance and we now own
    // the monitor free and clear.
  }

  add_to_contentions(-1);
  assert(contentions() >= 0, "must not be negative: contentions=%d", contentions());
  current->_Stalled = 0;

  // Must either set _recursions = 0 or ASSERT _recursions == 0.
  assert(_recursions == 0, "invariant");
  assert(owner_raw() == current, "invariant");
  assert(_succ != current, "invariant");
  assert(object()->mark() == markWord::encode(this), "invariant");

  // The thread -- now the owner -- is back in vm mode.
  // Report the glorious news via TI,DTrace and jvmstat.
  // The probe effect is non-trivial.  All the reportage occurs
  // while we hold the monitor, increasing the length of the critical
  // section.  Amdahl's parallel speedup law comes vividly into play.
  //
  // Another option might be to aggregate the events (thread local or
  // per-monitor aggregation) and defer reporting until a more opportune
  // time -- such as next time some thread encounters contention but has
  // yet to acquire the lock.  While spinning that thread could
  // spinning we could increment JVMStat counters, etc.

  DTRACE_MONITOR_PROBE(contended__entered, this, object(), current);
  if (JvmtiExport::should_post_monitor_contended_entered()) {
    JvmtiExport::post_monitor_contended_entered(current, this);

    // The current thread already owns the monitor and is not going to
    // call park() for the remainder of the monitor enter protocol. So
    // it doesn't matter if the JVMTI_EVENT_MONITOR_CONTENDED_ENTERED
    // event handler consumed an unpark() issued by the thread that
    // just exited the monitor.
  }
  if (event.should_commit()) {
    event.set_previousOwner(_previous_owner_tid);
    event.commit();
  }
  OM_PERFDATA_OP(ContendedLockAttempts, inc());
  return true;
}

// Caveat: TryLock() is not necessarily serializing if it returns failure.
// Callers must compensate as needed.

int ObjectMonitor::TryLock(JavaThread* current) {
  void* own = owner_raw();
  if (own != nullptr) return 0;
  if (try_set_owner_from(nullptr, current) == nullptr) {
    assert(_recursions == 0, "invariant");
    return 1;
  }
  // The lock had been free momentarily, but we lost the race to the lock.
  // Interference -- the CAS failed.
  // We can either return -1 or retry.
  // Retry doesn't make as much sense because the lock was just acquired.
  return -1;
}

// Deflate the specified ObjectMonitor if not in-use. Returns true if it
// was deflated and false otherwise.
//
// The async deflation protocol sets owner to DEFLATER_MARKER and
// makes contentions negative as signals to contending threads that
// an async deflation is in progress. There are a number of checks
// as part of the protocol to make sure that the calling thread has
// not lost the race to a contending thread.
//
// The ObjectMonitor has been successfully async deflated when:
//   (contentions < 0)
// Contending threads that see that condition know to retry their operation.
//
bool ObjectMonitor::deflate_monitor() {
  if (is_busy()) {
    // Easy checks are first - the ObjectMonitor is busy so no deflation.
    return false;
  }

  const oop obj = object_peek();

  if (obj == nullptr) {
    // If the object died, we can recycle the monitor without racing with
    // Java threads. The GC already broke the association with the object.
    set_owner_from(nullptr, DEFLATER_MARKER);
    assert(contentions() >= 0, "must be non-negative: contentions=%d", contentions());
    _contentions = INT_MIN; // minimum negative int
  } else {
    // Attempt async deflation protocol.

    // Set a null owner to DEFLATER_MARKER to force any contending thread
    // through the slow path. This is just the first part of the async
    // deflation dance.
    if (try_set_owner_from(nullptr, DEFLATER_MARKER) != nullptr) {
      // The owner field is no longer null so we lost the race since the
      // ObjectMonitor is now busy.
      return false;
    }

    if (contentions() > 0 || _waiters != 0) {
      // Another thread has raced to enter the ObjectMonitor after
      // is_busy() above or has already entered and waited on
      // it which makes it busy so no deflation. Restore owner to
      // null if it is still DEFLATER_MARKER.
      if (try_set_owner_from(DEFLATER_MARKER, nullptr) != DEFLATER_MARKER) {
        // Deferred decrement for the JT EnterI() that cancelled the async deflation.
        add_to_contentions(-1);
      }
      return false;
    }

    // Make a zero contentions field negative to force any contending threads
    // to retry. This is the second part of the async deflation dance.
    if (Atomic::cmpxchg(&_contentions, 0, INT_MIN) != 0) {
      // Contentions was no longer 0 so we lost the race since the
      // ObjectMonitor is now busy. Restore owner to null if it is
      // still DEFLATER_MARKER:
      if (try_set_owner_from(DEFLATER_MARKER, nullptr) != DEFLATER_MARKER) {
        // Deferred decrement for the JT EnterI() that cancelled the async deflation.
        add_to_contentions(-1);
      }
      return false;
    }
  }

  // Sanity checks for the races:
  guarantee(owner_is_DEFLATER_MARKER(), "must be deflater marker");
  guarantee(contentions() < 0, "must be negative: contentions=%d",
            contentions());
  guarantee(_waiters == 0, "must be 0: waiters=%d", _waiters);
  guarantee(_cxq == nullptr, "must be no contending threads: cxq="
            INTPTR_FORMAT, p2i(_cxq));
  guarantee(_EntryList == nullptr,
            "must be no entering threads: EntryList=" INTPTR_FORMAT,
            p2i(_EntryList));

  if (obj != nullptr) {
    if (log_is_enabled(Trace, monitorinflation)) {
      ResourceMark rm;
      log_trace(monitorinflation)("deflate_monitor: object=" INTPTR_FORMAT
                                  ", mark=" INTPTR_FORMAT ", type='%s'",
                                  p2i(obj), obj->mark().value(),
                                  obj->klass()->external_name());
    }

    // Install the old mark word if nobody else has already done it.
    install_displaced_markword_in_object(obj);
  }

  // We leave owner == DEFLATER_MARKER and contentions < 0
  // to force any racing threads to retry.
  return true;  // Success, ObjectMonitor has been deflated.
}

// Install the displaced mark word (dmw) of a deflating ObjectMonitor
// into the header of the object associated with the monitor. This
// idempotent method is called by a thread that is deflating a
// monitor and by other threads that have detected a race with the
// deflation process.
void ObjectMonitor::install_displaced_markword_in_object(const oop obj) {
  // This function must only be called when (owner == DEFLATER_MARKER
  // && contentions <= 0), but we can't guarantee that here because
  // those values could change when the ObjectMonitor gets moved from
  // the global free list to a per-thread free list.

  guarantee(obj != nullptr, "must be non-null");

  // Separate loads in is_being_async_deflated(), which is almost always
  // called before this function, from the load of dmw/header below.

  // _contentions and dmw/header may get written by different threads.
  // Make sure to observe them in the same order when having several observers.
  OrderAccess::loadload_for_IRIW();

  const oop l_object = object_peek();
  if (l_object == nullptr) {
    // ObjectMonitor's object ref has already been cleared by async
    // deflation or GC so we're done here.
    return;
  }
  assert(l_object == obj, "object=" INTPTR_FORMAT " must equal obj="
         INTPTR_FORMAT, p2i(l_object), p2i(obj));

  markWord dmw = header();
  // The dmw has to be neutral (not null, not locked and not marked).
  assert(dmw.is_neutral(), "must be neutral: dmw=" INTPTR_FORMAT, dmw.value());

  // Install displaced mark word if the object's header still points
  // to this ObjectMonitor. More than one racing caller to this function
  // can rarely reach this point, but only one can win.
  markWord res = obj->cas_set_mark(dmw, markWord::encode(this));
  if (res != markWord::encode(this)) {
    // This should be rare so log at the Info level when it happens.
    log_info(monitorinflation)("install_displaced_markword_in_object: "
                               "failed cas_set_mark: new_mark=" INTPTR_FORMAT
                               ", old_mark=" INTPTR_FORMAT ", res=" INTPTR_FORMAT,
                               dmw.value(), markWord::encode(this).value(),
                               res.value());
  }

  // Note: It does not matter which thread restored the header/dmw
  // into the object's header. The thread deflating the monitor just
  // wanted the object's header restored and it is. The threads that
  // detected a race with the deflation process also wanted the
  // object's header restored before they retry their operation and
  // because it is restored they will only retry once.
}

// Convert the fields used by is_busy() to a string that can be
// used for diagnostic output.
const char* ObjectMonitor::is_busy_to_string(stringStream* ss) {
  ss->print("is_busy: waiters=%d"
            ", contentions=%d"
            ", owner=" PTR_FORMAT
            ", cxq=" PTR_FORMAT
            ", EntryList=" PTR_FORMAT,
            _waiters,
            (contentions() > 0 ? contentions() : 0),
            owner_is_DEFLATER_MARKER()
                // We report null instead of DEFLATER_MARKER here because is_busy()
                // ignores DEFLATER_MARKER values.
                ? p2i(nullptr)
                : p2i(owner_raw()),
            p2i(_cxq),
            p2i(_EntryList));
  return ss->base();
}

#define MAX_RECHECK_INTERVAL 1000

void ObjectMonitor::EnterI(JavaThread* current) {
  assert(current->thread_state() == _thread_blocked, "invariant");

  // Try the lock - TATAS
  if (TryLock (current) > 0) {
    assert(_succ != current, "invariant");
    assert(owner_raw() == current, "invariant");
    assert(_Responsible != current, "invariant");
    return;
  }

  if (try_set_owner_from(DEFLATER_MARKER, current) == DEFLATER_MARKER) {
    // Cancelled the in-progress async deflation by changing owner from
    // DEFLATER_MARKER to current. As part of the contended enter protocol,
    // contentions was incremented to a positive value before EnterI()
    // was called and that prevents the deflater thread from winning the
    // last part of the 2-part async deflation protocol. After EnterI()
    // returns to enter(), contentions is decremented because the caller
    // now owns the monitor. We bump contentions an extra time here to
    // prevent the deflater thread from winning the last part of the
    // 2-part async deflation protocol after the regular decrement
    // occurs in enter(). The deflater thread will decrement contentions
    // after it recognizes that the async deflation was cancelled.
    add_to_contentions(1);
    assert(_succ != current, "invariant");
    assert(_Responsible != current, "invariant");
    return;
  }

  assert(InitDone, "Unexpectedly not initialized");

  // We try one round of spinning *before* enqueueing current.
  //
  // If the _owner is ready but OFFPROC we could use a YieldTo()
  // operation to donate the remainder of this thread's quantum
  // to the owner.  This has subtle but beneficial affinity
  // effects.

  if (TrySpin(current) > 0) {
    assert(owner_raw() == current, "invariant");
    assert(_succ != current, "invariant");
    assert(_Responsible != current, "invariant");
    return;
  }

  // The Spin failed -- Enqueue and park the thread ...
  assert(_succ != current, "invariant");
  assert(owner_raw() != current, "invariant");
  assert(_Responsible != current, "invariant");

  // Enqueue "current" on ObjectMonitor's _cxq.
  //
  // Node acts as a proxy for current.
  // As an aside, if were to ever rewrite the synchronization code mostly
  // in Java, WaitNodes, ObjectMonitors, and Events would become 1st-class
  // Java objects.  This would avoid awkward lifecycle and liveness issues,
  // as well as eliminate a subset of ABA issues.
  // TODO: eliminate ObjectWaiter and enqueue either Threads or Events.

  ObjectWaiter node(current);
  current->_ParkEvent->reset();
  node._prev   = (ObjectWaiter*) 0xBAD;
  node.TState  = ObjectWaiter::TS_CXQ;

  // Push "current" onto the front of the _cxq.
  // Once on cxq/EntryList, current stays on-queue until it acquires the lock.
  // Note that spinning tends to reduce the rate at which threads
  // enqueue and dequeue on EntryList|cxq.
  ObjectWaiter* nxt;
  for (;;) {
    node._next = nxt = _cxq;
    if (Atomic::cmpxchg(&_cxq, nxt, &node) == nxt) break;

    // Interference - the CAS failed because _cxq changed.  Just retry.
    // As an optional optimization we retry the lock.
    if (TryLock (current) > 0) {
      assert(_succ != current, "invariant");
      assert(owner_raw() == current, "invariant");
      assert(_Responsible != current, "invariant");
      return;
    }
  }

  // Check for cxq|EntryList edge transition to non-null.  This indicates
  // the onset of contention.  While contention persists exiting threads
  // will use a ST:MEMBAR:LD 1-1 exit protocol.  When contention abates exit
  // operations revert to the faster 1-0 mode.  This enter operation may interleave
  // (race) a concurrent 1-0 exit operation, resulting in stranding, so we
  // arrange for one of the contending thread to use a timed park() operations
  // to detect and recover from the race.  (Stranding is form of progress failure
  // where the monitor is unlocked but all the contending threads remain parked).
  // That is, at least one of the contended threads will periodically poll _owner.
  // One of the contending threads will become the designated "Responsible" thread.
  // The Responsible thread uses a timed park instead of a normal indefinite park
  // operation -- it periodically wakes and checks for and recovers from potential
  // strandings admitted by 1-0 exit operations.   We need at most one Responsible
  // thread per-monitor at any given moment.  Only threads on cxq|EntryList may
  // be responsible for a monitor.
  //
  // Currently, one of the contended threads takes on the added role of "Responsible".
  // A viable alternative would be to use a dedicated "stranding checker" thread
  // that periodically iterated over all the threads (or active monitors) and unparked
  // successors where there was risk of stranding.  This would help eliminate the
  // timer scalability issues we see on some platforms as we'd only have one thread
  // -- the checker -- parked on a timer.

  if (nxt == nullptr && _EntryList == nullptr) {
    // Try to assume the role of responsible thread for the monitor.
    // CONSIDER:  ST vs CAS vs { if (Responsible==null) Responsible=current }
    Atomic::replace_if_null(&_Responsible, current);
  }

  // The lock might have been released while this thread was occupied queueing
  // itself onto _cxq.  To close the race and avoid "stranding" and
  // progress-liveness failure we must resample-retry _owner before parking.
  // Note the Dekker/Lamport duality: ST cxq; MEMBAR; LD Owner.
  // In this case the ST-MEMBAR is accomplished with CAS().
  //
  // TODO: Defer all thread state transitions until park-time.
  // Since state transitions are heavy and inefficient we'd like
  // to defer the state transitions until absolutely necessary,
  // and in doing so avoid some transitions ...

  int nWakeups = 0;
  int recheckInterval = 1;

  for (;;) {

    if (TryLock(current) > 0) break;
    assert(owner_raw() != current, "invariant");

    // park self
    if (_Responsible == current) {
      current->_ParkEvent->park((jlong) recheckInterval);
      // Increase the recheckInterval, but clamp the value.
      recheckInterval *= 8;
      if (recheckInterval > MAX_RECHECK_INTERVAL) {
        recheckInterval = MAX_RECHECK_INTERVAL;
      }
    } else {
      current->_ParkEvent->park();
    }

    if (TryLock(current) > 0) break;

    if (try_set_owner_from(DEFLATER_MARKER, current) == DEFLATER_MARKER) {
      // Cancelled the in-progress async deflation by changing owner from
      // DEFLATER_MARKER to current. As part of the contended enter protocol,
      // contentions was incremented to a positive value before EnterI()
      // was called and that prevents the deflater thread from winning the
      // last part of the 2-part async deflation protocol. After EnterI()
      // returns to enter(), contentions is decremented because the caller
      // now owns the monitor. We bump contentions an extra time here to
      // prevent the deflater thread from winning the last part of the
      // 2-part async deflation protocol after the regular decrement
      // occurs in enter(). The deflater thread will decrement contentions
      // after it recognizes that the async deflation was cancelled.
      add_to_contentions(1);
      break;
    }

    // The lock is still contested.
    // Keep a tally of the # of futile wakeups.
    // Note that the counter is not protected by a lock or updated by atomics.
    // That is by design - we trade "lossy" counters which are exposed to
    // races during updates for a lower probe effect.

    // This PerfData object can be used in parallel with a safepoint.
    // See the work around in PerfDataManager::destroy().
    OM_PERFDATA_OP(FutileWakeups, inc());
    ++nWakeups;

    // Assuming this is not a spurious wakeup we'll normally find _succ == current.
    // We can defer clearing _succ until after the spin completes
    // TrySpin() must tolerate being called with _succ == current.
    // Try yet another round of adaptive spinning.
    if (TrySpin(current) > 0) break;

    // We can find that we were unpark()ed and redesignated _succ while
    // we were spinning.  That's harmless.  If we iterate and call park(),
    // park() will consume the event and return immediately and we'll
    // just spin again.  This pattern can repeat, leaving _succ to simply
    // spin on a CPU.

    if (_succ == current) _succ = nullptr;

    // Invariant: after clearing _succ a thread *must* retry _owner before parking.
    OrderAccess::fence();
  }

  // Egress :
  // current has acquired the lock -- Unlink current from the cxq or EntryList.
  // Normally we'll find current on the EntryList .
  // From the perspective of the lock owner (this thread), the
  // EntryList is stable and cxq is prepend-only.
  // The head of cxq is volatile but the interior is stable.
  // In addition, current.TState is stable.

  assert(owner_raw() == current, "invariant");

  UnlinkAfterAcquire(current, &node);
  if (_succ == current) _succ = nullptr;

  assert(_succ != current, "invariant");
  if (_Responsible == current) {
    _Responsible = nullptr;
    OrderAccess::fence(); // Dekker pivot-point

    // We may leave threads on cxq|EntryList without a designated
    // "Responsible" thread.  This is benign.  When this thread subsequently
    // exits the monitor it can "see" such preexisting "old" threads --
    // threads that arrived on the cxq|EntryList before the fence, above --
    // by LDing cxq|EntryList.  Newly arrived threads -- that is, threads
    // that arrive on cxq after the ST:MEMBAR, above -- will set Responsible
    // non-null and elect a new "Responsible" timer thread.
    //
    // This thread executes:
    //    ST Responsible=null; MEMBAR    (in enter epilogue - here)
    //    LD cxq|EntryList               (in subsequent exit)
    //
    // Entering threads in the slow/contended path execute:
    //    ST cxq=nonnull; MEMBAR; LD Responsible (in enter prolog)
    //    The (ST cxq; MEMBAR) is accomplished with CAS().
    //
    // The MEMBAR, above, prevents the LD of cxq|EntryList in the subsequent
    // exit operation from floating above the ST Responsible=null.
  }

  // We've acquired ownership with CAS().
  // CAS is serializing -- it has MEMBAR/FENCE-equivalent semantics.
  // But since the CAS() this thread may have also stored into _succ,
  // EntryList, cxq or Responsible.  These meta-data updates must be
  // visible __before this thread subsequently drops the lock.
  // Consider what could occur if we didn't enforce this constraint --
  // STs to monitor meta-data and user-data could reorder with (become
  // visible after) the ST in exit that drops ownership of the lock.
  // Some other thread could then acquire the lock, but observe inconsistent
  // or old monitor meta-data and heap data.  That violates the JMM.
  // To that end, the 1-0 exit() operation must have at least STST|LDST
  // "release" barrier semantics.  Specifically, there must be at least a
  // STST|LDST barrier in exit() before the ST of null into _owner that drops
  // the lock.   The barrier ensures that changes to monitor meta-data and data
  // protected by the lock will be visible before we release the lock, and
  // therefore before some other thread (CPU) has a chance to acquire the lock.
  // See also: http://gee.cs.oswego.edu/dl/jmm/cookbook.html.
  //
  // Critically, any prior STs to _succ or EntryList must be visible before
  // the ST of null into _owner in the *subsequent* (following) corresponding
  // monitorexit.  Recall too, that in 1-0 mode monitorexit does not necessarily
  // execute a serializing instruction.

  return;
}

bool ObjectMonitor::HandlePreemptedVThread(JavaThread* current) {
  // Either because we acquire the lock below or because we will preempt the
  // vthread clear the _Stalled/_current_pending_monitor field from the current JavaThread.
  current->_Stalled = 0;
  current->set_current_pending_monitor(nullptr);

  // Try once more after freezing the continuation.
  if (TryLock (current) > 0) {
    assert(owner_raw() == current, "invariant");
    assert(_succ != current, "invariant");
    assert(_Responsible != current, "invariant");
    current->set_preemption_cancelled(true);
    add_to_contentions(-1);
    return true;
  }

  if (try_set_owner_from(DEFLATER_MARKER, current) == DEFLATER_MARKER) {
    // Cancelled the in-progress async deflation by changing owner from
    // DEFLATER_MARKER to current. As part of the contended enter protocol,
    // contentions was incremented to a positive value before this call to
    // HandlePreemptedVThread(). We avoid decrementing contentions to
    // prevent the deflater thread from winning the last part of the
    // 2-part async deflation protocol. The deflater thread will decrement
    // contentions after it recognizes that the async deflation was cancelled.
    assert(_succ != current, "invariant");
    assert(_Responsible != current, "invariant");
    current->set_preemption_cancelled(true);
    return true;
  }

  oop vthread = current->vthread();
  assert(java_lang_VirtualThread::state(vthread) == java_lang_VirtualThread::RUNNING, "wrong state for vthread");
  java_lang_VirtualThread::set_state(vthread, java_lang_VirtualThread::BLOCKING);

  ObjectWaiter* node = new ObjectWaiter(vthread);
  node->_prev   = (ObjectWaiter*) 0xBAD;
  node->TState  = ObjectWaiter::TS_CXQ;

  // Push node associated with vthread onto the front of the _cxq.
  ObjectWaiter* nxt;
  for (;;) {
    node->_next = nxt = _cxq;
    if (Atomic::cmpxchg(&_cxq, nxt, node) == nxt) break;

    // Interference - the CAS failed because _cxq changed.  Just retry.
    // As an optional optimization we retry the lock.
    if (TryLock (current) > 0) {
      assert(owner_raw() == current, "invariant");
      assert(_succ != current, "invariant");
      assert(_Responsible != current, "invariant");
      current->set_preemption_cancelled(true);
      java_lang_VirtualThread::set_state(vthread, java_lang_VirtualThread::RUNNING);
      add_to_contentions(-1);
      delete node;
      return true;
    }
  }

  // We have to try once more since owner could have exited monitor and checked
  // _cxq before we added the node to the queue.
  if (TryLock(current) > 0) {
    assert(owner_raw() == current, "invariant");
    assert(_Responsible != current, "invariant");
    current->set_preemption_cancelled(true);
    java_lang_VirtualThread::set_state(vthread, java_lang_VirtualThread::RUNNING);
    UnlinkAfterAcquire(current, node, vthread);
    delete node;
    if (_succ == (JavaThread*)java_lang_Thread::thread_id(vthread)) _succ = nullptr;
    add_to_contentions(-1);
    return true;
  }

  if (nxt == nullptr && _EntryList == nullptr) {
    // The C2 unlock() fast path first checks if _cxq and _EntryList are empty and
    // if they are it just clears the _owner field. Since we always run the risk of
    // having that check happening before we added the node to _cxq and the release
    // of the monitor happening after the last TryLock attempt we need to do something
    // to avoid stranding. We set the _Responsible field which results in a timed-wait.
    if (Atomic::replace_if_null(&_Responsible, (JavaThread*)java_lang_Thread::thread_id(vthread))) {
      java_lang_VirtualThread::set_recheckInterval(vthread, 1);
    }
  }

  // We are going to preempt so decrement the already increment monitor count.
  current->dec_held_monitor_count();

  return false;
}

// ReenterI() is a specialized inline form of the latter half of the
// contended slow-path from EnterI().  We use ReenterI() only for
// monitor reentry in wait().
//
// In the future we should reconcile EnterI() and ReenterI().

void ObjectMonitor::ReenterI(JavaThread* current, ObjectWaiter* currentNode) {
  assert(current != nullptr, "invariant");
  assert(currentNode != nullptr, "invariant");
  assert(currentNode->_thread == current, "invariant");
  assert(_waiters > 0, "invariant");
  assert(object()->mark() == markWord::encode(this), "invariant");

  assert(current->thread_state() != _thread_blocked, "invariant");

  int nWakeups = 0;
  for (;;) {
    ObjectWaiter::TStates v = currentNode->TState;
    guarantee(v == ObjectWaiter::TS_ENTER || v == ObjectWaiter::TS_CXQ, "invariant");
    assert(owner_raw() != current, "invariant");

    if (TryLock(current) > 0) break;
    if (TrySpin(current) > 0) break;

    {
      OSThreadContendState osts(current->osthread());

      assert(current->thread_state() == _thread_in_vm, "invariant");

      {
        ClearSuccOnSuspend csos(this);
        ThreadBlockInVMPreprocess<ClearSuccOnSuspend> tbivs(current, csos, true /* allow_suspend */);
        current->_ParkEvent->park();
      }
    }

    // Try again, but just so we distinguish between futile wakeups and
    // successful wakeups.  The following test isn't algorithmically
    // necessary, but it helps us maintain sensible statistics.
    if (TryLock(current) > 0) break;

    // The lock is still contested.
    // Keep a tally of the # of futile wakeups.
    // Note that the counter is not protected by a lock or updated by atomics.
    // That is by design - we trade "lossy" counters which are exposed to
    // races during updates for a lower probe effect.
    ++nWakeups;

    // Assuming this is not a spurious wakeup we'll normally
    // find that _succ == current.
    if (_succ == current) _succ = nullptr;

    // Invariant: after clearing _succ a contending thread
    // *must* retry  _owner before parking.
    OrderAccess::fence();

    // This PerfData object can be used in parallel with a safepoint.
    // See the work around in PerfDataManager::destroy().
    OM_PERFDATA_OP(FutileWakeups, inc());
  }

  // current has acquired the lock -- Unlink current from the cxq or EntryList .
  // Normally we'll find current on the EntryList.
  // Unlinking from the EntryList is constant-time and atomic-free.
  // From the perspective of the lock owner (this thread), the
  // EntryList is stable and cxq is prepend-only.
  // The head of cxq is volatile but the interior is stable.
  // In addition, current.TState is stable.

  assert(owner_raw() == current, "invariant");
  assert(object()->mark() == markWord::encode(this), "invariant");
  UnlinkAfterAcquire(current, currentNode);
  if (_succ == current) _succ = nullptr;
  assert(_succ != current, "invariant");
  currentNode->TState = ObjectWaiter::TS_RUN;
  OrderAccess::fence();      // see comments at the end of EnterI()
}

void ObjectMonitor::redo_enter(JavaThread* current) {
  assert(java_lang_VirtualThread::state(current->vthread()) == java_lang_VirtualThread::RUNNING, "wrong state for vthread");
  assert(current->is_in_VTMS_transition(), "must be");

  if (TryLock (current) > 0) {
    VThreadEpilog(current);
    return;
  }

  oop vthread = current->vthread();
  if (_succ == (JavaThread*)java_lang_Thread::thread_id(vthread)) _succ = nullptr;

  // Invariant: after clearing _succ a thread *must* retry _owner before parking.
  OrderAccess::fence();

  if (TryLock (current) > 0) {
    assert(owner_raw() == current, "invariant");
    VThreadEpilog(current);
    return;
  }

  // Fast preemption. The JT will read this variable on return to the
  // monitorenter_redo stub and will just remove enterSpecial frame
  // from the stack and return to Continuation.run()
  current->set_preempting(true);

  java_lang_VirtualThread::set_state(vthread, java_lang_VirtualThread::BLOCKING);
  if (_Responsible == (JavaThread*)java_lang_Thread::thread_id(vthread)) {
    int recheckInterval = java_lang_VirtualThread::recheckInterval(vthread);
    assert(recheckInterval >= 1 && recheckInterval <= 6, "invariant");
    if (recheckInterval < 6) {
      recheckInterval++;
      java_lang_VirtualThread::set_recheckInterval(vthread, recheckInterval);
    }
  } else if (java_lang_VirtualThread::recheckInterval(vthread) > 0) {
    // No need to do timed park anymore
    java_lang_VirtualThread::set_recheckInterval(vthread, 0);
  }
}

void ObjectMonitor::VThreadEpilog(JavaThread* current) {
  assert(owner_raw() == current, "invariant");
  add_to_contentions(-1);
  current->inc_held_monitor_count();

  oop vthread = current->vthread();
  if (java_lang_VirtualThread::recheckInterval(vthread) > 0) {
    java_lang_VirtualThread::set_recheckInterval(vthread, 0);
  }
  int64_t threadid = java_lang_Thread::thread_id(vthread);
  if (_succ == (JavaThread*)threadid) _succ = nullptr;
  if (_Responsible == (JavaThread*)threadid) {
    _Responsible = nullptr;
    OrderAccess::fence(); // Dekker pivot-point
  }
  ObjectWaiter* node = LookupWaiter(threadid);
  UnlinkAfterAcquire(current, node, vthread);
  delete node;
}

// By convention we unlink a contending thread from EntryList|cxq immediately
// after the thread acquires the lock in ::enter().  Equally, we could defer
// unlinking the thread until ::exit()-time.

void ObjectMonitor::UnlinkAfterAcquire(JavaThread* current, ObjectWaiter* currentNode, oop vthread) {
  assert(owner_raw() == current, "invariant");
  assert(currentNode->_thread == current || currentNode->_thread == nullptr && currentNode->vthread() == vthread, "invariant");

  if (currentNode->TState == ObjectWaiter::TS_ENTER) {
    // Normal case: remove current from the DLL EntryList .
    // This is a constant-time operation.
    ObjectWaiter* nxt = currentNode->_next;
    ObjectWaiter* prv = currentNode->_prev;
    if (nxt != nullptr) nxt->_prev = prv;
    if (prv != nullptr) prv->_next = nxt;
    if (currentNode == _EntryList) _EntryList = nxt;
    assert(nxt == nullptr || nxt->TState == ObjectWaiter::TS_ENTER, "invariant");
    assert(prv == nullptr || prv->TState == ObjectWaiter::TS_ENTER, "invariant");
  } else {
    assert(currentNode->TState == ObjectWaiter::TS_CXQ, "invariant");
    // Inopportune interleaving -- current is still on the cxq.
    // This usually means the enqueue of self raced an exiting thread.
    // Normally we'll find current near the front of the cxq, so
    // dequeueing is typically fast.  If needbe we can accelerate
    // this with some MCS/CHL-like bidirectional list hints and advisory
    // back-links so dequeueing from the interior will normally operate
    // in constant-time.
    // Dequeue current from either the head (with CAS) or from the interior
    // with a linear-time scan and normal non-atomic memory operations.
    // CONSIDER: if current is on the cxq then simply drain cxq into EntryList
    // and then unlink current from EntryList.  We have to drain eventually,
    // so it might as well be now.

    ObjectWaiter* v = _cxq;
    assert(v != nullptr, "invariant");
    if (v != currentNode || Atomic::cmpxchg(&_cxq, v, currentNode->_next) != v) {
      // The CAS above can fail from interference IFF a "RAT" arrived.
      // In that case current must be in the interior and can no longer be
      // at the head of cxq.
      if (v == currentNode) {
        assert(_cxq != v, "invariant");
        v = _cxq;          // CAS above failed - start scan at head of list
      }
      ObjectWaiter* p;
      ObjectWaiter* q = nullptr;
      for (p = v; p != nullptr && p != currentNode; p = p->_next) {
        q = p;
        assert(p->TState == ObjectWaiter::TS_CXQ, "invariant");
      }
      assert(v != currentNode, "invariant");
      assert(p == currentNode, "Node not found on cxq");
      assert(p != _cxq, "invariant");
      assert(q != nullptr, "invariant");
      assert(q->_next == p, "invariant");
      q->_next = p->_next;
    }
  }

#ifdef ASSERT
  // Diagnostic hygiene ...
  currentNode->_prev  = (ObjectWaiter*) 0xBAD;
  currentNode->_next  = (ObjectWaiter*) 0xBAD;
  currentNode->TState = ObjectWaiter::TS_RUN;
#endif
}

// Fix this. Save ObjectWaiter* when freezing. Or use hashtable.
ObjectWaiter* ObjectMonitor::LookupWaiter(int64_t threadid) {
  ObjectWaiter* p;
  for (p = _EntryList; p != nullptr && (!p->is_vthread() || java_lang_Thread::thread_id(p->vthread()) != threadid); p = p->_next) {}
  if (p != nullptr) return p;
  for (p = _cxq; p != nullptr && (!p->is_vthread() || java_lang_Thread::thread_id(p->vthread()) != threadid); p = p->_next) {}
  assert(p != nullptr, "should be on either _cxq or _EntryList");
  return p;
}

// -----------------------------------------------------------------------------
// Exit support
//
// exit()
// ~~~~~~
// Note that the collector can't reclaim the objectMonitor or deflate
// the object out from underneath the thread calling ::exit() as the
// thread calling ::exit() never transitions to a stable state.
// This inhibits GC, which in turn inhibits asynchronous (and
// inopportune) reclamation of "this".
//
// We'd like to assert that: (THREAD->thread_state() != _thread_blocked) ;
// There's one exception to the claim above, however.  EnterI() can call
// exit() to drop a lock if the acquirer has been externally suspended.
// In that case exit() is called with _thread_state == _thread_blocked,
// but the monitor's _contentions field is > 0, which inhibits reclamation.
//
// 1-0 exit
// ~~~~~~~~
// ::exit() uses a canonical 1-1 idiom with a MEMBAR although some of
// the fast-path operators have been optimized so the common ::exit()
// operation is 1-0, e.g., see macroAssembler_x86.cpp: fast_unlock().
// The code emitted by fast_unlock() elides the usual MEMBAR.  This
// greatly improves latency -- MEMBAR and CAS having considerable local
// latency on modern processors -- but at the cost of "stranding".  Absent the
// MEMBAR, a thread in fast_unlock() can race a thread in the slow
// ::enter() path, resulting in the entering thread being stranding
// and a progress-liveness failure.   Stranding is extremely rare.
// We use timers (timed park operations) & periodic polling to detect
// and recover from stranding.  Potentially stranded threads periodically
// wake up and poll the lock.  See the usage of the _Responsible variable.
//
// The CAS() in enter provides for safety and exclusion, while the CAS or
// MEMBAR in exit provides for progress and avoids stranding.  1-0 locking
// eliminates the CAS/MEMBAR from the exit path, but it admits stranding.
// We detect and recover from stranding with timers.
//
// If a thread transiently strands it'll park until (a) another
// thread acquires the lock and then drops the lock, at which time the
// exiting thread will notice and unpark the stranded thread, or, (b)
// the timer expires.  If the lock is high traffic then the stranding latency
// will be low due to (a).  If the lock is low traffic then the odds of
// stranding are lower, although the worst-case stranding latency
// is longer.  Critically, we don't want to put excessive load in the
// platform's timer subsystem.  We want to minimize both the timer injection
// rate (timers created/sec) as well as the number of timers active at
// any one time.  (more precisely, we want to minimize timer-seconds, which is
// the integral of the # of active timers at any instant over time).
// Both impinge on OS scalability.  Given that, at most one thread parked on
// a monitor will use a timer.
//
// There is also the risk of a futile wake-up. If we drop the lock
// another thread can reacquire the lock immediately, and we can
// then wake a thread unnecessarily. This is benign, and we've
// structured the code so the windows are short and the frequency
// of such futile wakups is low.

void ObjectMonitor::exit(JavaThread* current, bool not_suspended) {
  void* cur = owner_raw();
  if (current != cur) {
    if (LockingMode != LM_LIGHTWEIGHT && current->is_lock_owned((address)cur)) {
      assert(_recursions == 0, "invariant");
      set_owner_from_BasicLock(cur, current);  // Convert from BasicLock* to Thread*.
      _recursions = 0;
    } else {
      // Apparent unbalanced locking ...
      // Naively we'd like to throw IllegalMonitorStateException.
      // As a practical matter we can neither allocate nor throw an
      // exception as ::exit() can be called from leaf routines.
      // see x86_32.ad Fast_Unlock() and the I1 and I2 properties.
      // Upon deeper reflection, however, in a properly run JVM the only
      // way we should encounter this situation is in the presence of
      // unbalanced JNI locking. TODO: CheckJNICalls.
      // See also: CR4414101
#ifdef ASSERT
      LogStreamHandle(Error, monitorinflation) lsh;
      lsh.print_cr("ERROR: ObjectMonitor::exit(): thread=" INTPTR_FORMAT
                    " is exiting an ObjectMonitor it does not own.", p2i(current));
      lsh.print_cr("The imbalance is possibly caused by JNI locking.");
      print_debug_style_on(&lsh);
      assert(false, "Non-balanced monitor enter/exit!");
#endif
      return;
    }
  }

  if (_recursions != 0) {
    _recursions--;        // this is simple recursive enter
    // Compensate for the already executed decrement.
    AMD64_ONLY(current->inc_held_monitor_count();)
    return;
  }

  // Invariant: after setting Responsible=null an thread must execute
  // a MEMBAR or other serializing instruction before fetching EntryList|cxq.
  _Responsible = nullptr;

#if INCLUDE_JFR
  // get the owner's thread id for the MonitorEnter event
  // if it is enabled and the thread isn't suspended
  if (not_suspended && EventJavaMonitorEnter::is_enabled()) {
    _previous_owner_tid = JFR_THREAD_ID(current);
  }
#endif

  for (;;) {
    assert(current == owner_raw(), "invariant");

    // Drop the lock.
    // release semantics: prior loads and stores from within the critical section
    // must not float (reorder) past the following store that drops the lock.
    // Uses a storeload to separate release_store(owner) from the
    // successor check. The try_set_owner() below uses cmpxchg() so
    // we get the fence down there.
    release_clear_owner(current);
    OrderAccess::storeload();

    if ((intptr_t(_EntryList)|intptr_t(_cxq)) == 0 || _succ != nullptr) {
      return;
    }
    // Other threads are blocked trying to acquire the lock.

    // Normally the exiting thread is responsible for ensuring succession,
    // but if other successors are ready or other entering threads are spinning
    // then this thread can simply store null into _owner and exit without
    // waking a successor.  The existence of spinners or ready successors
    // guarantees proper succession (liveness).  Responsibility passes to the
    // ready or running successors.  The exiting thread delegates the duty.
    // More precisely, if a successor already exists this thread is absolved
    // of the responsibility of waking (unparking) one.
    //
    // The _succ variable is critical to reducing futile wakeup frequency.
    // _succ identifies the "heir presumptive" thread that has been made
    // ready (unparked) but that has not yet run.  We need only one such
    // successor thread to guarantee progress.
    // See http://www.usenix.org/events/jvm01/full_papers/dice/dice.pdf
    // section 3.3 "Futile Wakeup Throttling" for details.
    //
    // Note that spinners in Enter() also set _succ non-null.
    // In the current implementation spinners opportunistically set
    // _succ so that exiting threads might avoid waking a successor.
    // Another less appealing alternative would be for the exiting thread
    // to drop the lock and then spin briefly to see if a spinner managed
    // to acquire the lock.  If so, the exiting thread could exit
    // immediately without waking a successor, otherwise the exiting
    // thread would need to dequeue and wake a successor.
    // (Note that we'd need to make the post-drop spin short, but no
    // shorter than the worst-case round-trip cache-line migration time.
    // The dropped lock needs to become visible to the spinner, and then
    // the acquisition of the lock by the spinner must become visible to
    // the exiting thread).

    // It appears that an heir-presumptive (successor) must be made ready.
    // Only the current lock owner can manipulate the EntryList or
    // drain _cxq, so we need to reacquire the lock.  If we fail
    // to reacquire the lock the responsibility for ensuring succession
    // falls to the new owner.
    //
    if (try_set_owner_from(nullptr, current) != nullptr) {
      return;
    }

    guarantee(owner_raw() == current, "invariant");

    ObjectWaiter* w = nullptr;

    w = _EntryList;
    if (w != nullptr) {
      // I'd like to write: guarantee (w->_thread != current).
      // But in practice an exiting thread may find itself on the EntryList.
      // Let's say thread T1 calls O.wait().  Wait() enqueues T1 on O's waitset and
      // then calls exit().  Exit release the lock by setting O._owner to null.
      // Let's say T1 then stalls.  T2 acquires O and calls O.notify().  The
      // notify() operation moves T1 from O's waitset to O's EntryList. T2 then
      // release the lock "O".  T2 resumes immediately after the ST of null into
      // _owner, above.  T2 notices that the EntryList is populated, so it
      // reacquires the lock and then finds itself on the EntryList.
      // Given all that, we have to tolerate the circumstance where "w" is
      // associated with current.
      assert(w->TState == ObjectWaiter::TS_ENTER, "invariant");
      ExitEpilog(current, w);
      return;
    }

    // If we find that both _cxq and EntryList are null then just
    // re-run the exit protocol from the top.
    w = _cxq;
    if (w == nullptr) continue;

    // Drain _cxq into EntryList - bulk transfer.
    // First, detach _cxq.
    // The following loop is tantamount to: w = swap(&cxq, nullptr)
    for (;;) {
      assert(w != nullptr, "Invariant");
      ObjectWaiter* u = Atomic::cmpxchg(&_cxq, w, (ObjectWaiter*)nullptr);
      if (u == w) break;
      w = u;
    }

    assert(w != nullptr, "invariant");
    assert(_EntryList == nullptr, "invariant");

    // Convert the LIFO SLL anchored by _cxq into a DLL.
    // The list reorganization step operates in O(LENGTH(w)) time.
    // It's critical that this step operate quickly as
    // "current" still holds the outer-lock, restricting parallelism
    // and effectively lengthening the critical section.
    // Invariant: s chases t chases u.
    // TODO-FIXME: consider changing EntryList from a DLL to a CDLL so
    // we have faster access to the tail.

    _EntryList = w;
    ObjectWaiter* q = nullptr;
    ObjectWaiter* p;
    for (p = w; p != nullptr; p = p->_next) {
      guarantee(p->TState == ObjectWaiter::TS_CXQ, "Invariant");
      p->TState = ObjectWaiter::TS_ENTER;
      p->_prev = q;
      q = p;
    }

    // In 1-0 mode we need: ST EntryList; MEMBAR #storestore; ST _owner = nullptr
    // The MEMBAR is satisfied by the release_store() operation in ExitEpilog().

    // See if we can abdicate to a spinner instead of waking a thread.
    // A primary goal of the implementation is to reduce the
    // context-switch rate.
    if (_succ != nullptr) continue;

    w = _EntryList;
    if (w != nullptr) {
      guarantee(w->TState == ObjectWaiter::TS_ENTER, "invariant");
      ExitEpilog(current, w);
      return;
    }
  }
}

void ObjectMonitor::ExitEpilog(JavaThread* current, ObjectWaiter* Wakee) {
  assert(owner_raw() == current, "invariant");

  // Exit protocol:
  // 1. ST _succ = wakee
  // 2. membar #loadstore|#storestore;
  // 2. ST _owner = nullptr
  // 3. unpark(wakee)

  oop vthread = nullptr;
  if (Wakee->_thread != nullptr) {
    // Platform thread case
    _succ = Wakee->_thread;
  } else {
    assert(Wakee->vthread() != nullptr, "invariant");
    vthread = Wakee->vthread();
    _succ = (JavaThread*)java_lang_Thread::thread_id(vthread);
  }
  ParkEvent * Trigger = Wakee->_event;

  // Hygiene -- once we've set _owner = nullptr we can't safely dereference Wakee again.
  // The thread associated with Wakee may have grabbed the lock and "Wakee" may be
  // out-of-scope (non-extant).
  Wakee  = nullptr;

  // Drop the lock.
  // Uses a fence to separate release_store(owner) from the LD in unpark().
  release_clear_owner(current);
  OrderAccess::fence();

  DTRACE_MONITOR_PROBE(contended__exit, this, object(), current);

  if (vthread == nullptr) {
    // Platform thread case
    Trigger->unpark();
  } else if (java_lang_VirtualThread::set_onWaitingList(vthread, _vthread_cxq_head)) {
    Trigger->unpark();
  }

  // Maintain stats and report events to JVMTI
  OM_PERFDATA_OP(Parks, inc());
}

// complete_exit exits a lock returning recursion count
// complete_exit requires an inflated monitor
// The _owner field is not always the Thread addr even with an
// inflated monitor, e.g. the monitor can be inflated by a non-owning
// thread due to contention.
intx ObjectMonitor::complete_exit(JavaThread* current) {
  assert(InitDone, "Unexpectedly not initialized");

  void* cur = owner_raw();
  if (current != cur) {
    if (LockingMode != LM_LIGHTWEIGHT && current->is_lock_owned((address)cur)) {
      assert(_recursions == 0, "internal state error");
      set_owner_from_BasicLock(cur, current);  // Convert from BasicLock* to Thread*.
      _recursions = 0;
    }
  }

  guarantee(current == owner_raw(), "complete_exit not owner");
  intx save = _recursions; // record the old recursion count
  _recursions = 0;         // set the recursion level to be 0
  exit(current);           // exit the monitor
  guarantee(owner_raw() != current, "invariant");
  return save;
}

// Checks that the current THREAD owns this monitor and causes an
// immediate return if it doesn't. We don't use the CHECK macro
// because we want the IMSE to be the only exception that is thrown
// from the call site when false is returned. Any other pending
// exception is ignored.
#define CHECK_OWNER()                                                  \
  do {                                                                 \
    if (!check_owner(THREAD)) {                                        \
       assert(HAS_PENDING_EXCEPTION, "expected a pending IMSE here."); \
       return;                                                         \
     }                                                                 \
  } while (false)

// Returns true if the specified thread owns the ObjectMonitor.
// Otherwise returns false and throws IllegalMonitorStateException
// (IMSE). If there is a pending exception and the specified thread
// is not the owner, that exception will be replaced by the IMSE.
bool ObjectMonitor::check_owner(TRAPS) {
  JavaThread* current = THREAD;
  void* cur = owner_raw();
  assert(cur != anon_owner_ptr(), "no anon owner here");
  if (cur == current) {
    return true;
  }
  if (LockingMode != LM_LIGHTWEIGHT && current->is_lock_owned((address)cur)) {
    set_owner_from_BasicLock(cur, current);  // Convert from BasicLock* to Thread*.
    _recursions = 0;
    return true;
  }
  if (cur == vthread_owner_ptr() && vthread_owner() == current->vthread()) {
    return true;
  }
  THROW_MSG_(vmSymbols::java_lang_IllegalMonitorStateException(),
             "current thread is not owner", false);
}

static inline bool is_excluded(const Klass* monitor_klass) {
  assert(monitor_klass != nullptr, "invariant");
  NOT_JFR_RETURN_(false);
  JFR_ONLY(return vmSymbols::jfr_chunk_rotation_monitor() == monitor_klass->name());
}

static void post_monitor_wait_event(EventJavaMonitorWait* event,
                                    ObjectMonitor* monitor,
                                    uint64_t notifier_tid,
                                    jlong timeout,
                                    bool timedout) {
  assert(event != nullptr, "invariant");
  assert(monitor != nullptr, "invariant");
  const Klass* monitor_klass = monitor->object()->klass();
  if (is_excluded(monitor_klass)) {
    return;
  }
  event->set_monitorClass(monitor_klass);
  event->set_timeout(timeout);
  // Set an address that is 'unique enough', such that events close in
  // time and with the same address are likely (but not guaranteed) to
  // belong to the same object.
  event->set_address((uintptr_t)monitor);
  event->set_notifier(notifier_tid);
  event->set_timedOut(timedout);
  event->commit();
}

// -----------------------------------------------------------------------------
// Wait/Notify/NotifyAll
//
// Note: a subset of changes to ObjectMonitor::wait()
// will need to be replicated in complete_exit
void ObjectMonitor::wait(jlong millis, bool interruptible, TRAPS) {
  JavaThread* current = THREAD;

  assert(InitDone, "Unexpectedly not initialized");

  CHECK_OWNER();  // Throws IMSE if not owner.

  EventJavaMonitorWait event;

  // check for a pending interrupt
  if (interruptible && current->is_interrupted(true) && !HAS_PENDING_EXCEPTION) {
    // post monitor waited event.  Note that this is past-tense, we are done waiting.
    if (JvmtiExport::should_post_monitor_waited()) {
      // Note: 'false' parameter is passed here because the
      // wait was not timed out due to thread interrupt.
      JvmtiExport::post_monitor_waited(current, this, false);

      // In this short circuit of the monitor wait protocol, the
      // current thread never drops ownership of the monitor and
      // never gets added to the wait queue so the current thread
      // cannot be made the successor. This means that the
      // JVMTI_EVENT_MONITOR_WAITED event handler cannot accidentally
      // consume an unpark() meant for the ParkEvent associated with
      // this ObjectMonitor.
    }
    if (event.should_commit()) {
      post_monitor_wait_event(&event, this, 0, millis, false);
    }
    THROW(vmSymbols::java_lang_InterruptedException());
    return;
  }

  assert(current->_Stalled == 0, "invariant");
  current->_Stalled = intptr_t(this);
  current->set_current_waiting_monitor(this);

  bool convert_owner = was_fixed_on_freeze();
  if (convert_owner) {
    // Revert fix since we are going to exit the monitor.
    clear_vthread_owner(current);
    set_was_fixed_on_freeze(false);
  }

  // create a node to be put into the queue
  // Critically, after we reset() the event but prior to park(), we must check
  // for a pending interrupt.
  ObjectWaiter node(current);
  node.TState = ObjectWaiter::TS_WAIT;
  current->_ParkEvent->reset();
  OrderAccess::fence();          // ST into Event; membar ; LD interrupted-flag

  // Enter the waiting queue, which is a circular doubly linked list in this case
  // but it could be a priority queue or any data structure.
  // _WaitSetLock protects the wait queue.  Normally the wait queue is accessed only
  // by the owner of the monitor *except* in the case where park()
  // returns because of a timeout of interrupt.  Contention is exceptionally rare
  // so we use a simple spin-lock instead of a heavier-weight blocking lock.

  Thread::SpinAcquire(&_WaitSetLock, "WaitSet - add");
  AddWaiter(&node);
  Thread::SpinRelease(&_WaitSetLock);

  _Responsible = nullptr;

  intx save = _recursions;     // record the old recursion count
  _waiters++;                  // increment the number of waiters
  _recursions = 0;             // set the recursion level to be 1
  exit(current);               // exit the monitor
  guarantee(owner_raw() != current, "invariant");

  // The thread is on the WaitSet list - now park() it.
  // On MP systems it's conceivable that a brief spin before we park
  // could be profitable.
  //
  // TODO-FIXME: change the following logic to a loop of the form
  //   while (!timeout && !interrupted && _notified == 0) park()

  int ret = OS_OK;
  int WasNotified = 0;

  // Need to check interrupt state whilst still _thread_in_vm
  bool interrupted = interruptible && current->is_interrupted(false);

  { // State transition wrappers
    OSThread* osthread = current->osthread();
    OSThreadWaitState osts(osthread, true);

    assert(current->thread_state() == _thread_in_vm, "invariant");

    {
      ClearSuccOnSuspend csos(this);
      ThreadBlockInVMPreprocess<ClearSuccOnSuspend> tbivs(current, csos, true /* allow_suspend */);
      if (interrupted || HAS_PENDING_EXCEPTION) {
        // Intentionally empty
      } else if (node._notified == 0) {
        if (millis <= 0) {
          current->_ParkEvent->park();
        } else {
          ret = current->_ParkEvent->park(millis);
        }
      }
    }

    // Node may be on the WaitSet, the EntryList (or cxq), or in transition
    // from the WaitSet to the EntryList.
    // See if we need to remove Node from the WaitSet.
    // We use double-checked locking to avoid grabbing _WaitSetLock
    // if the thread is not on the wait queue.
    //
    // Note that we don't need a fence before the fetch of TState.
    // In the worst case we'll fetch a old-stale value of TS_WAIT previously
    // written by the is thread. (perhaps the fetch might even be satisfied
    // by a look-aside into the processor's own store buffer, although given
    // the length of the code path between the prior ST and this load that's
    // highly unlikely).  If the following LD fetches a stale TS_WAIT value
    // then we'll acquire the lock and then re-fetch a fresh TState value.
    // That is, we fail toward safety.

    if (node.TState == ObjectWaiter::TS_WAIT) {
      Thread::SpinAcquire(&_WaitSetLock, "WaitSet - unlink");
      if (node.TState == ObjectWaiter::TS_WAIT) {
        DequeueSpecificWaiter(&node);       // unlink from WaitSet
        assert(node._notified == 0, "invariant");
        node.TState = ObjectWaiter::TS_RUN;
      }
      Thread::SpinRelease(&_WaitSetLock);
    }

    // The thread is now either on off-list (TS_RUN),
    // on the EntryList (TS_ENTER), or on the cxq (TS_CXQ).
    // The Node's TState variable is stable from the perspective of this thread.
    // No other threads will asynchronously modify TState.
    guarantee(node.TState != ObjectWaiter::TS_WAIT, "invariant");
    OrderAccess::loadload();
    if (_succ == current) _succ = nullptr;
    WasNotified = node._notified;

    // Reentry phase -- reacquire the monitor.
    // re-enter contended monitor after object.wait().
    // retain OBJECT_WAIT state until re-enter successfully completes
    // Thread state is thread_in_vm and oop access is again safe,
    // although the raw address of the object may have changed.
    // (Don't cache naked oops over safepoints, of course).

    // post monitor waited event. Note that this is past-tense, we are done waiting.
    if (JvmtiExport::should_post_monitor_waited()) {
      JvmtiExport::post_monitor_waited(current, this, ret == OS_TIMEOUT);

      if (node._notified != 0 && _succ == current) {
        // In this part of the monitor wait-notify-reenter protocol it
        // is possible (and normal) for another thread to do a fastpath
        // monitor enter-exit while this thread is still trying to get
        // to the reenter portion of the protocol.
        //
        // The ObjectMonitor was notified and the current thread is
        // the successor which also means that an unpark() has already
        // been done. The JVMTI_EVENT_MONITOR_WAITED event handler can
        // consume the unpark() that was done when the successor was
        // set because the same ParkEvent is shared between Java
        // monitors and JVM/TI RawMonitors (for now).
        //
        // We redo the unpark() to ensure forward progress, i.e., we
        // don't want all pending threads hanging (parked) with none
        // entering the unlocked monitor.
        node._event->unpark();
      }
    }

    if (event.should_commit()) {
      post_monitor_wait_event(&event, this, node._notifier_tid, millis, ret == OS_TIMEOUT);
    }

    OrderAccess::fence();

    assert(current->_Stalled != 0, "invariant");
    current->_Stalled = 0;

    assert(owner_raw() != current, "invariant");
    ObjectWaiter::TStates v = node.TState;
    if (v == ObjectWaiter::TS_RUN) {
      enter(current);
    } else {
      guarantee(v == ObjectWaiter::TS_ENTER || v == ObjectWaiter::TS_CXQ, "invariant");
      ReenterI(current, &node);
      node.wait_reenter_end(this);
    }

    // current has reacquired the lock.
    // Lifecycle - the node representing current must not appear on any queues.
    // Node is about to go out-of-scope, but even if it were immortal we wouldn't
    // want residual elements associated with this thread left on any lists.
    guarantee(node.TState == ObjectWaiter::TS_RUN, "invariant");
    assert(owner_raw() == current, "invariant");
    assert(_succ != current, "invariant");
  } // OSThreadWaitState()

  current->set_current_waiting_monitor(nullptr);

  guarantee(_recursions == 0, "invariant");
  int relock_count = JvmtiDeferredUpdates::get_and_reset_relock_count_after_wait(current);
  _recursions =   save          // restore the old recursion count
                + relock_count; //  increased by the deferred relock count
  NOT_AMD64(current->inc_held_monitor_count(relock_count);) // Deopt never entered these counts.
  _waiters--;             // decrement the number of waiters

  // Verify a few postconditions
  assert(owner_raw() == current, "invariant");
  assert(_succ != current, "invariant");
  assert(object()->mark() == markWord::encode(this), "invariant");

  // check if the notification happened
  if (!WasNotified) {
    // no, it could be timeout or Thread.interrupt() or both
    // check for interrupt event, otherwise it is timeout
    if (interruptible && current->is_interrupted(true) && !HAS_PENDING_EXCEPTION) {
      THROW(vmSymbols::java_lang_InterruptedException());
    }
  }

  if (convert_owner) {
    // We could leave the monitor as is but if we later freeze while holding
    // this monitor we might have to walk into the stackChunk to find the frame
    // where this monitor was initially acquired to fix it back again. To avoid
    // adding extra code paths and complexity to handle that case in the freeze
    // logic just revert the state of the monitor as it was before.
    set_vthread_owner(current, current->vthread());
    set_was_fixed_on_freeze(true);
  }

  // NOTE: Spurious wake up will be consider as timeout.
  // Monitor notify has precedence over thread interrupt.
}


// Consider:
// If the lock is cool (cxq == null && succ == null) and we're on an MP system
// then instead of transferring a thread from the WaitSet to the EntryList
// we might just dequeue a thread from the WaitSet and directly unpark() it.

void ObjectMonitor::INotify(JavaThread* current) {
  Thread::SpinAcquire(&_WaitSetLock, "WaitSet - notify");
  ObjectWaiter* iterator = DequeueWaiter();
  if (iterator != nullptr) {
    guarantee(iterator->TState == ObjectWaiter::TS_WAIT, "invariant");
    guarantee(iterator->_notified == 0, "invariant");
    // Disposition - what might we do with iterator ?
    // a.  add it directly to the EntryList - either tail (policy == 1)
    //     or head (policy == 0).
    // b.  push it onto the front of the _cxq (policy == 2).
    // For now we use (b).

    iterator->TState = ObjectWaiter::TS_ENTER;

    iterator->_notified = 1;
    iterator->_notifier_tid = JFR_THREAD_ID(current);

    ObjectWaiter* list = _EntryList;
    if (list != nullptr) {
      assert(list->_prev == nullptr, "invariant");
      assert(list->TState == ObjectWaiter::TS_ENTER, "invariant");
      assert(list != iterator, "invariant");
    }

    // prepend to cxq
    if (list == nullptr) {
      iterator->_next = iterator->_prev = nullptr;
      _EntryList = iterator;
    } else {
      iterator->TState = ObjectWaiter::TS_CXQ;
      for (;;) {
        ObjectWaiter* front = _cxq;
        iterator->_next = front;
        if (Atomic::cmpxchg(&_cxq, front, iterator) == front) {
          break;
        }
      }
    }

    // _WaitSetLock protects the wait queue, not the EntryList.  We could
    // move the add-to-EntryList operation, above, outside the critical section
    // protected by _WaitSetLock.  In practice that's not useful.  With the
    // exception of  wait() timeouts and interrupts the monitor owner
    // is the only thread that grabs _WaitSetLock.  There's almost no contention
    // on _WaitSetLock so it's not profitable to reduce the length of the
    // critical section.

    iterator->wait_reenter_begin(this);
  }
  Thread::SpinRelease(&_WaitSetLock);
}

// Consider: a not-uncommon synchronization bug is to use notify() when
// notifyAll() is more appropriate, potentially resulting in stranded
// threads; this is one example of a lost wakeup. A useful diagnostic
// option is to force all notify() operations to behave as notifyAll().
//
// Note: We can also detect many such problems with a "minimum wait".
// When the "minimum wait" is set to a small non-zero timeout value
// and the program does not hang whereas it did absent "minimum wait",
// that suggests a lost wakeup bug.

void ObjectMonitor::notify(TRAPS) {
  JavaThread* current = THREAD;
  CHECK_OWNER();  // Throws IMSE if not owner.
  if (_WaitSet == nullptr) {
    return;
  }
  DTRACE_MONITOR_PROBE(notify, this, object(), current);
  INotify(current);
  OM_PERFDATA_OP(Notifications, inc(1));
}


// The current implementation of notifyAll() transfers the waiters one-at-a-time
// from the waitset to the EntryList. This could be done more efficiently with a
// single bulk transfer but in practice it's not time-critical. Beware too,
// that in prepend-mode we invert the order of the waiters. Let's say that the
// waitset is "ABCD" and the EntryList is "XYZ". After a notifyAll() in prepend
// mode the waitset will be empty and the EntryList will be "DCBAXYZ".

void ObjectMonitor::notifyAll(TRAPS) {
  JavaThread* current = THREAD;
  CHECK_OWNER();  // Throws IMSE if not owner.
  if (_WaitSet == nullptr) {
    return;
  }

  DTRACE_MONITOR_PROBE(notifyAll, this, object(), current);
  int tally = 0;
  while (_WaitSet != nullptr) {
    tally++;
    INotify(current);
  }

  OM_PERFDATA_OP(Notifications, inc(tally));
}

// -----------------------------------------------------------------------------
// Adaptive Spinning Support
//
// Adaptive spin-then-block - rational spinning
//
// Note that we spin "globally" on _owner with a classic SMP-polite TATAS
// algorithm.  On high order SMP systems it would be better to start with
// a brief global spin and then revert to spinning locally.  In the spirit of MCS/CLH,
// a contending thread could enqueue itself on the cxq and then spin locally
// on a thread-specific variable such as its ParkEvent._Event flag.
// That's left as an exercise for the reader.  Note that global spinning is
// not problematic on Niagara, as the L2 cache serves the interconnect and
// has both low latency and massive bandwidth.
//
// Broadly, we can fix the spin frequency -- that is, the % of contended lock
// acquisition attempts where we opt to spin --  at 100% and vary the spin count
// (duration) or we can fix the count at approximately the duration of
// a context switch and vary the frequency.   Of course we could also
// vary both satisfying K == Frequency * Duration, where K is adaptive by monitor.
// For a description of 'Adaptive spin-then-block mutual exclusion in
// multi-threaded processing,' see U.S. Pat. No. 8046758.
//
// This implementation varies the duration "D", where D varies with
// the success rate of recent spin attempts. (D is capped at approximately
// length of a round-trip context switch).  The success rate for recent
// spin attempts is a good predictor of the success rate of future spin
// attempts.  The mechanism adapts automatically to varying critical
// section length (lock modality), system load and degree of parallelism.
// D is maintained per-monitor in _SpinDuration and is initialized
// optimistically.  Spin frequency is fixed at 100%.
//
// Note that _SpinDuration is volatile, but we update it without locks
// or atomics.  The code is designed so that _SpinDuration stays within
// a reasonable range even in the presence of races.  The arithmetic
// operations on _SpinDuration are closed over the domain of legal values,
// so at worst a race will install and older but still legal value.
// At the very worst this introduces some apparent non-determinism.
// We might spin when we shouldn't or vice-versa, but since the spin
// count are relatively short, even in the worst case, the effect is harmless.
//
// Care must be taken that a low "D" value does not become an
// an absorbing state.  Transient spinning failures -- when spinning
// is overall profitable -- should not cause the system to converge
// on low "D" values.  We want spinning to be stable and predictable
// and fairly responsive to change and at the same time we don't want
// it to oscillate, become metastable, be "too" non-deterministic,
// or converge on or enter undesirable stable absorbing states.
//
// We implement a feedback-based control system -- using past behavior
// to predict future behavior.  We face two issues: (a) if the
// input signal is random then the spin predictor won't provide optimal
// results, and (b) if the signal frequency is too high then the control
// system, which has some natural response lag, will "chase" the signal.
// (b) can arise from multimodal lock hold times.  Transient preemption
// can also result in apparent bimodal lock hold times.
// Although sub-optimal, neither condition is particularly harmful, as
// in the worst-case we'll spin when we shouldn't or vice-versa.
// The maximum spin duration is rather short so the failure modes aren't bad.
// To be conservative, I've tuned the gain in system to bias toward
// _not spinning.  Relatedly, the system can sometimes enter a mode where it
// "rings" or oscillates between spinning and not spinning.  This happens
// when spinning is just on the cusp of profitability, however, so the
// situation is not dire.  The state is benign -- there's no need to add
// hysteresis control to damp the transition rate between spinning and
// not spinning.

// Spinning: Fixed frequency (100%), vary duration
int ObjectMonitor::TrySpin(JavaThread* current) {
  // Dumb, brutal spin.  Good for comparative measurements against adaptive spinning.
  int ctr = Knob_FixedSpin;
  if (ctr != 0) {
    while (--ctr >= 0) {
      if (TryLock(current) > 0) return 1;
      SpinPause();
    }
    return 0;
  }

  for (ctr = Knob_PreSpin + 1; --ctr >= 0;) {
    if (TryLock(current) > 0) {
      // Increase _SpinDuration ...
      // Note that we don't clamp SpinDuration precisely at SpinLimit.
      // Raising _SpurDuration to the poverty line is key.
      int x = _SpinDuration;
      if (x < Knob_SpinLimit) {
        if (x < Knob_Poverty) x = Knob_Poverty;
        _SpinDuration = x + Knob_BonusB;
      }
      return 1;
    }
    SpinPause();
  }

  // Admission control - verify preconditions for spinning
  //
  // We always spin a little bit, just to prevent _SpinDuration == 0 from
  // becoming an absorbing state.  Put another way, we spin briefly to
  // sample, just in case the system load, parallelism, contention, or lock
  // modality changed.
  //
  // Consider the following alternative:
  // Periodically set _SpinDuration = _SpinLimit and try a long/full
  // spin attempt.  "Periodically" might mean after a tally of
  // the # of failed spin attempts (or iterations) reaches some threshold.
  // This takes us into the realm of 1-out-of-N spinning, where we
  // hold the duration constant but vary the frequency.

  ctr = _SpinDuration;
  if (ctr <= 0) return 0;

  // We're good to spin ... spin ingress.
  // CONSIDER: use Prefetch::write() to avoid RTS->RTO upgrades
  // when preparing to LD...CAS _owner, etc and the CAS is likely
  // to succeed.
  if (_succ == nullptr) {
    _succ = current;
  }
  Thread* prv = nullptr;

  // There are three ways to exit the following loop:
  // 1.  A successful spin where this thread has acquired the lock.
  // 2.  Spin failure with prejudice
  // 3.  Spin failure without prejudice

  while (--ctr >= 0) {

    // Periodic polling -- Check for pending GC
    // Threads may spin while they're unsafe.
    // We don't want spinning threads to delay the JVM from reaching
    // a stop-the-world safepoint or to steal cycles from GC.
    // If we detect a pending safepoint we abort in order that
    // (a) this thread, if unsafe, doesn't delay the safepoint, and (b)
    // this thread, if safe, doesn't steal cycles from GC.
    // This is in keeping with the "no loitering in runtime" rule.
    // We periodically check to see if there's a safepoint pending.
    if ((ctr & 0xFF) == 0) {
      // Can't call SafepointMechanism::should_process() since that
      // might update the poll values and we could be in a thread_blocked
      // state here which is not allowed so just check the poll.
      if (SafepointMechanism::local_poll_armed(current)) {
        goto Abort;           // abrupt spin egress
      }
      SpinPause();
    }

    // Probe _owner with TATAS
    // If this thread observes the monitor transition or flicker
    // from locked to unlocked to locked, then the odds that this
    // thread will acquire the lock in this spin attempt go down
    // considerably.  The same argument applies if the CAS fails
    // or if we observe _owner change from one non-null value to
    // another non-null value.   In such cases we might abort
    // the spin without prejudice or apply a "penalty" to the
    // spin count-down variable "ctr", reducing it by 100, say.

    JavaThread* ox = static_cast<JavaThread*>(owner_raw());
    if (ox == nullptr) {
      ox = static_cast<JavaThread*>(try_set_owner_from(nullptr, current));
      if (ox == nullptr) {
        // The CAS succeeded -- this thread acquired ownership
        // Take care of some bookkeeping to exit spin state.
        if (_succ == current) {
          _succ = nullptr;
        }

        // Increase _SpinDuration :
        // The spin was successful (profitable) so we tend toward
        // longer spin attempts in the future.
        // CONSIDER: factor "ctr" into the _SpinDuration adjustment.
        // If we acquired the lock early in the spin cycle it
        // makes sense to increase _SpinDuration proportionally.
        // Note that we don't clamp SpinDuration precisely at SpinLimit.
        int x = _SpinDuration;
        if (x < Knob_SpinLimit) {
          if (x < Knob_Poverty) x = Knob_Poverty;
          _SpinDuration = x + Knob_Bonus;
        }
        return 1;
      }

      // The CAS failed ... we can take any of the following actions:
      // * penalize: ctr -= CASPenalty
      // * exit spin with prejudice -- goto Abort;
      // * exit spin without prejudice.
      // * Since CAS is high-latency, retry again immediately.
      prv = ox;
      goto Abort;
    }

    // Did lock ownership change hands ?
    if (ox != prv && prv != nullptr) {
      goto Abort;
    }
    prv = ox;

    if (_succ == nullptr) {
      _succ = current;
    }
  }

  // Spin failed with prejudice -- reduce _SpinDuration.
  // TODO: Use an AIMD-like policy to adjust _SpinDuration.
  // AIMD is globally stable.
  {
    int x = _SpinDuration;
    if (x > 0) {
      // Consider an AIMD scheme like: x -= (x >> 3) + 100
      // This is globally sample and tends to damp the response.
      x -= Knob_Penalty;
      if (x < 0) x = 0;
      _SpinDuration = x;
    }
  }

 Abort:
  if (_succ == current) {
    _succ = nullptr;
    // Invariant: after setting succ=null a contending thread
    // must recheck-retry _owner before parking.  This usually happens
    // in the normal usage of TrySpin(), but it's safest
    // to make TrySpin() as foolproof as possible.
    OrderAccess::fence();
    if (TryLock(current) > 0) return 1;
  }
  return 0;
}

<<<<<<< HEAD
// NotRunnable() -- informed spinning
//
// Don't bother spinning if the owner is not eligible to drop the lock.
// Spin only if the owner thread is _thread_in_Java or _thread_in_vm.
// The thread must be runnable in order to drop the lock in timely fashion.
// If the _owner is not runnable then spinning will not likely be
// successful (profitable).
//
// Beware -- the thread referenced by _owner could have died
// so a simply fetch from _owner->_thread_state might trap.
// Instead, we use SafeFetchXX() to safely LD _owner->_thread_state.
// Because of the lifecycle issues, the _thread_state values
// observed by NotRunnable() might be garbage.  NotRunnable must
// tolerate this and consider the observed _thread_state value
// as advisory.
//
// Beware too, that _owner is sometimes a BasicLock address and sometimes
// a thread pointer.
// Alternately, we might tag the type (thread pointer vs basiclock pointer)
// with the LSB of _owner.  Another option would be to probabilistically probe
// the putative _owner->TypeTag value.
//
// Checking _thread_state isn't perfect.  Even if the thread is
// in_java it might be blocked on a page-fault or have been preempted
// and sitting on a ready/dispatch queue.
//
// The return value from NotRunnable() is *advisory* -- the
// result is based on sampling and is not necessarily coherent.
// The caller must tolerate false-negative and false-positive errors.
// Spinning, in general, is probabilistic anyway.


int ObjectMonitor::NotRunnable(JavaThread* current, JavaThread* ox) {
  // Check ox->TypeTag == 2BAD.
  if (ox == nullptr) return 0;

  // Avoid transitive spinning ...
  // Say T1 spins or blocks trying to acquire L.  T1._Stalled is set to L.
  // Immediately after T1 acquires L it's possible that T2, also
  // spinning on L, will see L.Owner=T1 and T1._Stalled=L.
  // This occurs transiently after T1 acquired L but before
  // T1 managed to clear T1.Stalled.  T2 does not need to abort
  // its spin in this circumstance.
  intptr_t BlockedOn = SafeFetchN((intptr_t *) &ox->_Stalled, intptr_t(1));

  if (BlockedOn == 1) return 1;
  if (BlockedOn != 0) {
    return BlockedOn != intptr_t(this) && owner_raw() == ox;
  }

  assert(sizeof(ox->_thread_state == sizeof(int)), "invariant");
  int jst = SafeFetch32((int *) &ox->_thread_state, -1);;
  // consider also: jst != _thread_in_Java -- but that's overspecific.
  return jst == _thread_blocked || jst == _thread_in_native;
}
=======
>>>>>>> 7286f529

// -----------------------------------------------------------------------------
// WaitSet management ...

ObjectWaiter::ObjectWaiter(JavaThread* current) {
  _next     = nullptr;
  _prev     = nullptr;
  _notified = 0;
  _notifier_tid = 0;
  TState    = TS_RUN;
  _thread   = current;
  _event    = _thread != nullptr ? _thread->_ParkEvent : ObjectMonitor::vthread_unparker_ParkEvent();
  _active   = false;
  assert(_event != nullptr, "invariant");
}

ObjectWaiter::ObjectWaiter(oop vthread) : ObjectWaiter((JavaThread*)nullptr) {
  _vthread = OopHandle(JavaThread::thread_oop_storage(), vthread);
}

void ObjectWaiter::wait_reenter_begin(ObjectMonitor * const mon) {
  _active = JavaThreadBlockedOnMonitorEnterState::wait_reenter_begin(_thread, mon);
}

void ObjectWaiter::wait_reenter_end(ObjectMonitor * const mon) {
  JavaThreadBlockedOnMonitorEnterState::wait_reenter_end(_thread, _active);
}

inline void ObjectMonitor::AddWaiter(ObjectWaiter* node) {
  assert(node != nullptr, "should not add null node");
  assert(node->_prev == nullptr, "node already in list");
  assert(node->_next == nullptr, "node already in list");
  // put node at end of queue (circular doubly linked list)
  if (_WaitSet == nullptr) {
    _WaitSet = node;
    node->_prev = node;
    node->_next = node;
  } else {
    ObjectWaiter* head = _WaitSet;
    ObjectWaiter* tail = head->_prev;
    assert(tail->_next == head, "invariant check");
    tail->_next = node;
    head->_prev = node;
    node->_next = head;
    node->_prev = tail;
  }
}

inline ObjectWaiter* ObjectMonitor::DequeueWaiter() {
  // dequeue the very first waiter
  ObjectWaiter* waiter = _WaitSet;
  if (waiter) {
    DequeueSpecificWaiter(waiter);
  }
  return waiter;
}

inline void ObjectMonitor::DequeueSpecificWaiter(ObjectWaiter* node) {
  assert(node != nullptr, "should not dequeue nullptr node");
  assert(node->_prev != nullptr, "node already removed from list");
  assert(node->_next != nullptr, "node already removed from list");
  // when the waiter has woken up because of interrupt,
  // timeout or other spurious wake-up, dequeue the
  // waiter from waiting list
  ObjectWaiter* next = node->_next;
  if (next == node) {
    assert(node->_prev == node, "invariant check");
    _WaitSet = nullptr;
  } else {
    ObjectWaiter* prev = node->_prev;
    assert(prev->_next == node, "invariant check");
    assert(next->_prev == node, "invariant check");
    next->_prev = prev;
    prev->_next = next;
    if (_WaitSet == node) {
      _WaitSet = next;
    }
  }
  node->_next = nullptr;
  node->_prev = nullptr;
}

// -----------------------------------------------------------------------------
// PerfData support
PerfCounter * ObjectMonitor::_sync_ContendedLockAttempts       = nullptr;
PerfCounter * ObjectMonitor::_sync_FutileWakeups               = nullptr;
PerfCounter * ObjectMonitor::_sync_Parks                       = nullptr;
PerfCounter * ObjectMonitor::_sync_Notifications               = nullptr;
PerfCounter * ObjectMonitor::_sync_Inflations                  = nullptr;
PerfCounter * ObjectMonitor::_sync_Deflations                  = nullptr;
PerfLongVariable * ObjectMonitor::_sync_MonExtant              = nullptr;

// One-shot global initialization for the sync subsystem.
// We could also defer initialization and initialize on-demand
// the first time we call ObjectSynchronizer::inflate().
// Initialization would be protected - like so many things - by
// the MonitorCache_lock.

void ObjectMonitor::Initialize() {
  assert(!InitDone, "invariant");

  if (!os::is_MP()) {
    Knob_SpinLimit = 0;
    Knob_PreSpin   = 0;
    Knob_FixedSpin = -1;
  }

  if (UsePerfData) {
    EXCEPTION_MARK;
#define NEWPERFCOUNTER(n)                                                \
  {                                                                      \
    n = PerfDataManager::create_counter(SUN_RT, #n, PerfData::U_Events,  \
                                        CHECK);                          \
  }
#define NEWPERFVARIABLE(n)                                                \
  {                                                                       \
    n = PerfDataManager::create_variable(SUN_RT, #n, PerfData::U_Events,  \
                                         CHECK);                          \
  }
    NEWPERFCOUNTER(_sync_Inflations);
    NEWPERFCOUNTER(_sync_Deflations);
    NEWPERFCOUNTER(_sync_ContendedLockAttempts);
    NEWPERFCOUNTER(_sync_FutileWakeups);
    NEWPERFCOUNTER(_sync_Parks);
    NEWPERFCOUNTER(_sync_Notifications);
    NEWPERFVARIABLE(_sync_MonExtant);
#undef NEWPERFCOUNTER
#undef NEWPERFVARIABLE
  }

  _oop_storage = OopStorageSet::create_weak("ObjectSynchronizer Weak", mtSynchronizer);

  DEBUG_ONLY(InitDone = true;)
}

void ObjectMonitor::Initialize2() {
  _vthread_cxq_head = OopHandle(JavaThread::thread_oop_storage(), nullptr);
  _vthread_unparker_ParkEvent = ParkEvent::Allocate(nullptr);
}

void ObjectMonitor::print_on(outputStream* st) const {
  // The minimal things to print for markWord printing, more can be added for debugging and logging.
  st->print("{contentions=0x%08x,waiters=0x%08x"
            ",recursions=" INTX_FORMAT ",owner=" INTPTR_FORMAT "}",
            contentions(), waiters(), recursions(),
            p2i(owner()));
}
void ObjectMonitor::print() const { print_on(tty); }

#ifdef ASSERT
// Print the ObjectMonitor like a debugger would:
//
// (ObjectMonitor) 0x00007fdfb6012e40 = {
//   _header = 0x0000000000000001
//   _object = 0x000000070ff45fd0
//   _pad_buf0 = {
//     [0] = '\0'
//     ...
//     [43] = '\0'
//   }
//   _owner = 0x0000000000000000
//   _previous_owner_tid = 0
//   _pad_buf1 = {
//     [0] = '\0'
//     ...
//     [47] = '\0'
//   }
//   _next_om = 0x0000000000000000
//   _recursions = 0
//   _EntryList = 0x0000000000000000
//   _cxq = 0x0000000000000000
//   _succ = 0x0000000000000000
//   _Responsible = 0x0000000000000000
//   _Spinner = 0
//   _SpinDuration = 5000
//   _contentions = 0
//   _WaitSet = 0x0000700009756248
//   _waiters = 1
//   _WaitSetLock = 0
// }
//
void ObjectMonitor::print_debug_style_on(outputStream* st) const {
  st->print_cr("(ObjectMonitor*) " INTPTR_FORMAT " = {", p2i(this));
  st->print_cr("  _header = " INTPTR_FORMAT, header().value());
  st->print_cr("  _object = " INTPTR_FORMAT, p2i(object_peek()));
  st->print_cr("  _pad_buf0 = {");
  st->print_cr("    [0] = '\\0'");
  st->print_cr("    ...");
  st->print_cr("    [%d] = '\\0'", (int)sizeof(_pad_buf0) - 1);
  st->print_cr("  }");
  st->print_cr("  _owner = " INTPTR_FORMAT, p2i(owner_raw()));
  st->print_cr("  _previous_owner_tid = " UINT64_FORMAT, _previous_owner_tid);
  st->print_cr("  _pad_buf1 = {");
  st->print_cr("    [0] = '\\0'");
  st->print_cr("    ...");
  st->print_cr("    [%d] = '\\0'", (int)sizeof(_pad_buf1) - 1);
  st->print_cr("  }");
  st->print_cr("  _next_om = " INTPTR_FORMAT, p2i(next_om()));
  st->print_cr("  _recursions = " INTX_FORMAT, _recursions);
  st->print_cr("  _EntryList = " INTPTR_FORMAT, p2i(_EntryList));
  st->print_cr("  _cxq = " INTPTR_FORMAT, p2i(_cxq));
  st->print_cr("  _succ = " INTPTR_FORMAT, p2i(_succ));
  st->print_cr("  _Responsible = " INTPTR_FORMAT, p2i(_Responsible));
  st->print_cr("  _Spinner = %d", _Spinner);
  st->print_cr("  _SpinDuration = %d", _SpinDuration);
  st->print_cr("  _contentions = %d", contentions());
  st->print_cr("  _WaitSet = " INTPTR_FORMAT, p2i(_WaitSet));
  st->print_cr("  _waiters = %d", _waiters);
  st->print_cr("  _WaitSetLock = %d", _WaitSetLock);
  st->print_cr("}");
}
#endif<|MERGE_RESOLUTION|>--- conflicted
+++ resolved
@@ -2182,64 +2182,6 @@
   return 0;
 }
 
-<<<<<<< HEAD
-// NotRunnable() -- informed spinning
-//
-// Don't bother spinning if the owner is not eligible to drop the lock.
-// Spin only if the owner thread is _thread_in_Java or _thread_in_vm.
-// The thread must be runnable in order to drop the lock in timely fashion.
-// If the _owner is not runnable then spinning will not likely be
-// successful (profitable).
-//
-// Beware -- the thread referenced by _owner could have died
-// so a simply fetch from _owner->_thread_state might trap.
-// Instead, we use SafeFetchXX() to safely LD _owner->_thread_state.
-// Because of the lifecycle issues, the _thread_state values
-// observed by NotRunnable() might be garbage.  NotRunnable must
-// tolerate this and consider the observed _thread_state value
-// as advisory.
-//
-// Beware too, that _owner is sometimes a BasicLock address and sometimes
-// a thread pointer.
-// Alternately, we might tag the type (thread pointer vs basiclock pointer)
-// with the LSB of _owner.  Another option would be to probabilistically probe
-// the putative _owner->TypeTag value.
-//
-// Checking _thread_state isn't perfect.  Even if the thread is
-// in_java it might be blocked on a page-fault or have been preempted
-// and sitting on a ready/dispatch queue.
-//
-// The return value from NotRunnable() is *advisory* -- the
-// result is based on sampling and is not necessarily coherent.
-// The caller must tolerate false-negative and false-positive errors.
-// Spinning, in general, is probabilistic anyway.
-
-
-int ObjectMonitor::NotRunnable(JavaThread* current, JavaThread* ox) {
-  // Check ox->TypeTag == 2BAD.
-  if (ox == nullptr) return 0;
-
-  // Avoid transitive spinning ...
-  // Say T1 spins or blocks trying to acquire L.  T1._Stalled is set to L.
-  // Immediately after T1 acquires L it's possible that T2, also
-  // spinning on L, will see L.Owner=T1 and T1._Stalled=L.
-  // This occurs transiently after T1 acquired L but before
-  // T1 managed to clear T1.Stalled.  T2 does not need to abort
-  // its spin in this circumstance.
-  intptr_t BlockedOn = SafeFetchN((intptr_t *) &ox->_Stalled, intptr_t(1));
-
-  if (BlockedOn == 1) return 1;
-  if (BlockedOn != 0) {
-    return BlockedOn != intptr_t(this) && owner_raw() == ox;
-  }
-
-  assert(sizeof(ox->_thread_state == sizeof(int)), "invariant");
-  int jst = SafeFetch32((int *) &ox->_thread_state, -1);;
-  // consider also: jst != _thread_in_Java -- but that's overspecific.
-  return jst == _thread_blocked || jst == _thread_in_native;
-}
-=======
->>>>>>> 7286f529
 
 // -----------------------------------------------------------------------------
 // WaitSet management ...

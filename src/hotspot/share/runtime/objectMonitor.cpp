/*
 * Copyright (c) 1998, 2025, Oracle and/or its affiliates. All rights reserved.
 * DO NOT ALTER OR REMOVE COPYRIGHT NOTICES OR THIS FILE HEADER.
 *
 * This code is free software; you can redistribute it and/or modify it
 * under the terms of the GNU General Public License version 2 only, as
 * published by the Free Software Foundation.
 *
 * This code is distributed in the hope that it will be useful, but WITHOUT
 * ANY WARRANTY; without even the implied warranty of MERCHANTABILITY or
 * FITNESS FOR A PARTICULAR PURPOSE.  See the GNU General Public License
 * version 2 for more details (a copy is included in the LICENSE file that
 * accompanied this code).
 *
 * You should have received a copy of the GNU General Public License version
 * 2 along with this work; if not, write to the Free Software Foundation,
 * Inc., 51 Franklin St, Fifth Floor, Boston, MA 02110-1301 USA.
 *
 * Please contact Oracle, 500 Oracle Parkway, Redwood Shores, CA 94065 USA
 * or visit www.oracle.com if you need additional information or have any
 * questions.
 *
 */

#include "classfile/vmSymbols.hpp"
#include "gc/shared/oopStorage.hpp"
#include "gc/shared/oopStorageSet.hpp"
#include "jfr/jfrEvents.hpp"
#include "jfr/support/jfrThreadId.hpp"
#include "logging/log.hpp"
#include "logging/logStream.hpp"
#include "memory/allocation.inline.hpp"
#include "memory/resourceArea.hpp"
#include "oops/markWord.hpp"
#include "oops/oop.inline.hpp"
#include "oops/oopHandle.inline.hpp"
#include "oops/weakHandle.inline.hpp"
#include "prims/jvmtiDeferredUpdates.hpp"
#include "prims/jvmtiExport.hpp"
#include "runtime/atomicAccess.hpp"
#include "runtime/continuationWrapper.inline.hpp"
#include "runtime/globals.hpp"
#include "runtime/handles.inline.hpp"
#include "runtime/interfaceSupport.inline.hpp"
#include "runtime/javaThread.inline.hpp"
#include "runtime/lightweightSynchronizer.hpp"
#include "runtime/mutexLocker.hpp"
#include "runtime/objectMonitor.inline.hpp"
#include "runtime/orderAccess.hpp"
#include "runtime/osThread.hpp"
#include "runtime/safefetch.hpp"
#include "runtime/safepointMechanism.inline.hpp"
#include "runtime/sharedRuntime.hpp"
#include "runtime/threads.hpp"
#include "services/threadService.hpp"
#include "utilities/debug.hpp"
#include "utilities/dtrace.hpp"
#include "utilities/globalCounter.inline.hpp"
#include "utilities/globalDefinitions.hpp"
#include "utilities/macros.hpp"
#include "utilities/preserveException.hpp"
#if INCLUDE_JFR
#include "jfr/support/jfrFlush.hpp"
#endif

#ifdef DTRACE_ENABLED

// Only bother with this argument setup if dtrace is available
// TODO-FIXME: probes should not fire when caller is _blocked.  assert() accordingly.


#define DTRACE_MONITOR_PROBE_COMMON(obj, thread)                           \
  char* bytes = nullptr;                                                   \
  int len = 0;                                                             \
  jlong jtid = SharedRuntime::get_java_tid(thread);                        \
  Symbol* klassname = obj->klass()->name();                                \
  if (klassname != nullptr) {                                              \
    bytes = (char*)klassname->bytes();                                     \
    len = klassname->utf8_length();                                        \
  }

#define DTRACE_MONITOR_WAIT_PROBE(monitor, obj, thread, millis)            \
  {                                                                        \
    if (DTraceMonitorProbes) {                                             \
      DTRACE_MONITOR_PROBE_COMMON(obj, thread);                            \
      HOTSPOT_MONITOR_WAIT(jtid,                                           \
                           (monitor), bytes, len, (millis));               \
    }                                                                      \
  }

#define HOTSPOT_MONITOR_contended__enter HOTSPOT_MONITOR_CONTENDED_ENTER
#define HOTSPOT_MONITOR_contended__entered HOTSPOT_MONITOR_CONTENDED_ENTERED
#define HOTSPOT_MONITOR_contended__exit HOTSPOT_MONITOR_CONTENDED_EXIT
#define HOTSPOT_MONITOR_notify HOTSPOT_MONITOR_NOTIFY
#define HOTSPOT_MONITOR_notifyAll HOTSPOT_MONITOR_NOTIFYALL

#define DTRACE_MONITOR_PROBE(probe, monitor, obj, thread)                  \
  {                                                                        \
    if (DTraceMonitorProbes) {                                             \
      DTRACE_MONITOR_PROBE_COMMON(obj, thread);                            \
      HOTSPOT_MONITOR_##probe(jtid,                                        \
                              (uintptr_t)(monitor), bytes, len);           \
    }                                                                      \
  }

#else //  ndef DTRACE_ENABLED

#define DTRACE_MONITOR_WAIT_PROBE(obj, thread, millis, mon)    {;}
#define DTRACE_MONITOR_PROBE(probe, obj, thread, mon)          {;}

#endif // ndef DTRACE_ENABLED

DEBUG_ONLY(static volatile bool InitDone = false;)

OopStorage* ObjectMonitor::_oop_storage = nullptr;

OopHandle ObjectMonitor::_vthread_list_head;
ParkEvent* ObjectMonitor::_vthread_unparker_ParkEvent = nullptr;

static const jlong MAX_RECHECK_INTERVAL = 1000;

// -----------------------------------------------------------------------------
// Theory of operations -- Monitors lists, thread residency, etc:
//
// * A thread acquires ownership of a monitor by successfully
//   CAS()ing the _owner field from NO_OWNER/DEFLATER_MARKER to
//   its owner_id (return value from owner_id_from()).
//
// * Invariant: A thread appears on at most one monitor list --
//   entry_list or wait_set -- at any one time.
//
// * Contending threads "push" themselves onto the entry_list with CAS
//   and then spin/park.
//   If the thread is a virtual thread it will first attempt to
//   unmount itself. The virtual thread will first try to freeze
//   all frames in the heap. If the operation fails it will just
//   follow the regular path for platform threads. If the operation
//   succeeds, it will push itself onto the entry_list with CAS and then
//   return back to Java to continue the unmount logic.
//
// * After a contending thread eventually acquires the lock it must
//   dequeue itself from the entry_list.
//
// * The exiting thread identifies and unparks an "heir presumptive"
//   tentative successor thread on the entry_list. In case the successor
//   is an unmounted virtual thread, the exiting thread will first try
//   to add it to the list of vthreads waiting to be unblocked, and on
//   success it will unpark the special unblocker thread instead, which
//   will be in charge of submitting the vthread back to the scheduler
//   queue. Critically, the exiting thread doesn't unlink the successor
//   thread from the entry_list. After having been unparked/re-scheduled,
//   the wakee will recontend for ownership of the monitor. The successor
//   (wakee) will either acquire the lock or re-park/unmount itself.
//
//   Succession is provided for by a policy of competitive handoff.
//   The exiting thread does _not_ grant or pass ownership to the
//   successor thread.  (This is also referred to as "handoff succession").
//   Instead the exiting thread releases ownership and possibly wakes
//   a successor, so the successor can (re)compete for ownership of the lock.
//
// * The entry_list forms a queue of threads stalled trying to acquire
//   the lock. Within the entry_list the next pointers always form a
//   consistent singly linked list. At unlock-time when the unlocking
//   thread notices that the tail of the entry_list is not known, we
//   convert the singly linked entry_list into a doubly linked list by
//   assigning the prev pointers and the entry_list_tail pointer.
//
//   Example:
//
//   The first contending thread that "pushed" itself onto entry_list,
//   will be the last thread in the list. Each newly pushed thread in
//   entry_list will be linked through its next pointer, and have its
//   prev pointer set to null. Thus pushing six threads A-F (in that
//   order) onto entry_list, will form a singly linked list, see 1)
//   below.
//
//      1)  entry_list       ->F->E->D->C->B->A->null
//          entry_list_tail  ->null
//
//   Since the successor is chosen in FIFO order, the exiting thread
//   needs to find the tail of the entry_list. This is done by walking
//   from the entry_list head. While walking the list we also assign
//   the prev pointers of each thread, essentially forming a doubly
//   linked list, see 2) below.
//
//      2)  entry_list       ->F<=>E<=>D<=>C<=>B<=>A->null
//          entry_list_tail  ----------------------^
//
//   Once we have formed a doubly linked list it's easy to find the
//   successor (A), wake it up, have it remove itself, and update the
//   tail pointer, as seen in and 3) below.
//
//      3)  entry_list       ->F<=>E<=>D<=>C<=>B->null
//          entry_list_tail  ------------------^
//
//   At any time new threads can add themselves to the entry_list, see
//   4) below.
//
//      4)  entry_list       ->I->H->G->F<=>E<=>D->null
//          entry_list_tail  -------------------^
//
//   At some point in time the thread (F) that wants to remove itself
//   from the end of the list, will not have any prev pointer, see 5)
//   below.
//
//      5)  entry_list       ->I->H->G->F->null
//          entry_list_tail  -----------^
//
//   To resolve this we just start walking from the entry_list head
//   again, forming a new doubly linked list, before removing the
//   thread (F), see 6) and 7) below.
//
//      6)  entry_list       ->I<=>H<=>G<=>F->null
//          entry_list_tail  --------------^
//
//      7)  entry_list       ->I<=>H<=>G->null
//          entry_list_tail  ----------^
//
// * The monitor itself protects all of the operations on the
//   entry_list except for the CAS of a new arrival to the head. Only
//   the monitor owner can read or write the prev links (e.g. to
//   remove itself) or update the tail.
//
// * The monitor entry list operations avoid locks, but strictly speaking
//   they're not lock-free.  Enter is lock-free, exit is not.
//   For a description of 'Methods and apparatus providing non-blocking access
//   to a resource,' see U.S. Pat. No. 7844973.
//
// * The entry_list can have multiple concurrent "pushers" but only
//   one concurrent detaching thread. There is no ABA-problem with
//   this usage of CAS.
//
// * As long as the entry_list_tail is known the odds are good that we
//   should be able to dequeue after acquisition (in the ::enter()
//   epilogue) in constant-time. This is good since a key desideratum
//   is to minimize queue & monitor metadata manipulation that occurs
//   while holding the monitor lock -- that is, we want to minimize
//   monitor lock holds times. Note that even a small amount of fixed
//   spinning will greatly reduce the # of enqueue-dequeue operations
//   on entry_list. That is, spinning relieves contention on the
//   "inner" locks and monitor metadata.
//
//   Insert and delete operations may not operate in constant-time if
//   we have interference because some other thread is adding or
//   removing the head element of entry_list or if we need to convert
//   the singly linked entry_list into a doubly linked list to find the
//   tail.
//
// * The monitor synchronization subsystem avoids the use of native
//   synchronization primitives except for the narrow platform-specific
//   park-unpark abstraction. See the comments in os_posix.cpp regarding
//   the semantics of park-unpark. Put another way, this monitor implementation
//   depends only on atomic operations and park-unpark.
//
// * Waiting threads reside on the wait_set list -- wait() puts
//   the caller onto the wait_set.
//
// * notify() or notifyAll() simply transfers threads from the wait_set
//   to the entry_list. Subsequent exit() operations will
//   unpark/re-schedule the notifyee. Unparking/re-scheduling a
//   notifyee in notify() is inefficient - it's likely the notifyee
//   would simply impale itself on the lock held by the notifier.

// Check that object() and set_object() are called from the right context:
static void check_object_context() {
#ifdef ASSERT
  Thread* self = Thread::current();
  if (self->is_Java_thread()) {
    // Mostly called from JavaThreads so sanity check the thread state.
    JavaThread* jt = JavaThread::cast(self);
    switch (jt->thread_state()) {
    case _thread_in_vm:    // the usual case
    case _thread_in_Java:  // during deopt
      break;
    default:
      fatal("called from an unsafe thread state");
    }
    assert(jt->is_active_Java_thread(), "must be active JavaThread");
  } else {
    // However, ThreadService::get_current_contended_monitor()
    // can call here via the VMThread so sanity check it.
    assert(self->is_VM_thread(), "must be");
  }
#endif // ASSERT
}

ObjectMonitor::ObjectMonitor(oop object) :
  _metadata(0),
  _object(_oop_storage, object),
  _owner(NO_OWNER),
  _previous_owner_tid(0),
  _next_om(nullptr),
  _recursions(0),
  _entry_list(nullptr),
  _entry_list_tail(nullptr),
  _succ(NO_OWNER),
  _SpinDuration(ObjectMonitor::Knob_SpinLimit),
  _contentions(0),
  _unmounted_vthreads(0),
  _wait_set(nullptr),
  _waiters(0),
  _wait_set_lock(0)
{ }

ObjectMonitor::~ObjectMonitor() {
  _object.release(_oop_storage);
  _object_strong.release(JavaThread::thread_oop_storage());
}

oop ObjectMonitor::object() const {
  check_object_context();
  return _object.resolve();
}

// Keep object protected during ObjectLocker preemption.
void ObjectMonitor::set_object_strong() {
  check_object_context();
  if (_object_strong.is_empty()) {
<<<<<<< HEAD
    if (Thread::TrySpinAcquire(&_object_strong_lock)) {
=======
    if (AtomicAccess::cmpxchg(&_object_strong_lock, 0, 1) == 0) {
>>>>>>> c6a88155
      if (_object_strong.is_empty()) {
        assert(_object.resolve() != nullptr, "");
        _object_strong = OopHandle(JavaThread::thread_oop_storage(), _object.resolve());
      }
<<<<<<< HEAD
      Thread::SpinRelease(&_object_strong_lock);
=======
      AtomicAccess::release_store(&_object_strong_lock, 0);
>>>>>>> c6a88155
    }
  }
}

void ObjectMonitor::ExitOnSuspend::operator()(JavaThread* current) {
  if (current->is_suspended()) {
    _om->_recursions = 0;
    _om->clear_successor();
    // Don't need a full fence after clearing successor here because of the call to exit().
    _om->exit(current, false /* not_suspended */);
    _om_exited = true;

    current->set_current_pending_monitor(_om);
  }
}

void ObjectMonitor::ClearSuccOnSuspend::operator()(JavaThread* current) {
  if (current->is_suspended()) {
    if (_om->has_successor(current)) {
      _om->clear_successor();
      OrderAccess::fence(); // always do a full fence when successor is cleared
    }
  }
}

#define assert_mark_word_consistency()                                         \
  assert(UseObjectMonitorTable || object()->mark() == markWord::encode(this),  \
         "object mark must match encoded this: mark=" INTPTR_FORMAT            \
         ", encoded this=" INTPTR_FORMAT, object()->mark().value(),            \
         markWord::encode(this).value());

// -----------------------------------------------------------------------------
// Enter support

bool ObjectMonitor::enter_is_async_deflating() {
  if (is_being_async_deflated()) {
    if (!UseObjectMonitorTable) {
      const oop l_object = object();
      if (l_object != nullptr) {
        // Attempt to restore the header/dmw to the object's header so that
        // we only retry once if the deflater thread happens to be slow.
        install_displaced_markword_in_object(l_object);
      }
    }
    return true;
  }

  return false;
}

bool ObjectMonitor::try_lock_with_contention_mark(JavaThread* locking_thread, ObjectMonitorContentionMark& contention_mark) {
  assert(contention_mark._monitor == this, "must be");
  assert(!is_being_async_deflated(), "must be");

  int64_t prev_owner = try_set_owner_from(NO_OWNER, locking_thread);
  bool success = false;

  if (prev_owner == NO_OWNER) {
    assert(_recursions == 0, "invariant");
    success = true;
  } else if (prev_owner == owner_id_from(locking_thread)) {
    _recursions++;
    success = true;
  } else if (prev_owner == DEFLATER_MARKER) {
    // Racing with deflation.
    prev_owner = try_set_owner_from(DEFLATER_MARKER, locking_thread);
    if (prev_owner == DEFLATER_MARKER) {
      // We successfully cancelled the in-progress async deflation by
      // changing owner from DEFLATER_MARKER to current.  We now extend
      // the lifetime of the contention_mark (e.g. contentions++) here
      // to prevent the deflater thread from winning the last part of
      // the 2-part async deflation protocol after the regular
      // decrement occurs when the contention_mark goes out of
      // scope. ObjectMonitor::deflate_monitor() which is called by
      // the deflater thread will decrement contentions after it
      // recognizes that the async deflation was cancelled.
      contention_mark.extend();
      success = true;
    } else if (prev_owner == NO_OWNER) {
      // At this point we cannot race with deflation as we have both incremented
      // contentions, seen contention > 0 and seen a DEFLATER_MARKER.
      // success will only be false if this races with something other than
      // deflation.
      prev_owner = try_set_owner_from(NO_OWNER, locking_thread);
      success = prev_owner == NO_OWNER;
    }
  }
  assert(!success || has_owner(locking_thread), "must be");

  return success;
}

void ObjectMonitor::enter_for_with_contention_mark(JavaThread* locking_thread, ObjectMonitorContentionMark& contention_mark) {
  // Used by LightweightSynchronizer::inflate_and_enter in deoptimization path to enter for another thread.
  // The monitor is private to or already owned by locking_thread which must be suspended.
  // So this code may only contend with deflation.
  assert(locking_thread == Thread::current() || locking_thread->is_obj_deopt_suspend(), "must be");
  bool success = try_lock_with_contention_mark(locking_thread, contention_mark);

  assert(success, "Failed to enter_for: locking_thread=" INTPTR_FORMAT
         ", this=" INTPTR_FORMAT "{owner=" INT64_FORMAT "}",
         p2i(locking_thread), p2i(this), owner_raw());
}

bool ObjectMonitor::enter_for(JavaThread* locking_thread) {
  // Used by ObjectSynchronizer::enter_for() to enter for another thread.
  // The monitor is private to or already owned by locking_thread which must be suspended.
  // So this code may only contend with deflation.
  assert(locking_thread == Thread::current() || locking_thread->is_obj_deopt_suspend(), "must be");

  // Block out deflation as soon as possible.
  ObjectMonitorContentionMark contention_mark(this);

  // Check for deflation.
  if (enter_is_async_deflating()) {
    return false;
  }

  bool success = try_lock_with_contention_mark(locking_thread, contention_mark);

  assert(success, "Failed to enter_for: locking_thread=" INTPTR_FORMAT
         ", this=" INTPTR_FORMAT "{owner=" INT64_FORMAT "}",
         p2i(locking_thread), p2i(this), owner_raw());
  assert(has_owner(locking_thread), "must be");
  return true;
}

bool ObjectMonitor::try_enter(JavaThread* current, bool check_for_recursion) {
  // TryLock avoids the CAS and handles deflation.
  TryLockResult r = try_lock(current);
  if (r == TryLockResult::Success) {
    assert(_recursions == 0, "invariant");
    return true;
  }

  // If called from SharedRuntime::monitor_exit_helper(), we know that
  // this thread doesn't already own the lock.
  if (!check_for_recursion) {
    return false;
  }

  if (r == TryLockResult::HasOwner && has_owner(current)) {
    _recursions++;
    return true;
  }

  return false;
}

bool ObjectMonitor::spin_enter(JavaThread* current) {
  assert(current == JavaThread::current(), "must be");

  // Check for recursion.
  if (try_enter(current)) {
    return true;
  }

  // Check for deflation.
  if (enter_is_async_deflating()) {
    return false;
  }

  // We've encountered genuine contention.

  // Do one round of spinning.
  // Note that if we acquire the monitor from an initial spin
  // we forgo posting JVMTI events and firing DTRACE probes.
  if (try_spin(current)) {
    assert(has_owner(current), "must be current: owner=" INT64_FORMAT, owner_raw());
    assert(_recursions == 0, "must be 0: recursions=%zd", _recursions);
    assert_mark_word_consistency();
    return true;
  }

  return false;
}

bool ObjectMonitor::enter(JavaThread* current) {
  assert(current == JavaThread::current(), "must be");

  if (spin_enter(current)) {
    return true;
  }

  assert(!has_owner(current), "invariant");
  assert(!has_successor(current), "invariant");
  assert(!SafepointSynchronize::is_at_safepoint(), "invariant");
  assert(current->thread_state() != _thread_blocked, "invariant");

  // Keep is_being_async_deflated stable across the rest of enter
  ObjectMonitorContentionMark contention_mark(this);

  // Check for deflation.
  if (enter_is_async_deflating()) {
    return false;
  }

  // At this point this ObjectMonitor cannot be deflated, finish contended enter
  enter_with_contention_mark(current, contention_mark);
  return true;
}

void ObjectMonitor::notify_contended_enter(JavaThread* current) {
  current->set_current_pending_monitor(this);

  DTRACE_MONITOR_PROBE(contended__enter, this, object(), current);
  if (JvmtiExport::should_post_monitor_contended_enter()) {
    JvmtiExport::post_monitor_contended_enter(current, this);

    // The current thread does not yet own the monitor and does not
    // yet appear on any queues that would get it made the successor.
    // This means that the JVMTI_EVENT_MONITOR_CONTENDED_ENTER event
    // handler cannot accidentally consume an unpark() meant for the
    // ParkEvent associated with this ObjectMonitor.
  }
}

void ObjectMonitor::enter_with_contention_mark(JavaThread* current, ObjectMonitorContentionMark &cm) {
  assert(current == JavaThread::current(), "must be");
  assert(!has_owner(current), "must be");
  assert(cm._monitor == this, "must be");
  assert(!is_being_async_deflated(), "must be");

  JFR_ONLY(JfrConditionalFlush<EventJavaMonitorEnter> flush(current);)
  EventJavaMonitorEnter enter_event;
  if (enter_event.is_started()) {
    enter_event.set_monitorClass(object()->klass());
    // Set an address that is 'unique enough', such that events close in
    // time and with the same address are likely (but not guaranteed) to
    // belong to the same object.
    enter_event.set_address((uintptr_t)this);
  }
  EventVirtualThreadPinned vthread_pinned_event;

  freeze_result result;

  assert(current->current_pending_monitor() == nullptr, "invariant");

  ContinuationEntry* ce = current->last_continuation();
  bool is_virtual = ce != nullptr && ce->is_virtual_thread();
  if (is_virtual) {
    notify_contended_enter(current);
    result = Continuation::try_preempt(current, ce->cont_oop(current));
    if (result == freeze_ok) {
      bool acquired = vthread_monitor_enter(current);
      if (acquired) {
        // We actually acquired the monitor while trying to add the vthread to the
        // _entry_list so cancel preemption. We will still go through the preempt stub
        // but instead of unmounting we will call thaw to continue execution.
        current->set_preemption_cancelled(true);
        if (JvmtiExport::should_post_monitor_contended_entered()) {
          // We are going to call thaw again after this and finish the VMTS
          // transition so no need to do it here. We will post the event there.
          current->set_contended_entered_monitor(this);
        }
      }
      current->set_current_pending_monitor(nullptr);
      DEBUG_ONLY(int state = java_lang_VirtualThread::state(current->vthread()));
      assert((acquired && current->preemption_cancelled() && state == java_lang_VirtualThread::RUNNING) ||
             (!acquired && !current->preemption_cancelled() && state == java_lang_VirtualThread::BLOCKING), "invariant");
      return;
    }
  }

  {
    // Change java thread status to indicate blocked on monitor enter.
    JavaThreadBlockedOnMonitorEnterState jtbmes(current, this);

    if (!is_virtual) { // already notified contended_enter for virtual
      notify_contended_enter(current);
    }
    OSThreadContendState osts(current->osthread());

    assert(current->thread_state() == _thread_in_vm, "invariant");

    for (;;) {
      ExitOnSuspend eos(this);
      {
        ThreadBlockInVMPreprocess<ExitOnSuspend> tbivs(current, eos, true /* allow_suspend */);
        enter_internal(current);
        current->set_current_pending_monitor(nullptr);
        // We can go to a safepoint at the end of this block. If we
        // do a thread dump during that safepoint, then this thread will show
        // as having "-locked" the monitor, but the OS and java.lang.Thread
        // states will still report that the thread is blocked trying to
        // acquire it.
        // If there is a suspend request, ExitOnSuspend will exit the OM
        // and set the OM as pending.
      }
      if (!eos.exited()) {
        // ExitOnSuspend did not exit the OM
        assert(has_owner(current), "invariant");
        break;
      }
    }

    // We've just gotten past the enter-check-for-suspend dance and we now own
    // the monitor free and clear.
  }

  assert(contentions() >= 0, "must not be negative: contentions=%d", contentions());

  // Must either set _recursions = 0 or ASSERT _recursions == 0.
  assert(_recursions == 0, "invariant");
  assert(has_owner(current), "invariant");
  assert(!has_successor(current), "invariant");
  assert_mark_word_consistency();

  // The thread -- now the owner -- is back in vm mode.
  // Report the glorious news via TI,DTrace and jvmstat.
  // The probe effect is non-trivial.  All the reportage occurs
  // while we hold the monitor, increasing the length of the critical
  // section.  Amdahl's parallel speedup law comes vividly into play.
  //
  // Another option might be to aggregate the events (thread local or
  // per-monitor aggregation) and defer reporting until a more opportune
  // time -- such as next time some thread encounters contention but has
  // yet to acquire the lock.  While spinning that thread could
  // spinning we could increment JVMStat counters, etc.

  DTRACE_MONITOR_PROBE(contended__entered, this, object(), current);
  if (JvmtiExport::should_post_monitor_contended_entered()) {
    JvmtiExport::post_monitor_contended_entered(current, this);

    // The current thread already owns the monitor and is not going to
    // call park() for the remainder of the monitor enter protocol. So
    // it doesn't matter if the JVMTI_EVENT_MONITOR_CONTENDED_ENTERED
    // event handler consumed an unpark() issued by the thread that
    // just exited the monitor.
  }
  if (enter_event.should_commit()) {
    enter_event.set_previousOwner(_previous_owner_tid);
    enter_event.commit();
  }

  if (current->current_waiting_monitor() == nullptr) {
    ContinuationEntry* ce = current->last_continuation();
    if (ce != nullptr && ce->is_virtual_thread()) {
      current->post_vthread_pinned_event(&vthread_pinned_event, "Contended monitor enter", result);
    }
  }
}

// Caveat: try_lock() is not necessarily serializing if it returns failure.
// Callers must compensate as needed.

ObjectMonitor::TryLockResult ObjectMonitor::try_lock(JavaThread* current) {
  int64_t own = owner_raw();
  int64_t first_own = own;

  for (;;) {
    if (own == DEFLATER_MARKER) {
      // Block out deflation as soon as possible.
      ObjectMonitorContentionMark contention_mark(this);

      // Check for deflation.
      if (enter_is_async_deflating()) {
        // Treat deflation as interference.
        return TryLockResult::Interference;
      }
      if (try_lock_with_contention_mark(current, contention_mark)) {
        assert(_recursions == 0, "invariant");
        return TryLockResult::Success;
      } else {
        // Deflation won or change of owner; dont spin
        break;
      }
    } else if (own == NO_OWNER) {
      int64_t prev_own = try_set_owner_from(NO_OWNER, current);
      if (prev_own == NO_OWNER) {
        assert(_recursions == 0, "invariant");
        return TryLockResult::Success;
      } else {
        // The lock had been free momentarily, but we lost the race to the lock.
        own = prev_own;
      }
    } else {
      // Retry doesn't make as much sense because the lock was just acquired.
      break;
    }
  }
  return first_own == own ? TryLockResult::HasOwner : TryLockResult::Interference;
}

// Push "current" onto the head of the _entry_list. Once on _entry_list,
// current stays on-queue until it acquires the lock.
void ObjectMonitor::add_to_entry_list(JavaThread* current, ObjectWaiter* node) {
  node->_prev   = nullptr;
  node->TState  = ObjectWaiter::TS_ENTER;

  for (;;) {
    ObjectWaiter* head = AtomicAccess::load(&_entry_list);
    node->_next = head;
    if (AtomicAccess::cmpxchg(&_entry_list, head, node) == head) {
      return;
    }
  }
}

// Push "current" onto the head of the entry_list.
// If the _entry_list was changed during our push operation, we try to
// lock the monitor. Returns true if we locked the monitor, and false
// if we added current to _entry_list. Once on _entry_list, current
// stays on-queue until it acquires the lock.
bool ObjectMonitor::try_lock_or_add_to_entry_list(JavaThread* current, ObjectWaiter* node) {
  assert(node->TState == ObjectWaiter::TS_RUN, "");
  node->_prev   = nullptr;
  node->TState  = ObjectWaiter::TS_ENTER;

  for (;;) {
    ObjectWaiter* head = AtomicAccess::load(&_entry_list);
    node->_next = head;
    if (AtomicAccess::cmpxchg(&_entry_list, head, node) == head) {
      return false;
    }

    // Interference - the CAS failed because _entry_list changed.  Before
    // retrying the CAS retry taking the lock as it may now be free.
    if (try_lock(current) == TryLockResult::Success) {
      assert(!has_successor(current), "invariant");
      assert(has_owner(current), "invariant");
      node->TState = ObjectWaiter::TS_RUN;
      return true;
    }
  }
}

static void post_monitor_deflate_event(EventJavaMonitorDeflate* event,
                                       const oop obj) {
  assert(event != nullptr, "invariant");
  if (obj == nullptr) {
    // Accept the case when obj was already garbage-collected.
    // Emit the event anyway, but without details.
    event->set_monitorClass(nullptr);
    event->set_address(0);
  } else {
    const Klass* monitor_klass = obj->klass();
    if (ObjectMonitor::is_jfr_excluded(monitor_klass)) {
      return;
    }
    event->set_monitorClass(monitor_klass);
    event->set_address((uintptr_t)(void*)obj);
  }
  event->commit();
}

// Deflate the specified ObjectMonitor if not in-use. Returns true if it
// was deflated and false otherwise.
//
// The async deflation protocol sets owner to DEFLATER_MARKER and
// makes contentions negative as signals to contending threads that
// an async deflation is in progress. There are a number of checks
// as part of the protocol to make sure that the calling thread has
// not lost the race to a contending thread.
//
// The ObjectMonitor has been successfully async deflated when:
//   (contentions < 0)
// Contending threads that see that condition know to retry their operation.
//
bool ObjectMonitor::deflate_monitor(Thread* current) {
  if (is_busy()) {
    // Easy checks are first - the ObjectMonitor is busy so no deflation.
    return false;
  }

  EventJavaMonitorDeflate event;

  const oop obj = object_peek();

  if (obj == nullptr) {
    // If the object died, we can recycle the monitor without racing with
    // Java threads. The GC already broke the association with the object.
    set_owner_from_raw(NO_OWNER, DEFLATER_MARKER);
    assert(contentions() >= 0, "must be non-negative: contentions=%d", contentions());
    _contentions = INT_MIN; // minimum negative int
  } else {
    // Attempt async deflation protocol.

    // Set a null owner to DEFLATER_MARKER to force any contending thread
    // through the slow path. This is just the first part of the async
    // deflation dance.
    if (try_set_owner_from_raw(NO_OWNER, DEFLATER_MARKER) != NO_OWNER) {
      // The owner field is no longer null so we lost the race since the
      // ObjectMonitor is now busy.
      return false;
    }

    if (contentions() > 0 || _waiters != 0) {
      // Another thread has raced to enter the ObjectMonitor after
      // is_busy() above or has already entered and waited on
      // it which makes it busy so no deflation. Restore owner to
      // null if it is still DEFLATER_MARKER.
      if (try_set_owner_from_raw(DEFLATER_MARKER, NO_OWNER) != DEFLATER_MARKER) {
        // Deferred decrement for the JT enter_internal() that cancelled the async deflation.
        add_to_contentions(-1);
      }
      return false;
    }

    // Make a zero contentions field negative to force any contending threads
    // to retry. This is the second part of the async deflation dance.
    if (AtomicAccess::cmpxchg(&_contentions, 0, INT_MIN) != 0) {
      // Contentions was no longer 0 so we lost the race since the
      // ObjectMonitor is now busy. Restore owner to null if it is
      // still DEFLATER_MARKER:
      if (try_set_owner_from_raw(DEFLATER_MARKER, NO_OWNER) != DEFLATER_MARKER) {
        // Deferred decrement for the JT enter_internal() that cancelled the async deflation.
        add_to_contentions(-1);
      }
      return false;
    }
  }

  // Sanity checks for the races:
  guarantee(owner_is_DEFLATER_MARKER(), "must be deflater marker");
  guarantee(contentions() < 0, "must be negative: contentions=%d",
            contentions());
  guarantee(_waiters == 0, "must be 0: waiters=%d", _waiters);
  ObjectWaiter* w = AtomicAccess::load(&_entry_list);
  guarantee(w == nullptr,
            "must be no entering threads: entry_list=" INTPTR_FORMAT,
            p2i(w));

  if (obj != nullptr) {
    if (log_is_enabled(Trace, monitorinflation)) {
      ResourceMark rm;
      log_trace(monitorinflation)("deflate_monitor: object=" INTPTR_FORMAT
                                  ", mark=" INTPTR_FORMAT ", type='%s'",
                                  p2i(obj), obj->mark().value(),
                                  obj->klass()->external_name());
    }
  }

  if (UseObjectMonitorTable) {
    LightweightSynchronizer::deflate_monitor(current, obj, this);
  } else if (obj != nullptr) {
    // Install the old mark word if nobody else has already done it.
    install_displaced_markword_in_object(obj);
  }

  if (event.should_commit()) {
    post_monitor_deflate_event(&event, obj);
  }

  // We leave owner == DEFLATER_MARKER and contentions < 0
  // to force any racing threads to retry.
  return true;  // Success, ObjectMonitor has been deflated.
}

// Install the displaced mark word (dmw) of a deflating ObjectMonitor
// into the header of the object associated with the monitor. This
// idempotent method is called by a thread that is deflating a
// monitor and by other threads that have detected a race with the
// deflation process.
void ObjectMonitor::install_displaced_markword_in_object(const oop obj) {
  assert(!UseObjectMonitorTable, "ObjectMonitorTable has no dmw");
  // This function must only be called when (owner == DEFLATER_MARKER
  // && contentions <= 0), but we can't guarantee that here because
  // those values could change when the ObjectMonitor gets moved from
  // the global free list to a per-thread free list.

  guarantee(obj != nullptr, "must be non-null");

  // Separate loads in is_being_async_deflated(), which is almost always
  // called before this function, from the load of dmw/header below.

  // _contentions and dmw/header may get written by different threads.
  // Make sure to observe them in the same order when having several observers.
  OrderAccess::loadload_for_IRIW();

  const oop l_object = object_peek();
  if (l_object == nullptr) {
    // ObjectMonitor's object ref has already been cleared by async
    // deflation or GC so we're done here.
    return;
  }
  assert(l_object == obj, "object=" INTPTR_FORMAT " must equal obj="
         INTPTR_FORMAT, p2i(l_object), p2i(obj));

  markWord dmw = header();
  // The dmw has to be neutral (not null, not locked and not marked).
  assert(dmw.is_neutral(), "must be neutral: dmw=" INTPTR_FORMAT, dmw.value());

  // Install displaced mark word if the object's header still points
  // to this ObjectMonitor. More than one racing caller to this function
  // can rarely reach this point, but only one can win.
  markWord res = obj->cas_set_mark(dmw, markWord::encode(this));
  if (res != markWord::encode(this)) {
    // This should be rare so log at the Info level when it happens.
    log_info(monitorinflation)("install_displaced_markword_in_object: "
                               "failed cas_set_mark: new_mark=" INTPTR_FORMAT
                               ", old_mark=" INTPTR_FORMAT ", res=" INTPTR_FORMAT,
                               dmw.value(), markWord::encode(this).value(),
                               res.value());
  }

  // Note: It does not matter which thread restored the header/dmw
  // into the object's header. The thread deflating the monitor just
  // wanted the object's header restored and it is. The threads that
  // detected a race with the deflation process also wanted the
  // object's header restored before they retry their operation and
  // because it is restored they will only retry once.
}

// Convert the fields used by is_busy() to a string that can be
// used for diagnostic output.
const char* ObjectMonitor::is_busy_to_string(stringStream* ss) {
  ss->print("is_busy: waiters=%d"
            ", contentions=%d"
            ", owner=" INT64_FORMAT
            ", entry_list=" PTR_FORMAT,
            _waiters,
            (contentions() > 0 ? contentions() : 0),
            owner_is_DEFLATER_MARKER()
                // We report null instead of DEFLATER_MARKER here because is_busy()
                // ignores DEFLATER_MARKER values.
                ? NO_OWNER
                : owner_raw(),
            p2i(_entry_list));
  return ss->base();
}

void ObjectMonitor::enter_internal(JavaThread* current) {
  assert(current->thread_state() == _thread_blocked, "invariant");

  // Try the lock - TATAS
  if (try_lock(current) == TryLockResult::Success) {
    assert(!has_successor(current), "invariant");
    assert(has_owner(current), "invariant");
    return;
  }

  assert(InitDone, "Unexpectedly not initialized");

  // We try one round of spinning *before* enqueueing current.
  //
  // If the _owner is ready but OFFPROC we could use a YieldTo()
  // operation to donate the remainder of this thread's quantum
  // to the owner.  This has subtle but beneficial affinity
  // effects.

  if (try_spin(current)) {
    assert(has_owner(current), "invariant");
    assert(!has_successor(current), "invariant");
    return;
  }

  // The Spin failed -- Enqueue and park the thread ...
  assert(!has_successor(current), "invariant");
  assert(!has_owner(current), "invariant");

  // Enqueue "current" on ObjectMonitor's _entry_list.
  //
  // Node acts as a proxy for current.
  // As an aside, if were to ever rewrite the synchronization code mostly
  // in Java, WaitNodes, ObjectMonitors, and Events would become 1st-class
  // Java objects.  This would avoid awkward lifecycle and liveness issues,
  // as well as eliminate a subset of ABA issues.
  // TODO: eliminate ObjectWaiter and enqueue either Threads or Events.

  ObjectWaiter node(current);
  current->_ParkEvent->reset();

  if (try_lock_or_add_to_entry_list(current, &node)) {
    return; // We got the lock.
  }
  // This thread is now added to the _entry_list.

  // The lock might have been released while this thread was occupied queueing
  // itself onto _entry_list.  To close the race and avoid "stranding" and
  // progress-liveness failure we must resample-retry _owner before parking.
  // Note the Dekker/Lamport duality: ST _entry_list; MEMBAR; LD Owner.
  // In this case the ST-MEMBAR is accomplished with CAS().
  //
  // TODO: Defer all thread state transitions until park-time.
  // Since state transitions are heavy and inefficient we'd like
  // to defer the state transitions until absolutely necessary,
  // and in doing so avoid some transitions ...

  // If there are unmounted virtual threads ahead in the _entry_list we want
  // to do a timed-park instead to alleviate some deadlock cases where one
  // of them is picked as the successor but cannot run due to having run out
  // of carriers. This can happen, for example, if this is a pinned virtual
  // thread currently loading or initializining a class, and all other carriers
  // have a pinned vthread waiting for said class to be loaded/initialized.
  // Read counter *after* adding this thread to the _entry_list. Adding to
  // _entry_list uses Atomic::cmpxchg() which already provides a fence that
  // prevents this load from floating up previous store.
  // Note that we can have false positives where timed-park is not necessary.
  bool do_timed_parked = has_unmounted_vthreads();
  jlong recheck_interval = 1;

  for (;;) {

    if (try_lock(current) == TryLockResult::Success) {
      break;
    }
    assert(!has_owner(current), "invariant");

    // park self
    if (do_timed_parked) {
      current->_ParkEvent->park(recheck_interval);
      // Increase the recheck_interval, but clamp the value.
      recheck_interval *= 8;
      if (recheck_interval > MAX_RECHECK_INTERVAL) {
        recheck_interval = MAX_RECHECK_INTERVAL;
      }
    } else {
      current->_ParkEvent->park();
    }

    if (try_lock(current) == TryLockResult::Success) {
      break;
    }

    // The lock is still contested.

    // Assuming this is not a spurious wakeup we'll normally find _succ == current.
    // We can defer clearing _succ until after the spin completes
    // try_spin() must tolerate being called with _succ == current.
    // Try yet another round of adaptive spinning.
    if (try_spin(current)) {
      break;
    }

    // We can find that we were unpark()ed and redesignated _succ while
    // we were spinning.  That's harmless.  If we iterate and call park(),
    // park() will consume the event and return immediately and we'll
    // just spin again.  This pattern can repeat, leaving _succ to simply
    // spin on a CPU.

    if (has_successor(current)) clear_successor();

    // Invariant: after clearing _succ a thread *must* retry _owner before parking.
    OrderAccess::fence();
  }

  // Egress :
  // Current has acquired the lock -- Unlink current from the _entry_list.
  unlink_after_acquire(current, &node);
  if (has_successor(current)) {
    clear_successor();
    // Note that we don't need to do OrderAccess::fence() after clearing
    // _succ here, since we own the lock.
  }

  // We've acquired ownership with CAS().
  // CAS is serializing -- it has MEMBAR/FENCE-equivalent semantics.
  // But since the CAS() this thread may have also stored into _succ
  // or entry_list.  These meta-data updates must be visible __before
  // this thread subsequently drops the lock.
  // Consider what could occur if we didn't enforce this constraint --
  // STs to monitor meta-data and user-data could reorder with (become
  // visible after) the ST in exit that drops ownership of the lock.
  // Some other thread could then acquire the lock, but observe inconsistent
  // or old monitor meta-data and heap data.  That violates the JMM.
  // To that end, the exit() operation must have at least STST|LDST
  // "release" barrier semantics.  Specifically, there must be at least a
  // STST|LDST barrier in exit() before the ST of null into _owner that drops
  // the lock.   The barrier ensures that changes to monitor meta-data and data
  // protected by the lock will be visible before we release the lock, and
  // therefore before some other thread (CPU) has a chance to acquire the lock.
  // See also: http://gee.cs.oswego.edu/dl/jmm/cookbook.html.
  //
  // Critically, any prior STs to _succ or entry_list must be visible before
  // the ST of null into _owner in the *subsequent* (following) corresponding
  // monitorexit.

  return;
}

// reenter_internal() is a specialized inline form of the latter half of the
// contended slow-path from enter_internal().  We use reenter_internal() only for
// monitor reentry in wait().
//
// In the future we should reconcile enter_internal() and reenter_internal().

void ObjectMonitor::reenter_internal(JavaThread* current, ObjectWaiter* currentNode) {
  assert(current != nullptr, "invariant");
  assert(current->thread_state() != _thread_blocked, "invariant");
  assert(currentNode != nullptr, "invariant");
  assert(currentNode->_thread == current, "invariant");
  assert(_waiters > 0, "invariant");
  assert_mark_word_consistency();

  // If there are unmounted virtual threads ahead in the _entry_list we want
  // to do a timed-park instead to alleviate some deadlock cases where one
  // of them is picked as the successor but cannot run due to having run out
  // of carriers. This can happen, for example, if a mixed of unmounted and
  // pinned vthreads taking up all the carriers are waiting for a class to be
  // initialized, and the selected successor is one of the unmounted vthreads.
  // Although this method is used for the "notification" case, it could be
  // that this thread reached here without been added to the _entry_list yet.
  // This can happen if it was interrupted or the wait timed-out at the same
  // time. In that case we rely on currentNode->_do_timed_park, which will be
  // read on the next loop iteration, after consuming the park permit set by
  // the notifier in notify_internal.
  // Note that we can have false positives where timed-park is not necessary.
  bool do_timed_parked = has_unmounted_vthreads();
  jlong recheck_interval = 1;

  for (;;) {
    ObjectWaiter::TStates v = currentNode->TState;
    guarantee(v == ObjectWaiter::TS_ENTER, "invariant");
    assert(!has_owner(current), "invariant");

    // This thread has been notified so try to reacquire the lock.
    if (try_lock(current) == TryLockResult::Success) {
      break;
    }

    // If that fails, spin again.  Note that spin count may be zero so the above TryLock
    // is necessary.
    if (try_spin(current)) {
        break;
    }

    {
      OSThreadContendState osts(current->osthread());

      assert(current->thread_state() == _thread_in_vm, "invariant");

      {
        ClearSuccOnSuspend csos(this);
        ThreadBlockInVMPreprocess<ClearSuccOnSuspend> tbivs(current, csos, true /* allow_suspend */);
        if (do_timed_parked) {
          current->_ParkEvent->park(recheck_interval);
          // Increase the recheck_interval, but clamp the value.
          recheck_interval *= 8;
          if (recheck_interval > MAX_RECHECK_INTERVAL) {
            recheck_interval = MAX_RECHECK_INTERVAL;
          }
        } else {
          current->_ParkEvent->park();
        }
      }
    }

    // Try again, but just so we distinguish between futile wakeups and
    // successful wakeups.  The following test isn't algorithmically
    // necessary, but it helps us maintain sensible statistics.
    if (try_lock(current) == TryLockResult::Success) {
      break;
    }

    // The lock is still contested.

    // Assuming this is not a spurious wakeup we'll normally
    // find that _succ == current.
    if (has_successor(current)) clear_successor();

    // Invariant: after clearing _succ a contending thread
    // *must* retry  _owner before parking.
    OrderAccess::fence();

    // See comment in notify_internal
    do_timed_parked |= currentNode->_do_timed_park;
  }

  // Current has acquired the lock -- Unlink current from the _entry_list.
  assert(has_owner(current), "invariant");
  assert_mark_word_consistency();
  unlink_after_acquire(current, currentNode);
  if (has_successor(current)) clear_successor();
  assert(!has_successor(current), "invariant");
  currentNode->TState = ObjectWaiter::TS_RUN;
  OrderAccess::fence();      // see comments at the end of enter_internal()
}

// This method is called from two places:
// - On monitorenter contention with a null waiter.
// - After Object.wait() times out or the target is interrupted to reenter the
//   monitor, with the existing waiter.
// For the Object.wait() case we do not delete the ObjectWaiter in case we
// succesfully acquire the monitor since we are going to need it on return.
bool ObjectMonitor::vthread_monitor_enter(JavaThread* current, ObjectWaiter* waiter) {
  if (try_lock(current) == TryLockResult::Success) {
    assert(has_owner(current), "invariant");
    assert(!has_successor(current), "invariant");
    return true;
  }

  oop vthread = current->vthread();
  ObjectWaiter* node = waiter != nullptr ? waiter : new ObjectWaiter(vthread, this);

  // Increment counter *before* adding the vthread to the _entry_list.
  // Adding to _entry_list uses Atomic::cmpxchg() which already provides
  // a fence that prevents reordering of the stores.
  inc_unmounted_vthreads();

  if (try_lock_or_add_to_entry_list(current, node)) {
    // We got the lock.
    if (waiter == nullptr) delete node;  // for Object.wait() don't delete yet
    dec_unmounted_vthreads();
    return true;
  }
  // This thread is now added to the entry_list.

  // We have to try once more since owner could have exited monitor and checked
  // _entry_list before we added the node to the queue.
  if (try_lock(current) == TryLockResult::Success) {
    assert(has_owner(current), "invariant");
    unlink_after_acquire(current, node);
    if (has_successor(current)) clear_successor();
    if (waiter == nullptr) delete node;  // for Object.wait() don't delete yet
    dec_unmounted_vthreads();
    return true;
  }

  assert(java_lang_VirtualThread::state(vthread) == java_lang_VirtualThread::RUNNING, "wrong state for vthread");
  java_lang_VirtualThread::set_state(vthread, java_lang_VirtualThread::BLOCKING);

  // We didn't succeed in acquiring the monitor so increment _contentions and
  // save ObjectWaiter* in the vthread since we will need it when resuming execution.
  add_to_contentions(1);
  java_lang_VirtualThread::set_objectWaiter(vthread, node);
  return false;
}

// Called from thaw code to resume the monitor operation that caused the vthread
// to be unmounted. Method returns true if the monitor is successfully acquired,
// which marks the end of the monitor operation, otherwise it returns false.
bool ObjectMonitor::resume_operation(JavaThread* current, ObjectWaiter* node, ContinuationWrapper& cont) {
  assert(java_lang_VirtualThread::state(current->vthread()) == java_lang_VirtualThread::RUNNING, "wrong state for vthread");
  assert(!has_owner(current), "");

  if (node->is_wait() && !node->at_reenter()) {
    bool acquired_monitor = vthread_wait_reenter(current, node, cont);
    if (acquired_monitor) return true;
  }

  // Retry acquiring monitor...

  int state = node->TState;
  guarantee(state == ObjectWaiter::TS_ENTER, "invariant");

  if (try_lock(current) == TryLockResult::Success) {
    vthread_epilog(current, node);
    return true;
  }

  oop vthread = current->vthread();
  if (has_successor(current)) clear_successor();

  // Invariant: after clearing _succ a thread *must* retry acquiring the monitor.
  OrderAccess::fence();

  if (try_lock(current) == TryLockResult::Success) {
    vthread_epilog(current, node);
    return true;
  }

  // We will return to Continuation.run() and unmount so set the right state.
  java_lang_VirtualThread::set_state(vthread, java_lang_VirtualThread::BLOCKING);

  return false;
}

void ObjectMonitor::vthread_epilog(JavaThread* current, ObjectWaiter* node) {
  assert(has_owner(current), "invariant");
  add_to_contentions(-1);
  dec_unmounted_vthreads();

  if (has_successor(current)) clear_successor();

  guarantee(_recursions == 0, "invariant");

  if (node->is_wait()) {
    _recursions = node->_recursions;   // restore the old recursion count
    _waiters--;                        // decrement the number of waiters

    if (node->_interrupted) {
      // We will throw at thaw end after finishing the mount transition.
      current->set_pending_interrupted_exception(true);
    }
  }

  unlink_after_acquire(current, node);
  delete node;

  // Clear the ObjectWaiter* from the vthread.
  java_lang_VirtualThread::set_objectWaiter(current->vthread(), nullptr);

  if (JvmtiExport::should_post_monitor_contended_entered()) {
    // We are going to call thaw again after this and finish the VMTS
    // transition so no need to do it here. We will post the event there.
    current->set_contended_entered_monitor(this);
  }
}

// Convert entry_list into a doubly linked list by assigning the prev
// pointers and the entry_list_tail pointer (if needed). Within the
// entry_list the next pointers always form a consistent singly linked
// list. When this function is called, the entry_list will be either
// singly linked, or starting as singly linked (at the head), but
// ending as doubly linked (at the tail).
void ObjectMonitor::entry_list_build_dll(JavaThread* current) {
  assert(has_owner(current), "invariant");
  ObjectWaiter* prev = nullptr;
  // Need acquire here to match the implicit release of the cmpxchg
  // that updated entry_list, so we can access w->prev().
  ObjectWaiter* w = AtomicAccess::load_acquire(&_entry_list);
  assert(w != nullptr, "should only be called when entry list is not empty");
  while (w != nullptr) {
    assert(w->TState == ObjectWaiter::TS_ENTER, "invariant");
    assert(w->prev() == nullptr || w->prev() == prev, "invariant");
    if (w->prev() != nullptr) {
      break;
    }
    w->_prev = prev;
    prev = w;
    w = w->next();
  }
  if (w == nullptr) {
    // We converted the entire entry_list from a singly linked list
    // into a doubly linked list. Now we just need to set the tail
    // pointer.
    assert(prev != nullptr && prev->next() == nullptr, "invariant");
    assert(_entry_list_tail == nullptr || _entry_list_tail == prev, "invariant");
    _entry_list_tail = prev;
  } else {
#ifdef ASSERT
    // We stopped iterating through the _entry_list when we found a
    // node that had its prev pointer set. I.e. we converted the first
    // part of the entry_list from a singly linked list into a doubly
    // linked list. Now we just want to make sure the rest of the list
    // is doubly linked. But first we check that we have a tail
    // pointer, because if the end of the entry_list is doubly linked
    // and we don't have the tail pointer, something is broken.
    assert(_entry_list_tail != nullptr, "invariant");
    while (w != nullptr) {
      assert(w->TState == ObjectWaiter::TS_ENTER, "invariant");
      assert(w->prev() == prev, "invariant");
      prev = w;
      w = w->next();
    }
    assert(_entry_list_tail == prev, "invariant");
#endif
  }
}

// Return the tail of the _entry_list. If the tail is currently not
// known, it can be found by first calling entry_list_build_dll().
ObjectWaiter* ObjectMonitor::entry_list_tail(JavaThread* current) {
  assert(has_owner(current), "invariant");
  ObjectWaiter* w = _entry_list_tail;
  if (w != nullptr) {
    return w;
  }
  entry_list_build_dll(current);
  w = _entry_list_tail;
  assert(w != nullptr, "invariant");
  return w;
}

// By convention we unlink a contending thread from _entry_list
// immediately after the thread acquires the lock in ::enter().
// The head of _entry_list is volatile but the interior is stable.
// In addition, current.TState is stable.

void ObjectMonitor::unlink_after_acquire(JavaThread* current, ObjectWaiter* currentNode) {
  assert(has_owner(current), "invariant");
  assert((!currentNode->is_vthread() && currentNode->thread() == current) ||
         (currentNode->is_vthread() && currentNode->vthread() == current->vthread()), "invariant");

  // Check if we are unlinking the last element in the _entry_list.
  // This is by far the most common case.
  if (currentNode->next() == nullptr) {
    assert(_entry_list_tail == nullptr || _entry_list_tail == currentNode, "invariant");

    ObjectWaiter* w = AtomicAccess::load(&_entry_list);
    if (w == currentNode) {
      // The currentNode is the only element in _entry_list.
      if (AtomicAccess::cmpxchg(&_entry_list, w, (ObjectWaiter*)nullptr) == w) {
        _entry_list_tail = nullptr;
        currentNode->set_bad_pointers();
        return;
      }
      // The CAS above can fail from interference IFF a contending
      // thread "pushed" itself onto entry_list. So fall-through to
      // building the doubly linked list.
      assert(currentNode->prev() == nullptr, "invariant");
    }
    if (currentNode->prev() == nullptr) {
      // Build the doubly linked list to get hold of
      // currentNode->prev().
      entry_list_build_dll(current);
      assert(currentNode->prev() != nullptr, "must be");
      assert(_entry_list_tail == currentNode, "must be");
    }
    // The currentNode is the last element in _entry_list and we know
    // which element is the previous one.
    assert(_entry_list != currentNode, "invariant");
    _entry_list_tail = currentNode->prev();
    _entry_list_tail->_next = nullptr;
    currentNode->set_bad_pointers();
    return;
  }

  // If we get here it means the current thread enqueued itself on the
  // _entry_list but was then able to "steal" the lock before the
  // chosen successor was able to. Consequently currentNode must be an
  // interior node in the _entry_list, or the head.
  assert(currentNode->next() != nullptr, "invariant");
  assert(currentNode != _entry_list_tail, "invariant");

  // Check if we are in the singly linked portion of the
  // _entry_list. If we are the head then we try to remove ourselves,
  // else we convert to the doubly linked list.
  if (currentNode->prev() == nullptr) {
    ObjectWaiter* w = AtomicAccess::load(&_entry_list);

    assert(w != nullptr, "invariant");
    if (w == currentNode) {
      ObjectWaiter* next = currentNode->next();
      // currentNode is at the head of _entry_list.
      if (AtomicAccess::cmpxchg(&_entry_list, w, next) == w) {
        // The CAS above sucsessfully unlinked currentNode from the
        // head of the _entry_list.
        assert(_entry_list != w, "invariant");
        next->_prev = nullptr;
        currentNode->set_bad_pointers();
        return;
      } else {
        // The CAS above can fail from interference IFF a contending
        // thread "pushed" itself onto _entry_list, in which case
        // currentNode must now be in the interior of the
        // list. Fall-through to building the doubly linked list.
        assert(_entry_list != currentNode, "invariant");
      }
    }
    // Build the doubly linked list to get hold of currentNode->prev().
    entry_list_build_dll(current);
    assert(currentNode->prev() != nullptr, "must be");
  }

  // We now know we are unlinking currentNode from the interior of a
  // doubly linked list.
  assert(currentNode->next() != nullptr, "");
  assert(currentNode->prev() != nullptr, "");
  assert(currentNode != _entry_list, "");
  assert(currentNode != _entry_list_tail, "");

  ObjectWaiter* nxt = currentNode->next();
  ObjectWaiter* prv = currentNode->prev();
  assert(nxt->TState == ObjectWaiter::TS_ENTER, "invariant");
  assert(prv->TState == ObjectWaiter::TS_ENTER, "invariant");

  nxt->_prev = prv;
  prv->_next = nxt;
  currentNode->set_bad_pointers();
}

// -----------------------------------------------------------------------------
// Exit support
//
// exit()
// ~~~~~~
// Note that the collector can't reclaim the objectMonitor or deflate
// the object out from underneath the thread calling ::exit() as the
// thread calling ::exit() never transitions to a stable state.
// This inhibits GC, which in turn inhibits asynchronous (and
// inopportune) reclamation of "this".
//
// We'd like to assert that: (THREAD->thread_state() != _thread_blocked) ;
// There's one exception to the claim above, however.  enter_internal() can call
// exit() to drop a lock if the acquirer has been externally suspended.
// In that case exit() is called with _thread_state == _thread_blocked,
// but the monitor's _contentions field is > 0, which inhibits reclamation.
//
// This is the exit part of the locking protocol, often implemented in
// C2_MacroAssembler::fast_unlock()
//
//   1. A release barrier ensures that changes to monitor meta-data
//      (_succ, _entry_list) and data protected by the lock will be
//      visible before we release the lock.
//   2. Release the lock by clearing the owner.
//   3. A storeload MEMBAR is needed between releasing the owner and
//      subsequently reading meta-data to safely determine if the lock is
//      contended (step 4) without an elected successor (step 5).
//   4. If _entry_list is null, we are done, since there is no
//      other thread waiting on the lock to wake up. I.e. there is no
//      contention.
//   5. If there is a successor (_succ is non-null), we are done. The
//      responsibility for guaranteeing progress-liveness has now implicitly
//      been moved from the exiting thread to the successor.
//   6. There are waiters in the entry list (_entry_list is non-null),
//      but there is no successor (_succ is null), so we need to
//      wake up (unpark) a waiting thread to avoid stranding.
//
// Note that since only the current lock owner can manipulate the
// _entry_list (except for pushing new threads to the head), we need to
// reacquire the lock before we can wake up (unpark) a waiting thread.
//
// The CAS() in enter provides for safety and exclusion, while the
// MEMBAR in exit provides for progress and avoids stranding.
//
// There is also the risk of a futile wake-up. If we drop the lock
// another thread can reacquire the lock immediately, and we can
// then wake a thread unnecessarily. This is benign, and we've
// structured the code so the windows are short and the frequency
// of such futile wakups is low.

void ObjectMonitor::exit(JavaThread* current, bool not_suspended) {
  if (!has_owner(current)) {
    // Apparent unbalanced locking ...
    // Naively we'd like to throw IllegalMonitorStateException.
    // As a practical matter we can neither allocate nor throw an
    // exception as ::exit() can be called from leaf routines.
    // see x86_32.ad Fast_Unlock() and the I1 and I2 properties.
    // Upon deeper reflection, however, in a properly run JVM the only
    // way we should encounter this situation is in the presence of
    // unbalanced JNI locking. TODO: CheckJNICalls.
    // See also: CR4414101
#ifdef ASSERT
    LogStreamHandle(Error, monitorinflation) lsh;
    lsh.print_cr("ERROR: ObjectMonitor::exit(): thread=" INTPTR_FORMAT
                  " is exiting an ObjectMonitor it does not own.", p2i(current));
    lsh.print_cr("The imbalance is possibly caused by JNI locking.");
    print_debug_style_on(&lsh);
    assert(false, "Non-balanced monitor enter/exit!");
#endif
    return;
  }

  if (_recursions != 0) {
    _recursions--;        // this is simple recursive enter
    return;
  }

#if INCLUDE_JFR
  // get the owner's thread id for the MonitorEnter event
  // if it is enabled and the thread isn't suspended
  if (not_suspended && EventJavaMonitorEnter::is_enabled()) {
    _previous_owner_tid = JFR_THREAD_ID(current);
  }
#endif

  for (;;) {
    // If there is a successor we should release the lock as soon as
    // possible, so that the successor can acquire the lock. If there is
    // no successor, we might need to wake up a waiting thread.
    if (!has_successor()) {
      ObjectWaiter* w = AtomicAccess::load(&_entry_list);
      if (w != nullptr) {
        // Other threads are blocked trying to acquire the lock and
        // there is no successor, so it appears that an heir-
        // presumptive (successor) must be made ready. Since threads
        // are woken up in FIFO order, we need to find the tail of the
        // entry_list.
        w = entry_list_tail(current);
        // I'd like to write: guarantee (w->_thread != current).
        // But in practice an exiting thread may find itself on the entry_list.
        // Let's say thread T1 calls O.wait().  Wait() enqueues T1 on O's waitset and
        // then calls exit().  Exit release the lock by setting O._owner to null.
        // Let's say T1 then stalls.  T2 acquires O and calls O.notify().  The
        // notify() operation moves T1 from O's waitset to O's entry_list. T2 then
        // release the lock "O".  T1 resumes immediately after the ST of null into
        // _owner, above.  T1 notices that the entry_list is populated, so it
        // reacquires the lock and then finds itself on the entry_list.
        // Given all that, we have to tolerate the circumstance where "w" is
        // associated with current.
        assert(w->TState == ObjectWaiter::TS_ENTER, "invariant");
        exit_epilog(current, w);
        return;
      }
    }

    // Drop the lock.
    // release semantics: prior loads and stores from within the critical section
    // must not float (reorder) past the following store that drops the lock.
    // Uses a storeload to separate release_store(owner) from the
    // successor check. The try_set_owner_from() below uses cmpxchg() so
    // we get the fence down there.
    release_clear_owner(current);
    OrderAccess::storeload();

    // Normally the exiting thread is responsible for ensuring succession,
    // but if this thread observes other successors are ready or other
    // entering threads are spinning after it has stored null into _owner
    // then it can exit without waking a successor.  The existence of
    // spinners or ready successors guarantees proper succession (liveness).
    // Responsibility passes to the ready or running successors.  The exiting
    // thread delegates the duty.  More precisely, if a successor already
    // exists this thread is absolved of the responsibility of waking
    // (unparking) one.

    // The _succ variable is critical to reducing futile wakeup frequency.
    // _succ identifies the "heir presumptive" thread that has been made
    // ready (unparked) but that has not yet run.  We need only one such
    // successor thread to guarantee progress.
    // See http://www.usenix.org/events/jvm01/full_papers/dice/dice.pdf
    // section 3.3 "Futile Wakeup Throttling" for details.
    //
    // Note that spinners in Enter() also set _succ non-null.
    // In the current implementation spinners opportunistically set
    // _succ so that exiting threads might avoid waking a successor.
    // Which means that the exiting thread could exit immediately without
    // waking a successor, if it observes a successor after it has dropped
    // the lock.  Note that the dropped lock needs to become visible to the
    // spinner.

    if (_entry_list == nullptr || has_successor()) {
      return;
    }

    // Only the current lock owner can manipulate the entry_list
    // (except for pushing new threads to the head), therefore we need
    // to reacquire the lock. If we fail to reacquire the lock the
    // responsibility for ensuring succession falls to the new owner.

    if (try_lock(current) != TryLockResult::Success) {
      // Some other thread acquired the lock (or the monitor was
      // deflated). Either way we are done.
      return;
    }

    guarantee(has_owner(current), "invariant");
  }
}

void ObjectMonitor::exit_epilog(JavaThread* current, ObjectWaiter* Wakee) {
  assert(has_owner(current), "invariant");

  // Exit protocol:
  // 1. ST _succ = wakee
  // 2. membar #loadstore|#storestore;
  // 2. ST _owner = nullptr
  // 3. unpark(wakee)

  oop vthread = nullptr;
  ParkEvent * Trigger;
  if (!Wakee->is_vthread()) {
    JavaThread* t = Wakee->thread();
    assert(t != nullptr, "");
    Trigger = t->_ParkEvent;
    set_successor(t);
  } else {
    vthread = Wakee->vthread();
    assert(vthread != nullptr, "");
    Trigger = ObjectMonitor::vthread_unparker_ParkEvent();
    set_successor(vthread);
  }

  // Hygiene -- once we've set _owner = nullptr we can't safely dereference Wakee again.
  // The thread associated with Wakee may have grabbed the lock and "Wakee" may be
  // out-of-scope (non-extant).
  Wakee  = nullptr;

  // Drop the lock.
  // Uses a fence to separate release_store(owner) from the LD in unpark().
  release_clear_owner(current);
  OrderAccess::fence();

  DTRACE_MONITOR_PROBE(contended__exit, this, object(), current);

  if (vthread == nullptr) {
    // Platform thread case.
    Trigger->unpark();
  } else if (java_lang_VirtualThread::set_onWaitingList(vthread, vthread_list_head())) {
    // Virtual thread case.
    Trigger->unpark();
  }
}

// Exits the monitor returning recursion count. _owner should
// be set to current's owner_id, i.e. no ANONYMOUS_OWNER allowed.
intx ObjectMonitor::complete_exit(JavaThread* current) {
  assert(InitDone, "Unexpectedly not initialized");
  guarantee(has_owner(current), "complete_exit not owner");

  intx save = _recursions; // record the old recursion count
  _recursions = 0;         // set the recursion level to be 0
  exit(current);           // exit the monitor
  guarantee(!has_owner(current), "invariant");
  return save;
}

// Checks that the current THREAD owns this monitor and causes an
// immediate return if it doesn't. We don't use the CHECK macro
// because we want the IMSE to be the only exception that is thrown
// from the call site when false is returned. Any other pending
// exception is ignored.
#define CHECK_OWNER()                                                  \
  do {                                                                 \
    if (!check_owner(THREAD)) {                                        \
       assert(HAS_PENDING_EXCEPTION, "expected a pending IMSE here."); \
       return;                                                         \
     }                                                                 \
  } while (false)

// Returns true if the specified thread owns the ObjectMonitor.
// Otherwise returns false and throws IllegalMonitorStateException
// (IMSE). If there is a pending exception and the specified thread
// is not the owner, that exception will be replaced by the IMSE.
bool ObjectMonitor::check_owner(TRAPS) {
  JavaThread* current = THREAD;
  int64_t cur = owner_raw();
  if (cur == owner_id_from(current)) {
    return true;
  }
  THROW_MSG_(vmSymbols::java_lang_IllegalMonitorStateException(),
             "current thread is not owner", false);
}

static void post_monitor_wait_event(EventJavaMonitorWait* event,
                                    ObjectMonitor* monitor,
                                    uint64_t notifier_tid,
                                    jlong timeout,
                                    bool timedout) {
  assert(event != nullptr, "invariant");
  assert(monitor != nullptr, "invariant");
  const Klass* monitor_klass = monitor->object()->klass();
  if (ObjectMonitor::is_jfr_excluded(monitor_klass)) {
    return;
  }
  event->set_monitorClass(monitor_klass);
  event->set_timeout(timeout);
  // Set an address that is 'unique enough', such that events close in
  // time and with the same address are likely (but not guaranteed) to
  // belong to the same object.
  event->set_address((uintptr_t)monitor);
  event->set_notifier(notifier_tid);
  event->set_timedOut(timedout);
  event->commit();
}

static void vthread_monitor_waited_event(JavaThread* current, ObjectWaiter* node, ContinuationWrapper& cont, EventJavaMonitorWait* event, jboolean timed_out) {
  // Since we might safepoint set the anchor so that the stack can we walked.
  assert(current->last_continuation() != nullptr, "");
  JavaFrameAnchor* anchor = current->frame_anchor();
  anchor->set_last_Java_sp(current->last_continuation()->entry_sp());
  anchor->set_last_Java_pc(current->last_continuation()->entry_pc());

  ContinuationWrapper::SafepointOp so(current, cont);

  JRT_BLOCK
    if (event->should_commit()) {
      long timeout = java_lang_VirtualThread::timeout(current->vthread());
      post_monitor_wait_event(event, node->_monitor, node->_notifier_tid, timeout, timed_out);
    }
    if (JvmtiExport::should_post_monitor_waited()) {
      // We mark this call in case of an upcall to Java while posting the event.
      // If somebody walks the stack in that case, processing the enterSpecial
      // frame should not include processing callee arguments since there is no
      // actual callee (see nmethod::preserve_callee_argument_oops()).
      ThreadOnMonitorWaitedEvent tmwe(current);
      JvmtiExport::vthread_post_monitor_waited(current, node->_monitor, timed_out);
    }
  JRT_BLOCK_END
  current->frame_anchor()->clear();
}

// -----------------------------------------------------------------------------
// Wait/Notify/NotifyAll
//
// Note: a subset of changes to ObjectMonitor::wait()
// will need to be replicated in complete_exit
void ObjectMonitor::wait(jlong millis, bool interruptible, TRAPS) {
  JavaThread* current = THREAD;

  assert(InitDone, "Unexpectedly not initialized");

  CHECK_OWNER();  // Throws IMSE if not owner.

  EventJavaMonitorWait wait_event;
  EventVirtualThreadPinned vthread_pinned_event;

  // check for a pending interrupt
  if (interruptible && current->is_interrupted(true) && !HAS_PENDING_EXCEPTION) {
    JavaThreadInObjectWaitState jtiows(current, millis != 0, interruptible);

    if (JvmtiExport::should_post_monitor_wait()) {
      JvmtiExport::post_monitor_wait(current, object(), millis);
    }
    // post monitor waited event.  Note that this is past-tense, we are done waiting.
    if (JvmtiExport::should_post_monitor_waited()) {
      // Note: 'false' parameter is passed here because the
      // wait was not timed out due to thread interrupt.
      JvmtiExport::post_monitor_waited(current, this, false);

      // In this short circuit of the monitor wait protocol, the
      // current thread never drops ownership of the monitor and
      // never gets added to the wait queue so the current thread
      // cannot be made the successor. This means that the
      // JVMTI_EVENT_MONITOR_WAITED event handler cannot accidentally
      // consume an unpark() meant for the ParkEvent associated with
      // this ObjectMonitor.
    }
    if (wait_event.should_commit()) {
      post_monitor_wait_event(&wait_event, this, 0, millis, false);
    }
    THROW(vmSymbols::java_lang_InterruptedException());
    return;
  }

  freeze_result result;
  ContinuationEntry* ce = current->last_continuation();
  bool is_virtual = ce != nullptr && ce->is_virtual_thread();
  if (is_virtual) {
    if (interruptible && JvmtiExport::should_post_monitor_wait()) {
      JvmtiExport::post_monitor_wait(current, object(), millis);
    }
    current->set_current_waiting_monitor(this);
    result = Continuation::try_preempt(current, ce->cont_oop(current));
    if (result == freeze_ok) {
      vthread_wait(current, millis, interruptible);
      current->set_current_waiting_monitor(nullptr);
      return;
    }
  }
  // The jtiows does nothing for non-interruptible.
  JavaThreadInObjectWaitState jtiows(current, millis != 0, interruptible);

  if (!is_virtual) { // it was already set for virtual thread
    if (interruptible && JvmtiExport::should_post_monitor_wait()) {
      JvmtiExport::post_monitor_wait(current, object(), millis);

      // The current thread already owns the monitor and it has not yet
      // been added to the wait queue so the current thread cannot be
      // made the successor. This means that the JVMTI_EVENT_MONITOR_WAIT
      // event handler cannot accidentally consume an unpark() meant for
      // the ParkEvent associated with this ObjectMonitor.
    }
    current->set_current_waiting_monitor(this);
  }
  // create a node to be put into the queue
  // Critically, after we reset() the event but prior to park(), we must check
  // for a pending interrupt.
  ObjectWaiter node(current);
  node.TState = ObjectWaiter::TS_WAIT;
  current->_ParkEvent->reset();
  OrderAccess::fence();          // ST into Event; membar ; LD interrupted-flag

  // Enter the waiting queue, which is a circular doubly linked list in this case
  // but it could be a priority queue or any data structure.
  // _wait_set_lock protects the wait queue.  Normally the wait queue is accessed only
  // by the owner of the monitor *except* in the case where park()
  // returns because of a timeout of interrupt.  Contention is exceptionally rare
  // so we use a simple spin-lock instead of a heavier-weight blocking lock.

  Thread::SpinAcquire(&_wait_set_lock);
  add_waiter(&node);
  Thread::SpinRelease(&_wait_set_lock);

  intx save = _recursions;     // record the old recursion count
  _waiters++;                  // increment the number of waiters
  _recursions = 0;             // set the recursion level to be 1
  exit(current);               // exit the monitor
  guarantee(!has_owner(current), "invariant");

  // The thread is on the wait_set list - now park() it.
  // On MP systems it's conceivable that a brief spin before we park
  // could be profitable.
  //
  // TODO-FIXME: change the following logic to a loop of the form
  //   while (!timeout && !interrupted && node.TState == TS_WAIT) park()

  int ret = OS_OK;
  bool was_notified = false;

  // Need to check interrupt state whilst still _thread_in_vm
  bool interrupted = interruptible && current->is_interrupted(false);

  { // State transition wrappers
    OSThread* osthread = current->osthread();
    OSThreadWaitState osts(osthread, true);

    assert(current->thread_state() == _thread_in_vm, "invariant");

    {
      ClearSuccOnSuspend csos(this);
      ThreadBlockInVMPreprocess<ClearSuccOnSuspend> tbivs(current, csos, true /* allow_suspend */);
      if (interrupted || HAS_PENDING_EXCEPTION) {
        // Intentionally empty
      } else if (node.TState == ObjectWaiter::TS_WAIT) {
        if (millis <= 0) {
          current->_ParkEvent->park();
        } else {
          ret = current->_ParkEvent->park(millis);
        }
      }
    }

    // Node may be on the wait_set, or on the entry_list, or in transition
    // from the wait_set to the entry_list.
    // See if we need to remove Node from the wait_set.
    // We use double-checked locking to avoid grabbing _wait_set_lock
    // if the thread is not on the wait queue.
    //
    // Note that we don't need a fence before the fetch of TState.
    // In the worst case we'll fetch a old-stale value of TS_WAIT previously
    // written by the is thread. (perhaps the fetch might even be satisfied
    // by a look-aside into the processor's own store buffer, although given
    // the length of the code path between the prior ST and this load that's
    // highly unlikely).  If the following LD fetches a stale TS_WAIT value
    // then we'll acquire the lock and then re-fetch a fresh TState value.
    // That is, we fail toward safety.

    if (node.TState == ObjectWaiter::TS_WAIT) {
      Thread::SpinAcquire(&_wait_set_lock);
      if (node.TState == ObjectWaiter::TS_WAIT) {
        dequeue_specific_waiter(&node);       // unlink from wait_set
        node.TState = ObjectWaiter::TS_RUN;
      }
      Thread::SpinRelease(&_wait_set_lock);
    }

    // The thread is now either on off-list (TS_RUN),
    // or on the entry_list (TS_ENTER).
    // The Node's TState variable is stable from the perspective of this thread.
    // No other threads will asynchronously modify TState.
    guarantee(node.TState != ObjectWaiter::TS_WAIT, "invariant");
    OrderAccess::loadload();
    if (has_successor(current)) clear_successor();
    was_notified = node.TState == ObjectWaiter::TS_ENTER;

    // Reentry phase -- reacquire the monitor.
    // re-enter contended monitor after object.wait().
    // retain OBJECT_WAIT state until re-enter successfully completes
    // Thread state is thread_in_vm and oop access is again safe,
    // although the raw address of the object may have changed.
    // (Don't cache naked oops over safepoints, of course).

    // post monitor waited event. Note that this is past-tense, we are done waiting.
    if (JvmtiExport::should_post_monitor_waited()) {
      JvmtiExport::post_monitor_waited(current, this, ret == OS_TIMEOUT);

      if (was_notified && has_successor(current)) {
        // In this part of the monitor wait-notify-reenter protocol it
        // is possible (and normal) for another thread to do a fastpath
        // monitor enter-exit while this thread is still trying to get
        // to the reenter portion of the protocol.
        //
        // The ObjectMonitor was notified and the current thread is
        // the successor which also means that an unpark() has already
        // been done. The JVMTI_EVENT_MONITOR_WAITED event handler can
        // consume the unpark() that was done when the successor was
        // set because the same ParkEvent is shared between Java
        // monitors and JVM/TI RawMonitors (for now).
        //
        // We redo the unpark() to ensure forward progress, i.e., we
        // don't want all pending threads hanging (parked) with none
        // entering the unlocked monitor.
        current->_ParkEvent->unpark();
      }
    }

    if (wait_event.should_commit()) {
      post_monitor_wait_event(&wait_event, this, node._notifier_tid, millis, ret == OS_TIMEOUT);
    }

    OrderAccess::fence();

    assert(!has_owner(current), "invariant");
    ObjectWaiter::TStates v = node.TState;
    if (v == ObjectWaiter::TS_RUN) {
      // We use the NoPreemptMark for the very rare case where the previous
      // preempt attempt failed due to OOM. The preempt on monitor contention
      // could succeed but we can't unmount now.
      NoPreemptMark npm(current);
      enter(current);
    } else {
      guarantee(v == ObjectWaiter::TS_ENTER, "invariant");
      reenter_internal(current, &node);
      node.wait_reenter_end(this);
    }

    // current has reacquired the lock.
    // Lifecycle - the node representing current must not appear on any queues.
    // Node is about to go out-of-scope, but even if it were immortal we wouldn't
    // want residual elements associated with this thread left on any lists.
    guarantee(node.TState == ObjectWaiter::TS_RUN, "invariant");
    assert(has_owner(current), "invariant");
    assert(!has_successor(current), "invariant");
  } // OSThreadWaitState()

  current->set_current_waiting_monitor(nullptr);

  guarantee(_recursions == 0, "invariant");
  int relock_count = JvmtiDeferredUpdates::get_and_reset_relock_count_after_wait(current);
  _recursions =   save          // restore the old recursion count
                + relock_count; //  increased by the deferred relock count
  _waiters--;             // decrement the number of waiters

  // Verify a few postconditions
  assert(has_owner(current), "invariant");
  assert(!has_successor(current), "invariant");
  assert_mark_word_consistency();

  if (ce != nullptr && ce->is_virtual_thread()) {
    current->post_vthread_pinned_event(&vthread_pinned_event, "Object.wait", result);
  }

  // check if the notification happened
  if (!was_notified) {
    // no, it could be timeout or Thread.interrupt() or both
    // check for interrupt event, otherwise it is timeout
    if (interruptible && current->is_interrupted(true) && !HAS_PENDING_EXCEPTION) {
      THROW(vmSymbols::java_lang_InterruptedException());
    }
  }

  // NOTE: Spurious wake up will be consider as timeout.
  // Monitor notify has precedence over thread interrupt.
}

// Consider:
// If the lock is cool (entry_list == null && succ == null) and we're on an MP system
// then instead of transferring a thread from the wait_set to the entry_list
// we might just dequeue a thread from the wait_set and directly unpark() it.

bool ObjectMonitor::notify_internal(JavaThread* current) {
  bool did_notify = false;
  Thread::SpinAcquire(&_wait_set_lock);
  ObjectWaiter* iterator = dequeue_waiter();
  if (iterator != nullptr) {
    guarantee(iterator->TState == ObjectWaiter::TS_WAIT, "invariant");

    if (iterator->is_vthread()) {
      oop vthread = iterator->vthread();
      java_lang_VirtualThread::set_notified(vthread, true);
      int old_state = java_lang_VirtualThread::state(vthread);
      // If state is not WAIT/TIMED_WAIT then target could still be on
      // unmount transition, or wait could have already timed-out or target
      // could have been interrupted. In the first case, the target itself
      // will set the state to BLOCKED at the end of the unmount transition.
      // In the other cases the target would have been already unblocked so
      // there is nothing to do.
      if (old_state == java_lang_VirtualThread::WAIT ||
          old_state == java_lang_VirtualThread::TIMED_WAIT) {
        java_lang_VirtualThread::cmpxchg_state(vthread, old_state, java_lang_VirtualThread::BLOCKED);
      }
      // Increment counter *before* adding the vthread to the _entry_list.
      // Adding to _entry_list uses Atomic::cmpxchg() which already provides
      // a fence that prevents reordering of the stores.
      inc_unmounted_vthreads();
    }

    iterator->_notifier_tid = JFR_THREAD_ID(current);
    did_notify = true;
    add_to_entry_list(current, iterator);

    // _wait_set_lock protects the wait queue, not the entry_list.  We could
    // move the add-to-entry_list operation, above, outside the critical section
    // protected by _wait_set_lock.  In practice that's not useful.  With the
    // exception of  wait() timeouts and interrupts the monitor owner
    // is the only thread that grabs _wait_set_lock.  There's almost no contention
    // on _wait_set_lock so it's not profitable to reduce the length of the
    // critical section.

    if (!iterator->is_vthread()) {
      iterator->wait_reenter_begin(this);

      // Read counter *after* adding the thread to the _entry_list.
      // Adding to _entry_list uses Atomic::cmpxchg() which already provides
      // a fence that prevents this load from floating up previous store.
      if (has_unmounted_vthreads()) {
        // Wake up the thread to alleviate some deadlock cases where the successor
        // that will be picked up when this thread releases the monitor is an unmounted
        // virtual thread that cannot run due to having run out of carriers. Upon waking
        // up, the thread will call reenter_internal() which will use timed-park in case
        // there is contention and there are still vthreads in the _entry_list.
        // If the target was interrupted or the wait timed-out at the same time, it could
        // have reached reenter_internal and read a false value of has_unmounted_vthreads()
        // before we added it to the _entry_list above. To deal with that case, we set _do_timed_park
        // which will be read by the target on the next loop iteration in reenter_internal.
        iterator->_do_timed_park = true;
        JavaThread* t = iterator->thread();
        t->_ParkEvent->unpark();
      }
    }
  }
  Thread::SpinRelease(&_wait_set_lock);
  return did_notify;
}

static void post_monitor_notify_event(EventJavaMonitorNotify* event,
                                      ObjectMonitor* monitor,
                                      int notified_count) {
  assert(event != nullptr, "invariant");
  assert(monitor != nullptr, "invariant");
  const Klass* monitor_klass = monitor->object()->klass();
  if (ObjectMonitor::is_jfr_excluded(monitor_klass)) {
    return;
  }
  event->set_monitorClass(monitor_klass);
  // Set an address that is 'unique enough', such that events close in
  // time and with the same address are likely (but not guaranteed) to
  // belong to the same object.
  event->set_address((uintptr_t)monitor);
  event->set_notifiedCount(notified_count);
  event->commit();
}

// Consider: a not-uncommon synchronization bug is to use notify() when
// notifyAll() is more appropriate, potentially resulting in stranded
// threads; this is one example of a lost wakeup. A useful diagnostic
// option is to force all notify() operations to behave as notifyAll().
//
// Note: We can also detect many such problems with a "minimum wait".
// When the "minimum wait" is set to a small non-zero timeout value
// and the program does not hang whereas it did absent "minimum wait",
// that suggests a lost wakeup bug.

void ObjectMonitor::notify(TRAPS) {
  JavaThread* current = THREAD;
  CHECK_OWNER();  // Throws IMSE if not owner.
  if (_wait_set == nullptr) {
    return;
  }

  quick_notify(current);
}

void ObjectMonitor::quick_notify(JavaThread* current) {
  assert(has_owner(current), "Precondition");

  EventJavaMonitorNotify event;
  DTRACE_MONITOR_PROBE(notify, this, object(), current);
  int tally = notify_internal(current) ? 1 : 0;

  if ((tally > 0) && event.should_commit()) {
    post_monitor_notify_event(&event, this, /* notified_count = */ tally);
  }
}

// notifyAll() transfers the waiters one-at-a-time from the waitset to
// the entry_list. If the waitset is "ABCD" (where A was added first
// and D last) and the entry_list is ->X->Y->Z. After a notifyAll()
// the waitset will be empty and the entry_list will be
// ->D->C->B->A->X->Y->Z, and the next choosen successor will be Z.

void ObjectMonitor::notifyAll(TRAPS) {
  JavaThread* current = THREAD;
  CHECK_OWNER();  // Throws IMSE if not owner.
  if (_wait_set == nullptr) {
    return;
  }

  quick_notifyAll(current);
}

void ObjectMonitor::quick_notifyAll(JavaThread* current) {
  assert(has_owner(current), "Precondition");

  EventJavaMonitorNotify event;
  DTRACE_MONITOR_PROBE(notifyAll, this, object(), current);
  int tally = 0;
  while (_wait_set != nullptr) {
    if (notify_internal(current)) {
      tally++;
    }
  }

  if ((tally > 0) && event.should_commit()) {
    post_monitor_notify_event(&event, this, /* notified_count = */ tally);
  }
}

void ObjectMonitor::vthread_wait(JavaThread* current, jlong millis, bool interruptible) {
  oop vthread = current->vthread();
  ObjectWaiter* node = new ObjectWaiter(vthread, this);
  node->_is_wait = true;
  node->_interruptible = interruptible;
  node->TState = ObjectWaiter::TS_WAIT;
  java_lang_VirtualThread::set_notified(vthread, false);  // Reset notified flag
  java_lang_VirtualThread::set_interruptible_wait(vthread, interruptible);

  // Enter the waiting queue, which is a circular doubly linked list in this case
  // but it could be a priority queue or any data structure.
  // _wait_set_lock protects the wait queue.  Normally the wait queue is accessed only
  // by the owner of the monitor *except* in the case where park()
  // returns because of a timeout or interrupt.  Contention is exceptionally rare
  // so we use a simple spin-lock instead of a heavier-weight blocking lock.

  Thread::SpinAcquire(&_wait_set_lock);
  add_waiter(node);
  Thread::SpinRelease(&_wait_set_lock);

  node->_recursions = _recursions;   // record the old recursion count
  _recursions = 0;                   // set the recursion level to be 0
  _waiters++;                        // increment the number of waiters
  exit(current);                     // exit the monitor
  guarantee(!has_owner(current), "invariant");

  assert(java_lang_VirtualThread::state(vthread) == java_lang_VirtualThread::RUNNING, "wrong state for vthread");
  java_lang_VirtualThread::set_state(vthread, millis == 0 ? java_lang_VirtualThread::WAITING : java_lang_VirtualThread::TIMED_WAITING);
  java_lang_VirtualThread::set_timeout(vthread, millis);

  // Save the ObjectWaiter* in the vthread since we will need it when resuming execution.
  java_lang_VirtualThread::set_objectWaiter(vthread, node);
}

bool ObjectMonitor::vthread_wait_reenter(JavaThread* current, ObjectWaiter* node, ContinuationWrapper& cont) {
  // The first time we run after being preempted on Object.wait() we
  // need to check if we were interrupted or the wait timed-out, and
  // in that case remove ourselves from the _wait_set queue.
  if (node->TState == ObjectWaiter::TS_WAIT) {
    Thread::SpinAcquire(&_wait_set_lock);
    if (node->TState == ObjectWaiter::TS_WAIT) {
      dequeue_specific_waiter(node);       // unlink from wait_set
      node->TState = ObjectWaiter::TS_RUN;
    }
    Thread::SpinRelease(&_wait_set_lock);
  }

  // If this was an interrupted case, set the _interrupted boolean so that
  // once we re-acquire the monitor we know if we need to throw IE or not.
  ObjectWaiter::TStates state = node->TState;
  bool was_notified = state == ObjectWaiter::TS_ENTER;
  assert(was_notified || state == ObjectWaiter::TS_RUN, "");
  node->_interrupted = node->_interruptible && !was_notified && current->is_interrupted(false);

  // Post JFR and JVMTI events. If non-interruptible we are in
  // ObjectLocker case so we don't post anything.
  EventJavaMonitorWait wait_event;
  if (node->_interruptible && (wait_event.should_commit() || JvmtiExport::should_post_monitor_waited())) {
    vthread_monitor_waited_event(current, node, cont, &wait_event, !was_notified && !node->_interrupted);
  }

  // Mark that we are at reenter so that we don't call this method again.
  node->_at_reenter = true;

  if (!was_notified) {
    bool acquired = vthread_monitor_enter(current, node);
    if (acquired) {
      guarantee(_recursions == 0, "invariant");
      _recursions = node->_recursions;   // restore the old recursion count
      _waiters--;                        // decrement the number of waiters

      if (node->_interrupted) {
        // We will throw at thaw end after finishing the mount transition.
        current->set_pending_interrupted_exception(true);
      }

      delete node;
      // Clear the ObjectWaiter* from the vthread.
      java_lang_VirtualThread::set_objectWaiter(current->vthread(), nullptr);
      return true;
    }
  } else {
    // Already moved to _entry_list by notifier, so just add to contentions.
    add_to_contentions(1);
  }
  return false;
}

// -----------------------------------------------------------------------------
// Adaptive Spinning Support
//
// Adaptive spin-then-block - rational spinning
//
// Note that we spin "globally" on _owner with a classic SMP-polite TATAS
// algorithm.
//
// Broadly, we can fix the spin frequency -- that is, the % of contended lock
// acquisition attempts where we opt to spin --  at 100% and vary the spin count
// (duration) or we can fix the count at approximately the duration of
// a context switch and vary the frequency.   Of course we could also
// vary both satisfying K == Frequency * Duration, where K is adaptive by monitor.
// For a description of 'Adaptive spin-then-block mutual exclusion in
// multi-threaded processing,' see U.S. Pat. No. 8046758.
//
// This implementation varies the duration "D", where D varies with
// the success rate of recent spin attempts. (D is capped at approximately
// length of a round-trip context switch).  The success rate for recent
// spin attempts is a good predictor of the success rate of future spin
// attempts.  The mechanism adapts automatically to varying critical
// section length (lock modality), system load and degree of parallelism.
// D is maintained per-monitor in _SpinDuration and is initialized
// optimistically.  Spin frequency is fixed at 100%.
//
// Note that _SpinDuration is volatile, but we update it without locks
// or atomics.  The code is designed so that _SpinDuration stays within
// a reasonable range even in the presence of races.  The arithmetic
// operations on _SpinDuration are closed over the domain of legal values,
// so at worst a race will install and older but still legal value.
// At the very worst this introduces some apparent non-determinism.
// We might spin when we shouldn't or vice-versa, but since the spin
// count are relatively short, even in the worst case, the effect is harmless.
//
// Care must be taken that a low "D" value does not become an
// an absorbing state.  Transient spinning failures -- when spinning
// is overall profitable -- should not cause the system to converge
// on low "D" values.  We want spinning to be stable and predictable
// and fairly responsive to change and at the same time we don't want
// it to oscillate, become metastable, be "too" non-deterministic,
// or converge on or enter undesirable stable absorbing states.
//
// We implement a feedback-based control system -- using past behavior
// to predict future behavior.  We face two issues: (a) if the
// input signal is random then the spin predictor won't provide optimal
// results, and (b) if the signal frequency is too high then the control
// system, which has some natural response lag, will "chase" the signal.
// (b) can arise from multimodal lock hold times.  Transient preemption
// can also result in apparent bimodal lock hold times.
// Although sub-optimal, neither condition is particularly harmful, as
// in the worst-case we'll spin when we shouldn't or vice-versa.
// The maximum spin duration is rather short so the failure modes aren't bad.
// To be conservative, I've tuned the gain in system to bias toward
// _not spinning.  Relatedly, the system can sometimes enter a mode where it
// "rings" or oscillates between spinning and not spinning.  This happens
// when spinning is just on the cusp of profitability, however, so the
// situation is not dire.  The state is benign -- there's no need to add
// hysteresis control to damp the transition rate between spinning and
// not spinning.

int ObjectMonitor::Knob_SpinLimit    = 5000;   // derived by an external tool

static int Knob_Bonus               = 100;     // spin success bonus
static int Knob_Penalty             = 200;     // spin failure penalty
static int Knob_Poverty             = 1000;
static int Knob_FixedSpin           = 0;
static int Knob_PreSpin             = 10;      // 20-100 likely better, but it's not better in my testing.

inline static int adjust_up(int spin_duration) {
  int x = spin_duration;
  if (x < ObjectMonitor::Knob_SpinLimit) {
    if (x < Knob_Poverty) {
      x = Knob_Poverty;
    }
    return x + Knob_Bonus;
  } else {
    return spin_duration;
  }
}

inline static int adjust_down(int spin_duration) {
  // TODO: Use an AIMD-like policy to adjust _SpinDuration.
  // AIMD is globally stable.
  int x = spin_duration;
  if (x > 0) {
    // Consider an AIMD scheme like: x -= (x >> 3) + 100
    // This is globally sample and tends to damp the response.
    x -= Knob_Penalty;
    if (x < 0) { x = 0; }
    return x;
  } else {
    return spin_duration;
  }
}

bool ObjectMonitor::short_fixed_spin(JavaThread* current, int spin_count, bool adapt) {
  for (int ctr = 0; ctr < spin_count; ctr++) {
    TryLockResult status = try_lock(current);
    if (status == TryLockResult::Success) {
      if (adapt) {
        _SpinDuration = adjust_up(_SpinDuration);
      }
      return true;
    } else if (status == TryLockResult::Interference) {
      break;
    }
    SpinPause();
  }
  return false;
}

// Spinning: Fixed frequency (100%), vary duration
bool ObjectMonitor::try_spin(JavaThread* current) {

  // Dumb, brutal spin.  Good for comparative measurements against adaptive spinning.
  int knob_fixed_spin = Knob_FixedSpin;  // 0 (don't spin: default), 2000 good test
  if (knob_fixed_spin > 0) {
    return short_fixed_spin(current, knob_fixed_spin, false);
  }

  // Admission control - verify preconditions for spinning
  //
  // We always spin a little bit, just to prevent _SpinDuration == 0 from
  // becoming an absorbing state.  Put another way, we spin briefly to
  // sample, just in case the system load, parallelism, contention, or lock
  // modality changed.

  int knob_pre_spin = Knob_PreSpin; // 10 (default), 100, 1000 or 2000
  if (short_fixed_spin(current, knob_pre_spin, true)) {
    return true;
  }

  //
  // Consider the following alternative:
  // Periodically set _SpinDuration = _SpinLimit and try a long/full
  // spin attempt.  "Periodically" might mean after a tally of
  // the # of failed spin attempts (or iterations) reaches some threshold.
  // This takes us into the realm of 1-out-of-N spinning, where we
  // hold the duration constant but vary the frequency.

  int ctr = _SpinDuration;
  if (ctr <= 0) return false;

  // We're good to spin ... spin ingress.
  // CONSIDER: use Prefetch::write() to avoid RTS->RTO upgrades
  // when preparing to LD...CAS _owner, etc and the CAS is likely
  // to succeed.
  if (!has_successor()) {
    set_successor(current);
  }
  int64_t prv = NO_OWNER;

  // There are three ways to exit the following loop:
  // 1.  A successful spin where this thread has acquired the lock.
  // 2.  Spin failure with prejudice
  // 3.  Spin failure without prejudice

  while (--ctr >= 0) {

    // Periodic polling -- Check for pending GC
    // Threads may spin while they're unsafe.
    // We don't want spinning threads to delay the JVM from reaching
    // a stop-the-world safepoint or to steal cycles from GC.
    // If we detect a pending safepoint we abort in order that
    // (a) this thread, if unsafe, doesn't delay the safepoint, and (b)
    // this thread, if safe, doesn't steal cycles from GC.
    // This is in keeping with the "no loitering in runtime" rule.
    // We periodically check to see if there's a safepoint pending.
    if ((ctr & 0xFF) == 0) {
      // Can't call SafepointMechanism::should_process() since that
      // might update the poll values and we could be in a thread_blocked
      // state here which is not allowed so just check the poll.
      if (SafepointMechanism::local_poll_armed(current)) {
        break;
      }
      SpinPause();
    }

    // Probe _owner with TATAS
    // If this thread observes the monitor transition or flicker
    // from locked to unlocked to locked, then the odds that this
    // thread will acquire the lock in this spin attempt go down
    // considerably.  The same argument applies if the CAS fails
    // or if we observe _owner change from one non-null value to
    // another non-null value.   In such cases we might abort
    // the spin without prejudice or apply a "penalty" to the
    // spin count-down variable "ctr", reducing it by 100, say.

    int64_t ox = owner_raw();
    if (ox == NO_OWNER) {
      ox = try_set_owner_from(NO_OWNER, current);
      if (ox == NO_OWNER) {
        // The CAS succeeded -- this thread acquired ownership
        // Take care of some bookkeeping to exit spin state.
        if (has_successor(current)) {
          clear_successor();
        }

        // Increase _SpinDuration :
        // The spin was successful (profitable) so we tend toward
        // longer spin attempts in the future.
        // CONSIDER: factor "ctr" into the _SpinDuration adjustment.
        // If we acquired the lock early in the spin cycle it
        // makes sense to increase _SpinDuration proportionally.
        // Note that we don't clamp SpinDuration precisely at SpinLimit.
        _SpinDuration = adjust_up(_SpinDuration);
        return true;
      }

      // The CAS failed ... we can take any of the following actions:
      // * penalize: ctr -= CASPenalty
      // * exit spin with prejudice -- abort without adapting spinner
      // * exit spin without prejudice.
      // * Since CAS is high-latency, retry again immediately.
      break;
    }

    // Did lock ownership change hands ?
    if (ox != prv && prv != NO_OWNER) {
      break;
    }
    prv = ox;

    if (!has_successor()) {
      set_successor(current);
    }
  }

  // Spin failed with prejudice -- reduce _SpinDuration.
  if (ctr < 0) {
    _SpinDuration = adjust_down(_SpinDuration);
  }

  if (has_successor(current)) {
    clear_successor();
    // Invariant: after setting succ=null a contending thread
    // must recheck-retry _owner before parking.  This usually happens
    // in the normal usage of try_spin(), but it's safest
    // to make try_spin() as foolproof as possible.
    OrderAccess::fence();
    if (try_lock(current) == TryLockResult::Success) {
      return true;
    }
  }

  return false;
}


// -----------------------------------------------------------------------------
// wait_set management ...

ObjectWaiter::ObjectWaiter(JavaThread* current) {
  _next     = nullptr;
  _prev     = nullptr;
  _thread   = current;
  _monitor  = nullptr;
  _notifier_tid = 0;
  _recursions = 0;
  TState    = TS_RUN;
  _is_wait  = false;
  _at_reenter = false;
  _interrupted = false;
  _do_timed_park = false;
  _active   = false;
}

ObjectWaiter::ObjectWaiter(oop vthread, ObjectMonitor* mon) : ObjectWaiter(nullptr) {
  assert(oopDesc::is_oop(vthread), "");
  _vthread = OopHandle(JavaThread::thread_oop_storage(), vthread);
  _monitor = mon;
}

ObjectWaiter::~ObjectWaiter() {
  if (is_vthread()) {
    assert(vthread() != nullptr, "");
    _vthread.release(JavaThread::thread_oop_storage());
  }
}

oop ObjectWaiter::vthread() const {
  return _vthread.resolve();
}

void ObjectWaiter::wait_reenter_begin(ObjectMonitor * const mon) {
  _active = JavaThreadBlockedOnMonitorEnterState::wait_reenter_begin(_thread, mon);
}

void ObjectWaiter::wait_reenter_end(ObjectMonitor * const mon) {
  JavaThreadBlockedOnMonitorEnterState::wait_reenter_end(_thread, _active);
}

inline void ObjectMonitor::add_waiter(ObjectWaiter* node) {
  assert(node != nullptr, "should not add null node");
  assert(node->_prev == nullptr, "node already in list");
  assert(node->_next == nullptr, "node already in list");
  // put node at end of queue (circular doubly linked list)
  if (_wait_set == nullptr) {
    _wait_set = node;
    node->_prev = node;
    node->_next = node;
  } else {
    ObjectWaiter* head = _wait_set;
    ObjectWaiter* tail = head->_prev;
    assert(tail->_next == head, "invariant check");
    tail->_next = node;
    head->_prev = node;
    node->_next = head;
    node->_prev = tail;
  }
}

inline ObjectWaiter* ObjectMonitor::dequeue_waiter() {
  // dequeue the very first waiter
  ObjectWaiter* waiter = _wait_set;
  if (waiter) {
    dequeue_specific_waiter(waiter);
  }
  return waiter;
}

inline void ObjectMonitor::dequeue_specific_waiter(ObjectWaiter* node) {
  assert(node != nullptr, "should not dequeue nullptr node");
  assert(node->_prev != nullptr, "node already removed from list");
  assert(node->_next != nullptr, "node already removed from list");
  // when the waiter has woken up because of interrupt,
  // timeout or other spurious wake-up, dequeue the
  // waiter from waiting list
  ObjectWaiter* next = node->_next;
  if (next == node) {
    assert(node->_prev == node, "invariant check");
    _wait_set = nullptr;
  } else {
    ObjectWaiter* prev = node->_prev;
    assert(prev->_next == node, "invariant check");
    assert(next->_prev == node, "invariant check");
    next->_prev = prev;
    prev->_next = next;
    if (_wait_set == node) {
      _wait_set = next;
    }
  }
  node->_next = nullptr;
  node->_prev = nullptr;
}

// -----------------------------------------------------------------------------

// One-shot global initialization for the sync subsystem.
// We could also defer initialization and initialize on-demand
// the first time we call ObjectSynchronizer::inflate().
// Initialization would be protected - like so many things - by
// the MonitorCache_lock.

void ObjectMonitor::Initialize() {
  assert(!InitDone, "invariant");

  if (!os::is_MP()) {
    Knob_SpinLimit = 0;
    Knob_PreSpin   = 0;
    Knob_FixedSpin = -1;
  }

  _oop_storage = OopStorageSet::create_weak("ObjectSynchronizer Weak", mtSynchronizer);

  DEBUG_ONLY(InitDone = true;)
}

// We can't call this during Initialize() because BarrierSet needs to be set.
void ObjectMonitor::Initialize2() {
  _vthread_list_head = OopHandle(JavaThread::thread_oop_storage(), nullptr);
  _vthread_unparker_ParkEvent = ParkEvent::Allocate(nullptr);
}

void ObjectMonitor::print_on(outputStream* st) const {
  // The minimal things to print for markWord printing, more can be added for debugging and logging.
  st->print("{contentions=0x%08x,waiters=0x%08x"
            ",recursions=%zd,owner=" INT64_FORMAT "}",
            contentions(), waiters(), recursions(),
            owner_raw());
}
void ObjectMonitor::print() const { print_on(tty); }

#ifdef ASSERT
// Print the ObjectMonitor like a debugger would:
//
// (ObjectMonitor) 0x00007fdfb6012e40 = {
//   _metadata = 0x0000000000000001
//   _object = 0x000000070ff45fd0
//   _pad_buf0 = {
//     [0] = '\0'
//     ...
//     [43] = '\0'
//   }
//   _owner = 0x0000000000000000
//   _previous_owner_tid = 0
//   _pad_buf1 = {
//     [0] = '\0'
//     ...
//     [47] = '\0'
//   }
//   _next_om = 0x0000000000000000
//   _recursions = 0
//   _entry_list = 0x0000000000000000
//   _entry_list_tail = 0x0000000000000000
//   _succ = 0x0000000000000000
//   _SpinDuration = 5000
//   _contentions = 0
//   _wait_set = 0x0000700009756248
//   _waiters = 1
//   _wait_set_lock = 0
// }
//
void ObjectMonitor::print_debug_style_on(outputStream* st) const {
  st->print_cr("(ObjectMonitor*) " INTPTR_FORMAT " = {", p2i(this));
  st->print_cr("  _metadata = " INTPTR_FORMAT, _metadata);
  st->print_cr("  _object = " INTPTR_FORMAT, p2i(object_peek()));
  st->print_cr("  _pad_buf0 = {");
  st->print_cr("    [0] = '\\0'");
  st->print_cr("    ...");
  st->print_cr("    [%d] = '\\0'", (int)sizeof(_pad_buf0) - 1);
  st->print_cr("  }");
  st->print_cr("  _owner = " INT64_FORMAT, owner_raw());
  st->print_cr("  _previous_owner_tid = " UINT64_FORMAT, _previous_owner_tid);
  st->print_cr("  _pad_buf1 = {");
  st->print_cr("    [0] = '\\0'");
  st->print_cr("    ...");
  st->print_cr("    [%d] = '\\0'", (int)sizeof(_pad_buf1) - 1);
  st->print_cr("  }");
  st->print_cr("  _next_om = " INTPTR_FORMAT, p2i(next_om()));
  st->print_cr("  _recursions = %zd", _recursions);
  st->print_cr("  _entry_list = " INTPTR_FORMAT, p2i(_entry_list));
  st->print_cr("  _entry_list_tail = " INTPTR_FORMAT, p2i(_entry_list_tail));
  st->print_cr("  _succ = " INT64_FORMAT, successor());
  st->print_cr("  _SpinDuration = %d", _SpinDuration);
  st->print_cr("  _contentions = %d", contentions());
  st->print_cr("  _unmounted_vthreads = " INT64_FORMAT, _unmounted_vthreads);
  st->print_cr("  _wait_set = " INTPTR_FORMAT, p2i(_wait_set));
  st->print_cr("  _waiters = %d", _waiters);
  st->print_cr("  _wait_set_lock = %d", _wait_set_lock);
  st->print_cr("}");
}
#endif<|MERGE_RESOLUTION|>--- conflicted
+++ resolved
@@ -316,20 +316,12 @@
 void ObjectMonitor::set_object_strong() {
   check_object_context();
   if (_object_strong.is_empty()) {
-<<<<<<< HEAD
-    if (Thread::TrySpinAcquire(&_object_strong_lock)) {
-=======
     if (AtomicAccess::cmpxchg(&_object_strong_lock, 0, 1) == 0) {
->>>>>>> c6a88155
       if (_object_strong.is_empty()) {
         assert(_object.resolve() != nullptr, "");
         _object_strong = OopHandle(JavaThread::thread_oop_storage(), _object.resolve());
       }
-<<<<<<< HEAD
-      Thread::SpinRelease(&_object_strong_lock);
-=======
       AtomicAccess::release_store(&_object_strong_lock, 0);
->>>>>>> c6a88155
     }
   }
 }

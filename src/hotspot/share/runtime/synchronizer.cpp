/*
 * Copyright (c) 1998, 2024, Oracle and/or its affiliates. All rights reserved.
 * DO NOT ALTER OR REMOVE COPYRIGHT NOTICES OR THIS FILE HEADER.
 *
 * This code is free software; you can redistribute it and/or modify it
 * under the terms of the GNU General Public License version 2 only, as
 * published by the Free Software Foundation.
 *
 * This code is distributed in the hope that it will be useful, but WITHOUT
 * ANY WARRANTY; without even the implied warranty of MERCHANTABILITY or
 * FITNESS FOR A PARTICULAR PURPOSE.  See the GNU General Public License
 * version 2 for more details (a copy is included in the LICENSE file that
 * accompanied this code).
 *
 * You should have received a copy of the GNU General Public License version
 * 2 along with this work; if not, write to the Free Software Foundation,
 * Inc., 51 Franklin St, Fifth Floor, Boston, MA 02110-1301 USA.
 *
 * Please contact Oracle, 500 Oracle Parkway, Redwood Shores, CA 94065 USA
 * or visit www.oracle.com if you need additional information or have any
 * questions.
 *
 */

#include "precompiled.hpp"
#include "classfile/vmSymbols.hpp"
#include "gc/shared/collectedHeap.hpp"
#include "jfr/jfrEvents.hpp"
#include "logging/log.hpp"
#include "logging/logStream.hpp"
#include "memory/allocation.inline.hpp"
#include "memory/padded.hpp"
#include "memory/resourceArea.hpp"
#include "memory/universe.hpp"
#include "oops/markWord.hpp"
#include "oops/oop.inline.hpp"
#include "runtime/atomic.hpp"
#include "runtime/frame.inline.hpp"
#include "runtime/globals.hpp"
#include "runtime/handles.inline.hpp"
#include "runtime/handshake.hpp"
#include "runtime/init.hpp"
#include "runtime/interfaceSupport.inline.hpp"
#include "runtime/javaCalls.hpp"
#include "runtime/javaThread.hpp"
#include "runtime/lockStack.inline.hpp"
#include "runtime/mutexLocker.hpp"
#include "runtime/objectMonitor.hpp"
#include "runtime/objectMonitor.inline.hpp"
#include "runtime/os.inline.hpp"
#include "runtime/osThread.hpp"
#include "runtime/perfData.hpp"
#include "runtime/safepointMechanism.inline.hpp"
#include "runtime/safepointVerifiers.hpp"
#include "runtime/sharedRuntime.hpp"
#include "runtime/stubRoutines.hpp"
#include "runtime/synchronizer.hpp"
#include "runtime/threads.hpp"
#include "runtime/timer.hpp"
#include "runtime/trimNativeHeap.hpp"
#include "runtime/vframe.hpp"
#include "runtime/vmThread.hpp"
#include "utilities/align.hpp"
#include "utilities/dtrace.hpp"
#include "utilities/events.hpp"
#include "utilities/globalDefinitions.hpp"
#include "utilities/linkedlist.hpp"
#include "utilities/preserveException.hpp"

class ObjectMonitorDeflationLogging;

void MonitorList::add(ObjectMonitor* m) {
  ObjectMonitor* head;
  do {
    head = Atomic::load(&_head);
    m->set_next_om(head);
  } while (Atomic::cmpxchg(&_head, head, m) != head);

  size_t count = Atomic::add(&_count, 1u);
  if (count > max()) {
    Atomic::inc(&_max);
  }
}

size_t MonitorList::count() const {
  return Atomic::load(&_count);
}

size_t MonitorList::max() const {
  return Atomic::load(&_max);
}

class ObjectMonitorDeflationSafepointer : public StackObj {
  JavaThread* const                    _current;
  ObjectMonitorDeflationLogging* const _log;

public:
  ObjectMonitorDeflationSafepointer(JavaThread* current, ObjectMonitorDeflationLogging* log)
    : _current(current), _log(log) {}

  void block_for_safepoint(const char* op_name, const char* count_name, size_t counter);
};

// Walk the in-use list and unlink deflated ObjectMonitors.
// Returns the number of unlinked ObjectMonitors.
size_t MonitorList::unlink_deflated(size_t deflated_count,
                                    GrowableArray<ObjectMonitor*>* unlinked_list,
                                    ObjectMonitorDeflationSafepointer* safepointer) {
  size_t unlinked_count = 0;
  ObjectMonitor* prev = nullptr;
  ObjectMonitor* m = Atomic::load_acquire(&_head);

  while (m != nullptr) {
    if (m->is_being_async_deflated()) {
      // Find next live ObjectMonitor. Batch up the unlinkable monitors, so we can
      // modify the list once per batch. The batch starts at "m".
      size_t unlinked_batch = 0;
      ObjectMonitor* next = m;
      // Look for at most MonitorUnlinkBatch monitors, or the number of
      // deflated and not unlinked monitors, whatever comes first.
      assert(deflated_count >= unlinked_count, "Sanity: underflow");
      size_t unlinked_batch_limit = MIN2<size_t>(deflated_count - unlinked_count, MonitorUnlinkBatch);
      do {
        ObjectMonitor* next_next = next->next_om();
        unlinked_batch++;
        unlinked_list->append(next);
        next = next_next;
        if (unlinked_batch >= unlinked_batch_limit) {
          // Reached the max batch, so bail out of the gathering loop.
          break;
        }
        if (prev == nullptr && Atomic::load(&_head) != m) {
          // Current batch used to be at head, but it is not at head anymore.
          // Bail out and figure out where we currently are. This avoids long
          // walks searching for new prev during unlink under heavy list inserts.
          break;
        }
      } while (next != nullptr && next->is_being_async_deflated());

      // Unlink the found batch.
      if (prev == nullptr) {
        // The current batch is the first batch, so there is a chance that it starts at head.
        // Optimistically assume no inserts happened, and try to unlink the entire batch from the head.
        ObjectMonitor* prev_head = Atomic::cmpxchg(&_head, m, next);
        if (prev_head != m) {
          // Something must have updated the head. Figure out the actual prev for this batch.
          for (ObjectMonitor* n = prev_head; n != m; n = n->next_om()) {
            prev = n;
          }
          assert(prev != nullptr, "Should have found the prev for the current batch");
          prev->set_next_om(next);
        }
      } else {
        // The current batch is preceded by another batch. This guarantees the current batch
        // does not start at head. Unlink the entire current batch without updating the head.
        assert(Atomic::load(&_head) != m, "Sanity");
        prev->set_next_om(next);
      }

      unlinked_count += unlinked_batch;
      if (unlinked_count >= deflated_count) {
        // Reached the max so bail out of the searching loop.
        // There should be no more deflated monitors left.
        break;
      }
      m = next;
    } else {
      prev = m;
      m = m->next_om();
    }

    // Must check for a safepoint/handshake and honor it.
    safepointer->block_for_safepoint("unlinking", "unlinked_count", unlinked_count);
  }

#ifdef ASSERT
  // Invariant: the code above should unlink all deflated monitors.
  // The code that runs after this unlinking does not expect deflated monitors.
  // Notably, attempting to deflate the already deflated monitor would break.
  {
    ObjectMonitor* m = Atomic::load_acquire(&_head);
    while (m != nullptr) {
      assert(!m->is_being_async_deflated(), "All deflated monitors should be unlinked");
      m = m->next_om();
    }
  }
#endif

  Atomic::sub(&_count, unlinked_count);
  return unlinked_count;
}

MonitorList::Iterator MonitorList::iterator() const {
  return Iterator(Atomic::load_acquire(&_head));
}

ObjectMonitor* MonitorList::Iterator::next() {
  ObjectMonitor* current = _current;
  _current = current->next_om();
  return current;
}

ObjectMonitorMode::Mode ObjectMonitorMode::_mode = ObjectMonitorMode::Mode::LEGACY;

bool ObjectMonitorMode::initialize() {
  if (strcmp(ObjectSynchronizerMode, "legacy") == 0) {
    _mode = Mode::LEGACY;
    return true;
  }
  if (strcmp(ObjectSynchronizerMode, "native") == 0) {
    _mode = Mode::NATIVE;
    return true;
  }
  if (strcmp(ObjectSynchronizerMode, "heavy") == 0) {
    _mode = Mode::HEAVY;
    return true;
  }
  if (strcmp(ObjectSynchronizerMode, "fast") == 0) {
    _mode = Mode::FAST;
    return true;
  }
  return false;
}


// The "core" versions of monitor enter and exit reside in this file.
// The interpreter and compilers contain specialized transliterated
// variants of the enter-exit fast-path operations.  See c2_MacroAssembler_x86.cpp
// fast_lock(...) for instance.  If you make changes here, make sure to modify the
// interpreter, and both C1 and C2 fast-path inline locking code emission.
//
// -----------------------------------------------------------------------------

#ifdef DTRACE_ENABLED

// Only bother with this argument setup if dtrace is available
// TODO-FIXME: probes should not fire when caller is _blocked.  assert() accordingly.

#define DTRACE_MONITOR_PROBE_COMMON(obj, thread)                           \
  char* bytes = nullptr;                                                      \
  int len = 0;                                                             \
  jlong jtid = SharedRuntime::get_java_tid(thread);                        \
  Symbol* klassname = obj->klass()->name();                                \
  if (klassname != nullptr) {                                                 \
    bytes = (char*)klassname->bytes();                                     \
    len = klassname->utf8_length();                                        \
  }

#define DTRACE_MONITOR_WAIT_PROBE(monitor, obj, thread, millis)            \
  {                                                                        \
    if (DTraceMonitorProbes) {                                             \
      DTRACE_MONITOR_PROBE_COMMON(obj, thread);                            \
      HOTSPOT_MONITOR_WAIT(jtid,                                           \
                           (uintptr_t)(monitor), bytes, len, (millis));    \
    }                                                                      \
  }

#define HOTSPOT_MONITOR_PROBE_notify HOTSPOT_MONITOR_NOTIFY
#define HOTSPOT_MONITOR_PROBE_notifyAll HOTSPOT_MONITOR_NOTIFYALL
#define HOTSPOT_MONITOR_PROBE_waited HOTSPOT_MONITOR_WAITED

#define DTRACE_MONITOR_PROBE(probe, monitor, obj, thread)                  \
  {                                                                        \
    if (DTraceMonitorProbes) {                                             \
      DTRACE_MONITOR_PROBE_COMMON(obj, thread);                            \
      HOTSPOT_MONITOR_PROBE_##probe(jtid, /* probe = waited */             \
                                    (uintptr_t)(monitor), bytes, len);     \
    }                                                                      \
  }

#else //  ndef DTRACE_ENABLED

#define DTRACE_MONITOR_WAIT_PROBE(obj, thread, millis, mon)    {;}
#define DTRACE_MONITOR_PROBE(probe, obj, thread, mon)          {;}

#endif // ndef DTRACE_ENABLED

// This exists only as a workaround of dtrace bug 6254741
static int dtrace_waited_probe(ObjectMonitor* monitor, Handle obj, JavaThread* thr) {
  DTRACE_MONITOR_PROBE(waited, monitor, obj(), thr);
  return 0;
}

static constexpr size_t inflation_lock_count() {
  return 256;
}

// Static storage for an array of PlatformMutex.
alignas(PlatformMutex) static uint8_t _inflation_locks[inflation_lock_count()][sizeof(PlatformMutex)];

static inline PlatformMutex* inflation_lock(size_t index) {
  return reinterpret_cast<PlatformMutex*>(_inflation_locks[index]);
}

void ObjectSynchronizer::initialize() {
  for (size_t i = 0; i < inflation_lock_count(); i++) {
    ::new(static_cast<void*>(inflation_lock(i))) PlatformMutex();
  }
  // Start the ceiling with the estimate for one thread.
  set_in_use_list_ceiling(AvgMonitorsPerThreadEstimate);

  // Start the timer for deflations, so it does not trigger immediately.
  _last_async_deflation_time_ns = os::javaTimeNanos();
}

MonitorList ObjectSynchronizer::_in_use_list;
// monitors_used_above_threshold() policy is as follows:
//
// The ratio of the current _in_use_list count to the ceiling is used
// to determine if we are above MonitorUsedDeflationThreshold and need
// to do an async monitor deflation cycle. The ceiling is increased by
// AvgMonitorsPerThreadEstimate when a thread is added to the system
// and is decreased by AvgMonitorsPerThreadEstimate when a thread is
// removed from the system.
//
// Note: If the _in_use_list max exceeds the ceiling, then
// monitors_used_above_threshold() will use the in_use_list max instead
// of the thread count derived ceiling because we have used more
// ObjectMonitors than the estimated average.
//
// Note: If deflate_idle_monitors() has NoAsyncDeflationProgressMax
// no-progress async monitor deflation cycles in a row, then the ceiling
// is adjusted upwards by monitors_used_above_threshold().
//
// Start the ceiling with the estimate for one thread in initialize()
// which is called after cmd line options are processed.
static size_t _in_use_list_ceiling = 0;
bool volatile ObjectSynchronizer::_is_async_deflation_requested = false;
bool volatile ObjectSynchronizer::_is_final_audit = false;
jlong ObjectSynchronizer::_last_async_deflation_time_ns = 0;
static uintx _no_progress_cnt = 0;
static bool _no_progress_skip_increment = false;

// =====================> Quick functions

// The quick_* forms are special fast-path variants used to improve
// performance.  In the simplest case, a "quick_*" implementation could
// simply return false, in which case the caller will perform the necessary
// state transitions and call the slow-path form.
// The fast-path is designed to handle frequently arising cases in an efficient
// manner and is just a degenerate "optimistic" variant of the slow-path.
// returns true  -- to indicate the call was satisfied.
// returns false -- to indicate the call needs the services of the slow-path.
// A no-loitering ordinance is in effect for code in the quick_* family
// operators: safepoints or indefinite blocking (blocking that might span a
// safepoint) are forbidden. Generally the thread_state() is _in_Java upon
// entry.
//
// Consider: An interesting optimization is to have the JIT recognize the
// following common idiom:
//   synchronized (someobj) { .... ; notify(); }
// That is, we find a notify() or notifyAll() call that immediately precedes
// the monitorexit operation.  In that case the JIT could fuse the operations
// into a single notifyAndExit() runtime primitive.

bool ObjectSynchronizer::quick_notify(oopDesc* obj, JavaThread* current, bool all) {
  assert(ObjectMonitorMode::legacy(), "sanity");
  assert(current->thread_state() == _thread_in_Java, "invariant");
  NoSafepointVerifier nsv;
  if (obj == nullptr) return false;  // slow-path for invalid obj
  const markWord mark = obj->mark();

  if (LockingMode == LM_LIGHTWEIGHT) {
    if (mark.is_fast_locked() && current->lock_stack().contains(cast_to_oop(obj))) {
      // Degenerate notify
      // fast-locked by caller so by definition the implied waitset is empty.
      return true;
    }
  } else if (LockingMode == LM_LEGACY) {
    if (mark.has_locker() && current->is_lock_owned((address)mark.locker())) {
      // Degenerate notify
      // stack-locked by caller so by definition the implied waitset is empty.
      return true;
    }
  }

  if (mark.has_monitor()) {
    ObjectMonitor* const mon = mark.monitor();
    assert(mon->object() == oop(obj), "invariant");
    if (mon->owner() != current) return false;  // slow-path for IMS exception

    if (mon->first_waiter() != nullptr) {
      // We have one or more waiters. Since this is an inflated monitor
      // that we own, we can transfer one or more threads from the waitset
      // to the entrylist here and now, avoiding the slow-path.
      if (all) {
        DTRACE_MONITOR_PROBE(notifyAll, mon, obj, current);
      } else {
        DTRACE_MONITOR_PROBE(notify, mon, obj, current);
      }
      int free_count = 0;
      do {
        mon->INotify(current);
        ++free_count;
      } while (mon->first_waiter() != nullptr && all);
      OM_PERFDATA_OP(Notifications, inc(free_count));
    }
    return true;
  }

  // other IMS exception states take the slow-path
  return false;
}


// The LockNode emitted directly at the synchronization site would have
// been too big if it were to have included support for the cases of inflated
// recursive enter and exit, so they go here instead.
// Note that we can't safely call AsyncPrintJavaStack() from within
// quick_enter() as our thread state remains _in_Java.

bool ObjectSynchronizer::quick_enter(oop obj, JavaThread* current,
                                     BasicLock * lock) {
  assert(ObjectMonitorMode::legacy(), "sanity");
  assert(current->thread_state() == _thread_in_Java, "invariant");
  NoSafepointVerifier nsv;
  if (obj == nullptr) return false;       // Need to throw NPE

  if (obj->klass()->is_value_based()) {
    return false;
  }

  if (LockingMode == LM_LIGHTWEIGHT) {
    LockStack& lock_stack = current->lock_stack();
    if (lock_stack.is_full()) {
      // Always go into runtime if the lock stack is full.
      return false;
    }
    if (lock_stack.try_recursive_enter(obj)) {
      // Recursive lock successful.
      current->inc_held_monitor_count();
      return true;
    }
  }

  const markWord mark = obj->mark();

  if (mark.has_monitor()) {
    ObjectMonitor* const m = mark.monitor();
    // An async deflation or GC can race us before we manage to make
    // the ObjectMonitor busy by setting the owner below. If we detect
    // that race we just bail out to the slow-path here.
    if (m->object_peek() == nullptr) {
      return false;
    }
    JavaThread* const owner = static_cast<JavaThread*>(m->owner_raw());

    // Lock contention and Transactional Lock Elision (TLE) diagnostics
    // and observability
    // Case: light contention possibly amenable to TLE
    // Case: TLE inimical operations such as nested/recursive synchronization

    if (owner == current) {
      m->_recursions++;
      current->inc_held_monitor_count();
      return true;
    }

    if (LockingMode != LM_LIGHTWEIGHT) {
      // This Java Monitor is inflated so obj's header will never be
      // displaced to this thread's BasicLock. Make the displaced header
      // non-null so this BasicLock is not seen as recursive nor as
      // being locked. We do this unconditionally so that this thread's
      // BasicLock cannot be mis-interpreted by any stack walkers. For
      // performance reasons, stack walkers generally first check for
      // stack-locking in the object's header, the second check is for
      // recursive stack-locking in the displaced header in the BasicLock,
      // and last are the inflated Java Monitor (ObjectMonitor) checks.
      lock->set_displaced_header(markWord::unused_mark());
    }

    if (owner == nullptr && m->try_set_owner_from(nullptr, current) == nullptr) {
      assert(m->_recursions == 0, "invariant");
      current->inc_held_monitor_count();
      return true;
    }
  }

  // Note that we could inflate in quick_enter.
  // This is likely a useful optimization
  // Critically, in quick_enter() we must not:
  // -- block indefinitely, or
  // -- reach a safepoint

  return false;        // revert to slow-path
}

// Handle notifications when synchronizing on value based classes
void ObjectSynchronizer::handle_sync_on_value_based_class(Handle obj, JavaThread* locking_thread) {
  assert(locking_thread == Thread::current() || locking_thread->is_obj_deopt_suspend(), "must be");
  frame last_frame = locking_thread->last_frame();
  bool bcp_was_adjusted = false;
  // Don't decrement bcp if it points to the frame's first instruction.  This happens when
  // handle_sync_on_value_based_class() is called because of a synchronized method.  There
  // is no actual monitorenter instruction in the byte code in this case.
  if (last_frame.is_interpreted_frame() &&
      (last_frame.interpreter_frame_method()->code_base() < last_frame.interpreter_frame_bcp())) {
    // adjust bcp to point back to monitorenter so that we print the correct line numbers
    last_frame.interpreter_frame_set_bcp(last_frame.interpreter_frame_bcp() - 1);
    bcp_was_adjusted = true;
  }

  if (DiagnoseSyncOnValueBasedClasses == FATAL_EXIT) {
    ResourceMark rm;
    stringStream ss;
    locking_thread->print_active_stack_on(&ss);
    char* base = (char*)strstr(ss.base(), "at");
    char* newline = (char*)strchr(ss.base(), '\n');
    if (newline != nullptr) {
      *newline = '\0';
    }
    fatal("Synchronizing on object " INTPTR_FORMAT " of klass %s %s", p2i(obj()), obj->klass()->external_name(), base);
  } else {
    assert(DiagnoseSyncOnValueBasedClasses == LOG_WARNING, "invalid value for DiagnoseSyncOnValueBasedClasses");
    ResourceMark rm;
    Log(valuebasedclasses) vblog;

    vblog.info("Synchronizing on object " INTPTR_FORMAT " of klass %s", p2i(obj()), obj->klass()->external_name());
    if (locking_thread->has_last_Java_frame()) {
      LogStream info_stream(vblog.info());
      locking_thread->print_active_stack_on(&info_stream);
    } else {
      vblog.info("Cannot find the last Java frame");
    }

    EventSyncOnValueBasedClass event;
    if (event.should_commit()) {
      event.set_valueBasedClass(obj->klass());
      event.commit();
    }
  }

  if (bcp_was_adjusted) {
    last_frame.interpreter_frame_set_bcp(last_frame.interpreter_frame_bcp() + 1);
  }
}

static bool useHeavyMonitors() {
#if defined(X86) || defined(AARCH64) || defined(PPC64) || defined(RISCV64) || defined(S390)
  return LockingMode == LM_MONITOR;
#else
  return false;
#endif
}

// Java-based monitor methods

void ObjectSynchronizer::java_enter(Handle obj, JavaThread* current) {
  assert(ObjectMonitorMode::java(), "must be");

  SafepointMechanism::process_if_requested(current, true, false); // Clear any pending suspend

  JavaValue result(T_VOID);
  JavaCallArguments args;
  args.push_oop(obj);
  methodHandle mh (current, Universe::object_monitorEnter_method());
  current->set_system_java();
  JavaCalls::call(&result, mh, &args, current);
  current->clear_system_java();
  if (ObjectMonitorMode::native()) {
    current->inc_held_monitor_count(1);
  }
}

void ObjectSynchronizer::java_exit(Handle obj, JavaThread* current) {
  assert(ObjectMonitorMode::java(), "must be");

  SafepointMechanism::process_if_requested(current, true, false); // Clear any pending suspend

  JavaValue result(T_VOID);
  JavaCallArguments args;
  args.push_oop(obj);
  methodHandle mh (current, Universe::object_monitorExit_method());
  current->set_system_java();
  JavaCalls::call(&result, mh, &args, current);
  assert(!current->has_pending_exception(), "No IMSE should be possible");
  current->clear_system_java();
  if (ObjectMonitorMode::native()) {
    current->dec_held_monitor_count(1);
  }
}

void ObjectSynchronizer::java_jni_enter(Handle obj, JavaThread* current) {
  assert(ObjectMonitorMode::java(), "must be");
  JavaValue result(T_VOID);
  JavaCallArguments args;
  args.push_oop(obj);
  methodHandle mh (current, Universe::object_monitorJNIEnter_method());
  JavaCalls::call(&result, mh, &args, current);
  if (ObjectMonitorMode::native()) {
    current->inc_held_monitor_count(1, true);
  }
}

void ObjectSynchronizer::java_jni_exit(Handle obj, JavaThread* current) {
  assert(ObjectMonitorMode::java(), "must be");
  JavaValue result(T_VOID);
  JavaCallArguments args;
  args.push_oop(obj);
  methodHandle mh (current, Universe::object_monitorJNIExit_method());
  JavaCalls::call(&result, mh, &args, current);
  if (ObjectMonitorMode::native() && !current->has_pending_exception()) {
    current->dec_held_monitor_count(1, true);
  }
}

void ObjectSynchronizer::java_notify(Handle obj, JavaThread* current) {
  assert(false, "Should be unused");
  assert(ObjectMonitorMode::java(), "must be");
  Klass* klass = vmClasses::Object_klass();
  JavaValue result(T_VOID);
  JavaCalls::call_virtual(&result,
                          obj, klass,
                          vmSymbols::notify_name(),
                          vmSymbols::void_method_signature(),
                          current);
}

void ObjectSynchronizer::java_notify_all(Handle obj, JavaThread* current) {
  assert(ObjectMonitorMode::java(), "must be");
  JavaValue result(T_VOID);
  JavaCallArguments args(obj);
  methodHandle mh (current, Universe::object_monitorNotifyAll_method());
  JavaCalls::call(&result, mh, &args, current);
}

void ObjectSynchronizer::java_wait(Handle obj, jlong millis, JavaThread* current) {
  assert(ObjectMonitorMode::java(), "must be");
  Klass* klass = vmClasses::Object_klass();
  JavaValue result(T_VOID);
  JavaCallArguments args(obj);
  args.push_long(millis);
  JavaCalls::call_virtual(&result,
                          klass,
                          vmSymbols::wait_name(),
                          vmSymbols::long_void_signature(),
                          &args, current);
}

// For class initialization
void ObjectSynchronizer::java_wait_uninterruptibly(Handle obj, JavaThread* current) {
  assert(ObjectMonitorMode::java_only, "must be");
  JavaValue result(T_VOID);
  JavaCallArguments args;
  args.push_oop(obj);
  methodHandle mh (current, Universe::object_monitorWaitUninterruptibly_method());
  JavaCalls::call(&result, mh, &args, current);
}

bool ObjectSynchronizer::current_thread_holds_monitor(Handle obj, JavaThread* current) {
  assert(ObjectMonitorMode::java_only, "must be");
  Klass* klass = vmClasses::Thread_klass();
  JavaValue result(T_BOOLEAN);
  JavaCallArguments args;
  args.push_oop(obj);
  args.push_oop(Handle(current, current->threadObj()));
  JavaCalls::call_static(&result, klass, vmSymbols::hasLockedObject_name(),
                         vmSymbols::object_thread_boolean_signature(),
                         &args, current);

  return result.get_jboolean();
}
// -----------------------------------------------------------------------------
// Monitor Enter/Exit

void ObjectSynchronizer::enter_for(Handle obj, BasicLock* lock, JavaThread* locking_thread) {
  // When called with locking_thread != Thread::current() some mechanism must synchronize
  // the locking_thread with respect to the current thread. Currently only used when
  // deoptimizing and re-locking locks. See Deoptimization::relock_objects
  assert(locking_thread == Thread::current() || locking_thread->is_obj_deopt_suspend(), "must be");
  if (!enter_fast_impl(obj, lock, locking_thread)) {
    // Inflated ObjectMonitor::enter_for is required

    // An async deflation can race after the inflate_for() call and before
    // enter_for() can make the ObjectMonitor busy. enter_for() returns false
    // if we have lost the race to async deflation and we simply try again.
    while (true) {
      ObjectMonitor* monitor = inflate_for(locking_thread, obj(), inflate_cause_monitor_enter);
      if (monitor->enter_for(locking_thread)) {
        return;
      }
      assert(monitor->is_being_async_deflated(), "must be");
    }
  }
}

void ObjectSynchronizer::enter(Handle obj, BasicLock* lock, JavaThread* current) {
  assert(current == Thread::current(), "must be");
  if (!enter_fast_impl(obj, lock, current)) {
    // Inflated ObjectMonitor::enter is required

    // An async deflation can race after the inflate() call and before
    // enter() can make the ObjectMonitor busy. enter() returns false if
    // we have lost the race to async deflation and we simply try again.
    while (true) {
      ObjectMonitor* monitor = inflate(current, obj(), inflate_cause_monitor_enter);
      if (monitor->enter(current)) {
        return;
      }
    }
  }
}

// The interpreter and compiler assembly code tries to lock using the fast path
// of this algorithm. Make sure to update that code if the following function is
// changed. The implementation is extremely sensitive to race condition. Be careful.
bool ObjectSynchronizer::enter_fast_impl(Handle obj, BasicLock* lock, JavaThread* locking_thread) {

<<<<<<< HEAD
void ObjectSynchronizer::enter(Handle obj, BasicLock* lock, JavaThread* current) {
  assert(ObjectMonitorMode::legacy(), "sanity");
=======
>>>>>>> cc1e216e
  if (obj->klass()->is_value_based()) {
    handle_sync_on_value_based_class(obj, locking_thread);
  }

  locking_thread->inc_held_monitor_count();

  if (!useHeavyMonitors()) {
    if (LockingMode == LM_LIGHTWEIGHT) {
      // Fast-locking does not use the 'lock' argument.
      LockStack& lock_stack = locking_thread->lock_stack();
      if (lock_stack.is_full()) {
        // We unconditionally make room on the lock stack by inflating
        // the least recently locked object on the lock stack.

        // About the choice to inflate least recently locked object.
        // First we must chose to inflate a lock, either some lock on
        // the lock-stack or the lock that is currently being entered
        // (which may or may not be on the lock-stack).
        // Second the best lock to inflate is a lock which is entered
        // in a control flow where there are only a very few locks being
        // used, as the costly part of inflated locking is inflation,
        // not locking. But this property is entirely program dependent.
        // Third inflating the lock currently being entered on when it
        // is not present on the lock-stack will result in a still full
        // lock-stack. This creates a scenario where every deeper nested
        // monitorenter must call into the runtime.
        // The rational here is as follows:
        // Because we cannot (currently) figure out the second, and want
        // to avoid the third, we inflate a lock on the lock-stack.
        // The least recently locked lock is chosen as it is the lock
        // with the longest critical section.

        log_info(monitorinflation)("LockStack capacity exceeded, inflating.");
        ObjectMonitor* monitor = inflate_for(locking_thread, lock_stack.bottom(), inflate_cause_vm_internal);
        assert(monitor->owner() == Thread::current(), "must be owner=" PTR_FORMAT " current=" PTR_FORMAT " mark=" PTR_FORMAT,
               p2i(monitor->owner()), p2i(Thread::current()), monitor->object()->mark_acquire().value());
        assert(!lock_stack.is_full(), "must have made room here");
      }

      markWord mark = obj()->mark_acquire();
      while (mark.is_neutral()) {
        // Retry until a lock state change has been observed. cas_set_mark() may collide with non lock bits modifications.
        // Try to swing into 'fast-locked' state.
        assert(!lock_stack.contains(obj()), "thread must not already hold the lock");
        const markWord locked_mark = mark.set_fast_locked();
        const markWord old_mark = obj()->cas_set_mark(locked_mark, mark);
        if (old_mark == mark) {
          // Successfully fast-locked, push object to lock-stack and return.
          lock_stack.push(obj());
          return true;
        }
        mark = old_mark;
      }

      if (mark.is_fast_locked() && lock_stack.try_recursive_enter(obj())) {
        // Recursive lock successful.
        return true;
      }

      // Failed to fast lock.
      return false;
    } else if (LockingMode == LM_LEGACY) {
      markWord mark = obj->mark();
      if (mark.is_neutral()) {
        // Anticipate successful CAS -- the ST of the displaced mark must
        // be visible <= the ST performed by the CAS.
        lock->set_displaced_header(mark);
        if (mark == obj()->cas_set_mark(markWord::from_pointer(lock), mark)) {
          return true;
        }
      } else if (mark.has_locker() &&
                 locking_thread->is_lock_owned((address) mark.locker())) {
        assert(lock != mark.locker(), "must not re-lock the same lock");
        assert(lock != (BasicLock*) obj->mark().value(), "don't relock with same BasicLock");
        lock->set_displaced_header(markWord::from_pointer(nullptr));
        return true;
      }

      // The object header will never be displaced to this lock,
      // so it does not matter what the value is, except that it
      // must be non-zero to avoid looking like a re-entrant lock,
      // and must not look locked either.
      lock->set_displaced_header(markWord::unused_mark());

      // Failed to fast lock.
      return false;
    }
  } else if (VerifyHeavyMonitors) {
    guarantee((obj->mark().value() & markWord::lock_mask_in_place) != markWord::locked_value, "must not be lightweight/stack-locked");
  }

  return false;
}

void ObjectSynchronizer::exit(oop object, BasicLock* lock, JavaThread* current) {
    assert(ObjectMonitorMode::legacy(), "sanity");
    current->dec_held_monitor_count();

  if (!useHeavyMonitors()) {
    markWord mark = object->mark();
    if (LockingMode == LM_LIGHTWEIGHT) {
      // Fast-locking does not use the 'lock' argument.
      LockStack& lock_stack = current->lock_stack();
      if (mark.is_fast_locked() && lock_stack.try_recursive_exit(object)) {
        // Recursively unlocked.
        return;
      }

      if (mark.is_fast_locked() && lock_stack.is_recursive(object)) {
        // This lock is recursive but is not at the top of the lock stack so we're
        // doing an unbalanced exit. We have to fall thru to inflation below and
        // let ObjectMonitor::exit() do the unlock.
      } else {
        while (mark.is_fast_locked()) {
          // Retry until a lock state change has been observed. cas_set_mark() may collide with non lock bits modifications.
          const markWord unlocked_mark = mark.set_unlocked();
          const markWord old_mark = object->cas_set_mark(unlocked_mark, mark);
          if (old_mark == mark) {
            size_t recursions = lock_stack.remove(object) - 1;
            assert(recursions == 0, "must not be recursive here");
            return;
          }
          mark = old_mark;
        }
      }
    } else if (LockingMode == LM_LEGACY) {
      markWord dhw = lock->displaced_header();
      if (dhw.value() == 0) {
        // If the displaced header is null, then this exit matches up with
        // a recursive enter. No real work to do here except for diagnostics.
#ifndef PRODUCT
        if (mark != markWord::INFLATING()) {
          // Only do diagnostics if we are not racing an inflation. Simply
          // exiting a recursive enter of a Java Monitor that is being
          // inflated is safe; see the has_monitor() comment below.
          assert(!mark.is_neutral(), "invariant");
          assert(!mark.has_locker() ||
                 current->is_lock_owned((address)mark.locker()), "invariant");
          if (mark.has_monitor()) {
            // The BasicLock's displaced_header is marked as a recursive
            // enter and we have an inflated Java Monitor (ObjectMonitor).
            // This is a special case where the Java Monitor was inflated
            // after this thread entered the stack-lock recursively. When a
            // Java Monitor is inflated, we cannot safely walk the Java
            // Monitor owner's stack and update the BasicLocks because a
            // Java Monitor can be asynchronously inflated by a thread that
            // does not own the Java Monitor.
            ObjectMonitor* m = mark.monitor();
            assert(m->object()->mark() == mark, "invariant");
            assert(m->is_entered(current), "invariant");
          }
        }
#endif
        return;
      }

      if (mark == markWord::from_pointer(lock)) {
        // If the object is stack-locked by the current thread, try to
        // swing the displaced header from the BasicLock back to the mark.
        assert(dhw.is_neutral(), "invariant");
        if (object->cas_set_mark(dhw, mark) == mark) {
          return;
        }
      }
    }
  } else if (VerifyHeavyMonitors) {
    guarantee((object->mark().value() & markWord::lock_mask_in_place) != markWord::locked_value, "must not be lightweight/stack-locked");
  }

  // We have to take the slow-path of possible inflation and then exit.
  // The ObjectMonitor* can't be async deflated until ownership is
  // dropped inside exit() and the ObjectMonitor* must be !is_busy().
  ObjectMonitor* monitor = inflate(current, object, inflate_cause_vm_internal);
  assert(!monitor->is_owner_anonymous(), "must not be");
  monitor->exit(current);
}

// -----------------------------------------------------------------------------
// JNI locks on java objects
// NOTE: must use heavy weight monitor to handle jni monitor enter

void ObjectSynchronizer::jni_enter(Handle obj, JavaThread* current) {
  if (obj->klass()->is_value_based()) {
    handle_sync_on_value_based_class(obj, current);
  }

  // the current locking is from JNI instead of Java code
  current->set_current_pending_monitor_is_from_java(false);

  // For the "native" policy we simplify things by avoiding the upcall
  // to Java.
  if (ObjectMonitorMode::legacy() || ObjectMonitorMode::native()) {
    // An async deflation can race after the inflate() call and before
    // enter() can make the ObjectMonitor busy. enter() returns false if
    // we have lost the race to async deflation and we simply try again.
    while (true) {
      ObjectMonitor* monitor = inflate(current, obj(), inflate_cause_jni_enter);
      if (monitor->enter(current)) {
        current->inc_held_monitor_count(1, true);
        break;
      }
    }
  } else {
    java_jni_enter(obj, current);
  }
  current->set_current_pending_monitor_is_from_java(true);
}

// NOTE: must use heavy weight monitor to handle jni monitor exit
void ObjectSynchronizer::jni_exit(Handle obj, TRAPS) {
  JavaThread* current = THREAD;

  // For the "native" policy we simplify things by avoiding the upcall
  // to Java.
  if (ObjectMonitorMode::legacy() || ObjectMonitorMode::native()) {
    // The ObjectMonitor* can't be async deflated until ownership is
    // dropped inside exit() and the ObjectMonitor* must be !is_busy().
    ObjectMonitor* monitor = inflate(current, obj(), inflate_cause_jni_exit);
    // If this thread has locked the object, exit the monitor. We
    // intentionally do not use CHECK on check_owner because we must exit the
    // monitor even if an exception was already pending.
    if (monitor->check_owner(THREAD)) {
      monitor->exit(current);
      current->dec_held_monitor_count(1, true);
    }
  } else {
    java_jni_exit(obj, current);
  }
}

// -----------------------------------------------------------------------------
// Internal VM locks on java objects
// standard constructor, allows locking failures

ObjectLocker::ObjectLocker(Handle obj, JavaThread* current, bool do_lock) :
  _thread(current), _obj(obj), _do_lock(do_lock), _old_nae(current->no_async_exception()) {
  _thread->check_for_valid_safepoint_state();
  _thread->set_no_async_exception(true);
  if (_obj() != nullptr && _do_lock) {
    if (ObjectMonitorMode::legacy()) {
      ObjectSynchronizer::enter(_obj, &_lock, _thread);
    } else {
      // Weak only restores old exception if there is no exception.
      // Any exception from enter will thus be kept.
      WeakPreserveExceptionMark pem(_thread);
      ObjectSynchronizer::java_enter(_obj, _thread);
    }
  }
}

ObjectLocker::~ObjectLocker() {
  if (_obj() != nullptr && _do_lock) {
    if (ObjectMonitorMode::legacy()) {
      ObjectSynchronizer::exit(_obj(), &_lock, _thread);
    } else {
      // Weak only restores old exception if there is no exception.
      // Any exception from exit will thus be kept.
      WeakPreserveExceptionMark pem(_thread);
      ObjectSynchronizer::java_exit(_obj, _thread);
    }
  }
  _thread->set_no_async_exception(_old_nae);
}

void ObjectLocker::wait() {  // wait forever
  assert(_do_lock, "incorrect call to wait() with no locking");
  if (ObjectMonitorMode::legacy()) {
    ObjectSynchronizer::wait(_obj, 0, _thread);
  } else {
    assert(!_thread->has_pending_exception(), "unexpected pending exception in wait");
    // Weak only restores old exception if there is no exception.
    // Any exception from wait will thus be kept.
    WeakPreserveExceptionMark pem(_thread);
    ObjectSynchronizer::java_wait(_obj, 0, _thread);
  }
}

void ObjectLocker::notify_all() {
  assert(_do_lock, "incorrect call to wait() with no locking");
  if (ObjectMonitorMode::legacy()) {
    ObjectSynchronizer::notifyall(_obj, _thread);
  } else {
    assert(!_thread->has_pending_exception(), "unexpected pending exception in notify_all");
    // Weak only restores old exception if there is no exception.
    // Any exception from notify will thus be kept.
    WeakPreserveExceptionMark pem(_thread);
    ObjectSynchronizer::java_notify_all(_obj, _thread);
  }
}

// -----------------------------------------------------------------------------
//  Wait/Notify/NotifyAll
// NOTE: must use heavy weight monitor to handle wait()
int ObjectSynchronizer::wait(Handle obj, jlong millis, TRAPS) {
  assert(!ObjectMonitorMode::java_only(), "sanity");
  JavaThread* current = THREAD;
  if (millis < 0) {
    THROW_MSG_0(vmSymbols::java_lang_IllegalArgumentException(), "timeout value is negative");
  }
  // The ObjectMonitor* can't be async deflated because the _waiters
  // field is incremented before ownership is dropped and decremented
  // after ownership is regained.
  ObjectMonitor* monitor = inflate(current, obj(), inflate_cause_wait);

  DTRACE_MONITOR_WAIT_PROBE(monitor, obj(), current, millis);
  monitor->wait(millis, true, THREAD); // Not CHECK as we need following code

  // This dummy call is in place to get around dtrace bug 6254741.  Once
  // that's fixed we can uncomment the following line, remove the call
  // and change this function back into a "void" func.
  // DTRACE_MONITOR_PROBE(waited, monitor, obj(), THREAD);
  int ret_code = dtrace_waited_probe(monitor, obj, THREAD);
  return ret_code;
}

void ObjectSynchronizer::notify(Handle obj, TRAPS) {
  assert(!ObjectMonitorMode::java_only(), "sanity");
  JavaThread* current = THREAD;

  markWord mark = obj->mark();
  if (LockingMode == LM_LIGHTWEIGHT) {
    if ((mark.is_fast_locked() && current->lock_stack().contains(obj()))) {
      // Not inflated so there can't be any waiters to notify.
      return;
    }
  } else if (LockingMode == LM_LEGACY) {
    if (mark.has_locker() && current->is_lock_owned((address)mark.locker())) {
      // Not inflated so there can't be any waiters to notify.
      return;
    }
  }
  // The ObjectMonitor* can't be async deflated until ownership is
  // dropped by the calling thread.
  ObjectMonitor* monitor = inflate(current, obj(), inflate_cause_notify);
  monitor->notify(CHECK);
}

// NOTE: see comment of notify()
void ObjectSynchronizer::notifyall(Handle obj, TRAPS) {
  assert(!ObjectMonitorMode::java_only(), "sanity");
  JavaThread* current = THREAD;

  markWord mark = obj->mark();
  if (LockingMode == LM_LIGHTWEIGHT) {
    if ((mark.is_fast_locked() && current->lock_stack().contains(obj()))) {
      // Not inflated so there can't be any waiters to notify.
      return;
    }
  } else if (LockingMode == LM_LEGACY) {
    if (mark.has_locker() && current->is_lock_owned((address)mark.locker())) {
      // Not inflated so there can't be any waiters to notify.
      return;
    }
  }
  // The ObjectMonitor* can't be async deflated until ownership is
  // dropped by the calling thread.
  ObjectMonitor* monitor = inflate(current, obj(), inflate_cause_notify);
  monitor->notifyAll(CHECK);
}

// -----------------------------------------------------------------------------
// Hash Code handling

struct SharedGlobals {
  char         _pad_prefix[OM_CACHE_LINE_SIZE];
  // This is a highly shared mostly-read variable.
  // To avoid false-sharing it needs to be the sole occupant of a cache line.
  volatile int stw_random;
  DEFINE_PAD_MINUS_SIZE(1, OM_CACHE_LINE_SIZE, sizeof(volatile int));
  // Hot RW variable -- Sequester to avoid false-sharing
  volatile int hc_sequence;
  DEFINE_PAD_MINUS_SIZE(2, OM_CACHE_LINE_SIZE, sizeof(volatile int));
};

static SharedGlobals GVars;

static markWord read_stable_mark(oop obj) {
  markWord mark = obj->mark_acquire();

  if (ObjectMonitorMode::fast()) {
    return mark;       // normal fast-path return
  }

  if (!mark.is_being_inflated()  || LockingMode == LM_LIGHTWEIGHT) {
    // New lightweight locking does not use the markWord::INFLATING() protocol.
    return mark;       // normal fast-path return
  }

  int its = 0;
  for (;;) {
    markWord mark = obj->mark_acquire();
    if (!mark.is_being_inflated()) {
      return mark;    // normal fast-path return
    }

    // The object is being inflated by some other thread.
    // The caller of read_stable_mark() must wait for inflation to complete.
    // Avoid live-lock.

    ++its;
    if (its > 10000 || !os::is_MP()) {
      if (its & 1) {
        os::naked_yield();
      } else {
        // Note that the following code attenuates the livelock problem but is not
        // a complete remedy.  A more complete solution would require that the inflating
        // thread hold the associated inflation lock.  The following code simply restricts
        // the number of spinners to at most one.  We'll have N-2 threads blocked
        // on the inflationlock, 1 thread holding the inflation lock and using
        // a yield/park strategy, and 1 thread in the midst of inflation.
        // A more refined approach would be to change the encoding of INFLATING
        // to allow encapsulation of a native thread pointer.  Threads waiting for
        // inflation to complete would use CAS to push themselves onto a singly linked
        // list rooted at the markword.  Once enqueued, they'd loop, checking a per-thread flag
        // and calling park().  When inflation was complete the thread that accomplished inflation
        // would detach the list and set the markword to inflated with a single CAS and
        // then for each thread on the list, set the flag and unpark() the thread.

        // Index into the lock array based on the current object address.
        static_assert(is_power_of_2(inflation_lock_count()), "must be");
        size_t ix = (cast_from_oop<intptr_t>(obj) >> 5) & (inflation_lock_count() - 1);
        int YieldThenBlock = 0;
        assert(ix < inflation_lock_count(), "invariant");
        inflation_lock(ix)->lock();
        while (obj->mark_acquire() == markWord::INFLATING()) {
          // Beware: naked_yield() is advisory and has almost no effect on some platforms
          // so we periodically call current->_ParkEvent->park(1).
          // We use a mixed spin/yield/block mechanism.
          if ((YieldThenBlock++) >= 16) {
            Thread::current()->_ParkEvent->park(1);
          } else {
            os::naked_yield();
          }
        }
        inflation_lock(ix)->unlock();
      }
    } else {
      SpinPause();       // SMP-polite spinning
    }
  }
}

// hashCode() generation :
//
// Possibilities:
// * MD5Digest of {obj,stw_random}
// * CRC32 of {obj,stw_random} or any linear-feedback shift register function.
// * A DES- or AES-style SBox[] mechanism
// * One of the Phi-based schemes, such as:
//   2654435761 = 2^32 * Phi (golden ratio)
//   HashCodeValue = ((uintptr_t(obj) >> 3) * 2654435761) ^ GVars.stw_random ;
// * A variation of Marsaglia's shift-xor RNG scheme.
// * (obj ^ stw_random) is appealing, but can result
//   in undesirable regularity in the hashCode values of adjacent objects
//   (objects allocated back-to-back, in particular).  This could potentially
//   result in hashtable collisions and reduced hashtable efficiency.
//   There are simple ways to "diffuse" the middle address bits over the
//   generated hashCode values:

static inline intptr_t get_next_hash(Thread* current, oop obj) {
  intptr_t value = 0;
  if (hashCode == 0) {
    // This form uses global Park-Miller RNG.
    // On MP system we'll have lots of RW access to a global, so the
    // mechanism induces lots of coherency traffic.
    value = os::random();
  } else if (hashCode == 1) {
    // This variation has the property of being stable (idempotent)
    // between STW operations.  This can be useful in some of the 1-0
    // synchronization schemes.
    intptr_t addr_bits = cast_from_oop<intptr_t>(obj) >> 3;
    value = addr_bits ^ (addr_bits >> 5) ^ GVars.stw_random;
  } else if (hashCode == 2) {
    value = 1;            // for sensitivity testing
  } else if (hashCode == 3) {
    value = ++GVars.hc_sequence;
  } else if (hashCode == 4) {
    value = cast_from_oop<intptr_t>(obj);
  } else {
    // Marsaglia's xor-shift scheme with thread-specific state
    // This is probably the best overall implementation -- we'll
    // likely make this the default in future releases.
    unsigned t = current->_hashStateX;
    t ^= (t << 11);
    current->_hashStateX = current->_hashStateY;
    current->_hashStateY = current->_hashStateZ;
    current->_hashStateZ = current->_hashStateW;
    unsigned v = current->_hashStateW;
    v = (v ^ (v >> 19)) ^ (t ^ (t >> 8));
    current->_hashStateW = v;
    value = v;
  }

  value &= markWord::hash_mask;
  if (value == 0) value = 0xBAD;
  assert(value != markWord::no_hash, "invariant");
  return value;
}

intptr_t ObjectSynchronizer::FastHashCode(Thread* current, oop obj) {

  while (true) {
    ObjectMonitor* monitor = nullptr;
    markWord temp, test;
    intptr_t hash;
    markWord mark = read_stable_mark(obj);
    if (VerifyHeavyMonitors) {
      assert(LockingMode == LM_MONITOR, "+VerifyHeavyMonitors requires LockingMode == 0 (LM_MONITOR)");
      guarantee((obj->mark().value() & markWord::lock_mask_in_place) != markWord::locked_value, "must not be lightweight/stack-locked");
    }
<<<<<<< HEAD

    if (mark.is_neutral() ||                           // if this is a normal header
        ObjectMonitorMode::java_only()) {
=======
    if (mark.is_neutral() || (LockingMode == LM_LIGHTWEIGHT && mark.is_fast_locked())) {
>>>>>>> cc1e216e
      hash = mark.hash();
      if (hash != 0) {                     // if it has a hash, just return it
        return hash;
      }
      hash = get_next_hash(current, obj);  // get a new hash
      temp = mark.copy_set_hash(hash);     // merge the hash into header
                                           // try to install the hash
      test = obj->cas_set_mark(temp, mark);
      if (test == mark) {                  // if the hash was installed, return it
        return hash;
      }
      if (LockingMode == LM_LIGHTWEIGHT) {
        // CAS failed, retry
        continue;
      }
      // Failed to install the hash. It could be that another thread
      // installed the hash just before our attempt or inflation has
      // occurred or... so we fall thru to inflate the monitor for
      // stability and then install the hash.

      // For Java Object Monitors the race can only be with another hash installer
      // so just loop again.
      if (ObjectMonitorMode::java_only()) {
        continue;
      }
    } else if (mark.has_monitor()) {
      monitor = mark.monitor();
      temp = monitor->header();
      assert(temp.is_neutral(), "invariant: header=" INTPTR_FORMAT, temp.value());
      hash = temp.hash();
      if (hash != 0) {
        // It has a hash.

        // Separate load of dmw/header above from the loads in
        // is_being_async_deflated().

        // dmw/header and _contentions may get written by different threads.
        // Make sure to observe them in the same order when having several observers.
        OrderAccess::loadload_for_IRIW();

        if (monitor->is_being_async_deflated()) {
          // But we can't safely use the hash if we detect that async
          // deflation has occurred. So we attempt to restore the
          // header/dmw to the object's header so that we only retry
          // once if the deflater thread happens to be slow.
          monitor->install_displaced_markword_in_object(obj);
          continue;
        }
        return hash;
      }
      // Fall thru so we only have one place that installs the hash in
      // the ObjectMonitor.
    } else if (LockingMode == LM_LEGACY && mark.has_locker() && current->is_lock_owned((address)mark.locker())) {
      // This is a stack-lock owned by the calling thread so fetch the
      // displaced markWord from the BasicLock on the stack.
      temp = mark.displaced_mark_helper();
      assert(temp.is_neutral(), "invariant: header=" INTPTR_FORMAT, temp.value());
      hash = temp.hash();
      if (hash != 0) {                  // if it has a hash, just return it
        return hash;
      }
      // WARNING:
      // The displaced header in the BasicLock on a thread's stack
      // is strictly immutable. It CANNOT be changed in ANY cases.
      // So we have to inflate the stack-lock into an ObjectMonitor
      // even if the current thread owns the lock. The BasicLock on
      // a thread's stack can be asynchronously read by other threads
      // during an inflate() call so any change to that stack memory
      // may not propagate to other threads correctly.
    }

    // Inflate the monitor to set the hash.

    // An async deflation can race after the inflate() call and before we
    // can update the ObjectMonitor's header with the hash value below.
    monitor = inflate(current, obj, inflate_cause_hash_code);
    // Load ObjectMonitor's header/dmw field and see if it has a hash.
    mark = monitor->header();
    assert(mark.is_neutral(), "invariant: header=" INTPTR_FORMAT, mark.value());
    hash = mark.hash();
    if (hash == 0) {                       // if it does not have a hash
      hash = get_next_hash(current, obj);  // get a new hash
      temp = mark.copy_set_hash(hash)   ;  // merge the hash into header
      assert(temp.is_neutral(), "invariant: header=" INTPTR_FORMAT, temp.value());
      uintptr_t v = Atomic::cmpxchg((volatile uintptr_t*)monitor->header_addr(), mark.value(), temp.value());
      test = markWord(v);
      if (test != mark) {
        // The attempt to update the ObjectMonitor's header/dmw field
        // did not work. This can happen if another thread managed to
        // merge in the hash just before our cmpxchg().
        // If we add any new usages of the header/dmw field, this code
        // will need to be updated.
        hash = test.hash();
        assert(test.is_neutral(), "invariant: header=" INTPTR_FORMAT, test.value());
        assert(hash != 0, "should only have lost the race to a thread that set a non-zero hash");
      }
      if (monitor->is_being_async_deflated()) {
        // If we detect that async deflation has occurred, then we
        // attempt to restore the header/dmw to the object's header
        // so that we only retry once if the deflater thread happens
        // to be slow.
        monitor->install_displaced_markword_in_object(obj);
        continue;
      }
    }
    // We finally get the hash.
    return hash;
  }
}

bool ObjectSynchronizer::current_thread_holds_lock(JavaThread* current,
                                                   Handle h_obj) {

  if (ObjectMonitorMode::java_only()) {
    return current_thread_holds_monitor(h_obj, current);
  }

  assert(current == JavaThread::current(), "Can only be called on current thread");
  oop obj = h_obj();

  markWord mark = read_stable_mark(obj);

  if (LockingMode == LM_LEGACY && mark.has_locker()) {
    // stack-locked case, header points into owner's stack
    return current->is_lock_owned((address)mark.locker());
  }

  if (LockingMode == LM_LIGHTWEIGHT && mark.is_fast_locked()) {
    // fast-locking case, see if lock is in current's lock stack
    return current->lock_stack().contains(h_obj());
  }

  if (mark.has_monitor()) {
    // Inflated monitor so header points to ObjectMonitor (tagged pointer).
    // The first stage of async deflation does not affect any field
    // used by this comparison so the ObjectMonitor* is usable here.
    ObjectMonitor* monitor = mark.monitor();
    return monitor->is_entered(current) != 0;
  }
  // Unlocked case, header in place
  assert(mark.is_neutral(), "sanity check");
  return false;
}

JavaThread* ObjectSynchronizer::get_lock_owner(ThreadsList * t_list, Handle h_obj) {
  oop obj = h_obj();
  markWord mark = read_stable_mark(obj);

  if (LockingMode == LM_LEGACY && mark.has_locker()) {
    // stack-locked so header points into owner's stack.
    // owning_thread_from_monitor_owner() may also return null here:
    return Threads::owning_thread_from_monitor_owner(t_list, (address) mark.locker());
  }

  if (LockingMode == LM_LIGHTWEIGHT && mark.is_fast_locked()) {
    // fast-locked so get owner from the object.
    // owning_thread_from_object() may also return null here:
    return Threads::owning_thread_from_object(t_list, h_obj());
  }

  if (mark.has_monitor()) {
    // Inflated monitor so header points to ObjectMonitor (tagged pointer).
    // The first stage of async deflation does not affect any field
    // used by this comparison so the ObjectMonitor* is usable here.
    ObjectMonitor* monitor = mark.monitor();
    assert(monitor != nullptr, "monitor should be non-null");
    // owning_thread_from_monitor() may also return null here:
    return Threads::owning_thread_from_monitor(t_list, monitor);
  }

  // Unlocked case, header in place
  // Cannot have assertion since this object may have been
  // locked by another thread when reaching here.
  // assert(mark.is_neutral(), "sanity check");

  return nullptr;
}

// Visitors ...

// Iterate over all ObjectMonitors.
template <typename Function>
void ObjectSynchronizer::monitors_iterate(Function function) {
  // FIXME: Java object monitor will need to record the JNI monitor usage
  //        to allow this functionality to be implemented.
  if (ObjectMonitorMode::java_only()) return;

  MonitorList::Iterator iter = _in_use_list.iterator();
  while (iter.has_next()) {
    ObjectMonitor* monitor = iter.next();
    function(monitor);
  }
}

// Iterate ObjectMonitors owned by any thread and where the owner `filter`
// returns true.
template <typename OwnerFilter>
void ObjectSynchronizer::owned_monitors_iterate_filtered(MonitorClosure* closure, OwnerFilter filter) {
  monitors_iterate([&](ObjectMonitor* monitor) {
    // This function is only called at a safepoint or when the
    // target thread is suspended or when the target thread is
    // operating on itself. The current closures in use today are
    // only interested in an owned ObjectMonitor and ownership
    // cannot be dropped under the calling contexts so the
    // ObjectMonitor cannot be async deflated.
    if (monitor->has_owner() && filter(monitor->owner_raw())) {
      assert(!monitor->is_being_async_deflated(), "Owned monitors should not be deflating");

      closure->do_monitor(monitor);
    }
  });
}

// Iterate ObjectMonitors where the owner == thread; this does NOT include
// ObjectMonitors where owner is set to a stack-lock address in thread.
void ObjectSynchronizer::owned_monitors_iterate(MonitorClosure* closure, JavaThread* thread) {
  auto thread_filter = [&](void* owner) { return owner == thread; };
  return owned_monitors_iterate_filtered(closure, thread_filter);
  // FIXME: Java object monitor will need to record the JNI monitor usage
  //        to allow this functionality to be implemented.
  if (ObjectMonitorMode::java_only()) return;

}

// Iterate ObjectMonitors owned by any thread.
void ObjectSynchronizer::owned_monitors_iterate(MonitorClosure* closure) {
  auto all_filter = [&](void* owner) { return true; };
  return owned_monitors_iterate_filtered(closure, all_filter);
}

static bool monitors_used_above_threshold(MonitorList* list) {
  if (MonitorUsedDeflationThreshold == 0) {  // disabled case is easy
    return false;
  }
  // Start with ceiling based on a per-thread estimate:
  size_t ceiling = ObjectSynchronizer::in_use_list_ceiling();
  size_t old_ceiling = ceiling;
  if (ceiling < list->max()) {
    // The max used by the system has exceeded the ceiling so use that:
    ceiling = list->max();
  }
  size_t monitors_used = list->count();
  if (monitors_used == 0) {  // empty list is easy
    return false;
  }
  if (NoAsyncDeflationProgressMax != 0 &&
      _no_progress_cnt >= NoAsyncDeflationProgressMax) {
    double remainder = (100.0 - MonitorUsedDeflationThreshold) / 100.0;
    size_t new_ceiling = ceiling + (size_t)((double)ceiling * remainder) + 1;
    ObjectSynchronizer::set_in_use_list_ceiling(new_ceiling);
    log_info(monitorinflation)("Too many deflations without progress; "
                               "bumping in_use_list_ceiling from " SIZE_FORMAT
                               " to " SIZE_FORMAT, old_ceiling, new_ceiling);
    _no_progress_cnt = 0;
    ceiling = new_ceiling;
  }

  // Check if our monitor usage is above the threshold:
  size_t monitor_usage = (monitors_used * 100LL) / ceiling;
  if (int(monitor_usage) > MonitorUsedDeflationThreshold) {
    log_info(monitorinflation)("monitors_used=" SIZE_FORMAT ", ceiling=" SIZE_FORMAT
                               ", monitor_usage=" SIZE_FORMAT ", threshold=%d",
                               monitors_used, ceiling, monitor_usage, MonitorUsedDeflationThreshold);
    return true;
  }

  return false;
}

size_t ObjectSynchronizer::in_use_list_ceiling() {
  return _in_use_list_ceiling;
}

void ObjectSynchronizer::dec_in_use_list_ceiling() {
  Atomic::sub(&_in_use_list_ceiling, AvgMonitorsPerThreadEstimate);
}

void ObjectSynchronizer::inc_in_use_list_ceiling() {
  Atomic::add(&_in_use_list_ceiling, AvgMonitorsPerThreadEstimate);
}

void ObjectSynchronizer::set_in_use_list_ceiling(size_t new_value) {
  _in_use_list_ceiling = new_value;
}

bool ObjectSynchronizer::is_async_deflation_needed() {
  if (is_async_deflation_requested()) {
    // Async deflation request.
    log_info(monitorinflation)("Async deflation needed: explicit request");
    return true;
  }

  jlong time_since_last = time_since_last_async_deflation_ms();

  if (AsyncDeflationInterval > 0 &&
      time_since_last > AsyncDeflationInterval &&
      monitors_used_above_threshold(&_in_use_list)) {
    // It's been longer than our specified deflate interval and there
    // are too many monitors in use. We don't deflate more frequently
    // than AsyncDeflationInterval (unless is_async_deflation_requested)
    // in order to not swamp the MonitorDeflationThread.
    log_info(monitorinflation)("Async deflation needed: monitors used are above the threshold");
    return true;
  }

  if (GuaranteedAsyncDeflationInterval > 0 &&
      time_since_last > GuaranteedAsyncDeflationInterval) {
    // It's been longer than our specified guaranteed deflate interval.
    // We need to clean up the used monitors even if the threshold is
    // not reached, to keep the memory utilization at bay when many threads
    // touched many monitors.
    log_info(monitorinflation)("Async deflation needed: guaranteed interval (" INTX_FORMAT " ms) "
                               "is greater than time since last deflation (" JLONG_FORMAT " ms)",
                               GuaranteedAsyncDeflationInterval, time_since_last);

    // If this deflation has no progress, then it should not affect the no-progress
    // tracking, otherwise threshold heuristics would think it was triggered, experienced
    // no progress, and needs to backoff more aggressively. In this "no progress" case,
    // the generic code would bump the no-progress counter, and we compensate for that
    // by telling it to skip the update.
    //
    // If this deflation has progress, then it should let non-progress tracking
    // know about this, otherwise the threshold heuristics would kick in, potentially
    // experience no-progress due to aggressive cleanup by this deflation, and think
    // it is still in no-progress stride. In this "progress" case, the generic code would
    // zero the counter, and we allow it to happen.
    _no_progress_skip_increment = true;

    return true;
  }

  return false;
}

void ObjectSynchronizer::request_deflate_idle_monitors() {
  MonitorLocker ml(MonitorDeflation_lock, Mutex::_no_safepoint_check_flag);
  set_is_async_deflation_requested(true);
  ml.notify_all();
}

bool ObjectSynchronizer::request_deflate_idle_monitors_from_wb() {
  JavaThread* current = JavaThread::current();
  bool ret_code = false;

  jlong last_time = last_async_deflation_time_ns();

  request_deflate_idle_monitors();

  const int N_CHECKS = 5;
  for (int i = 0; i < N_CHECKS; i++) {  // sleep for at most 5 seconds
    if (last_async_deflation_time_ns() > last_time) {
      log_info(monitorinflation)("Async Deflation happened after %d check(s).", i);
      ret_code = true;
      break;
    }
    {
      // JavaThread has to honor the blocking protocol.
      ThreadBlockInVM tbivm(current);
      os::naked_short_sleep(999);  // sleep for almost 1 second
    }
  }
  if (!ret_code) {
    log_info(monitorinflation)("Async Deflation DID NOT happen after %d checks.", N_CHECKS);
  }

  return ret_code;
}

jlong ObjectSynchronizer::time_since_last_async_deflation_ms() {
  return (os::javaTimeNanos() - last_async_deflation_time_ns()) / (NANOUNITS / MILLIUNITS);
}

static void post_monitor_inflate_event(EventJavaMonitorInflate* event,
                                       const oop obj,
                                       ObjectSynchronizer::InflateCause cause) {
  assert(event != nullptr, "invariant");
  event->set_monitorClass(obj->klass());
  event->set_address((uintptr_t)(void*)obj);
  event->set_cause((u1)cause);
  event->commit();
}

// Fast path code shared by multiple functions
void ObjectSynchronizer::inflate_helper(oop obj) {
  markWord mark = obj->mark_acquire();
  if (mark.has_monitor()) {
    ObjectMonitor* monitor = mark.monitor();
    markWord dmw = monitor->header();
    assert(dmw.is_neutral(), "sanity check: header=" INTPTR_FORMAT, dmw.value());
    return;
  }
  (void)inflate(Thread::current(), obj, inflate_cause_vm_internal);
}

ObjectMonitor* ObjectSynchronizer::inflate(Thread* current, oop obj, const InflateCause cause) {
  assert(current == Thread::current(), "must be");
  if (LockingMode == LM_LIGHTWEIGHT && current->is_Java_thread()) {
    return inflate_impl(JavaThread::cast(current), obj, cause);
  }
  return inflate_impl(nullptr, obj, cause);
}

ObjectMonitor* ObjectSynchronizer::inflate_for(JavaThread* thread, oop obj, const InflateCause cause) {
  assert(thread == Thread::current() || thread->is_obj_deopt_suspend(), "must be");
  return inflate_impl(thread, obj, cause);
}

ObjectMonitor* ObjectSynchronizer::inflate_impl(JavaThread* inflating_thread, oop object, const InflateCause cause) {
  // The JavaThread* inflating_thread parameter is only used by LM_LIGHTWEIGHT and requires
  // that the inflating_thread == Thread::current() or is suspended throughout the call by
  // some other mechanism.
  // Even with LM_LIGHTWEIGHT the thread might be nullptr when called from a non
  // JavaThread. (As may still be the case from FastHashCode). However it is only
  // important for the correctness of the LM_LIGHTWEIGHT algorithm that the thread
  // is set when called from ObjectSynchronizer::enter from the owning thread,
  // ObjectSynchronizer::enter_for from any thread, or ObjectSynchronizer::exit.
  EventJavaMonitorInflate event;

  LogStreamHandle(Trace, monitorinflation) lsh;
  if (log_is_enabled(Trace, monitorinflation)) {
    ResourceMark rm(current);
    lsh.print_cr("inflate entry: object=" INTPTR_FORMAT ", type='%s'", p2i(object), object->klass()->external_name());
  }

  for (;;) {
    const markWord mark = object->mark_acquire();

    // The mark can be in one of the following states:
    // *  inflated     - Just return if using stack-locking.
    //                   If using fast-locking and the ObjectMonitor owner
    //                   is anonymous and the inflating_thread owns the
    //                   object lock, then we make the inflating_thread
    //                   the ObjectMonitor owner and remove the lock from
    //                   the inflating_thread's lock stack.
    // *  fast-locked  - Coerce it to inflated from fast-locked.
    // *  stack-locked - Coerce it to inflated from stack-locked.
    // *  INFLATING    - Busy wait for conversion from stack-locked to
    //                   inflated.
    // *  neutral      - Aggressively inflate the object.

    // CASE: inflated
    if (mark.has_monitor()) {
      if (log_is_enabled(Trace, monitorinflation)) {
        ResourceMark rm;
        lsh.print_cr("inflate(inflated): object=" INTPTR_FORMAT ", mark="
                      INTPTR_FORMAT ", type='%s'", p2i(object),
                      object->mark().value(), object->klass()->external_name());
      }
      ObjectMonitor* inf = mark.monitor();
      markWord dmw = inf->header();
      assert(dmw.is_neutral(), "invariant: header=" INTPTR_FORMAT, dmw.value());
      if (LockingMode == LM_LIGHTWEIGHT && inf->is_owner_anonymous() &&
          inflating_thread != nullptr && inflating_thread->lock_stack().contains(object)) {
        inf->set_owner_from_anonymous(inflating_thread);
        size_t removed = inflating_thread->lock_stack().remove(object);
        inf->set_recursions(removed - 1);
      }
      return inf;
    }

    if (LockingMode != LM_LIGHTWEIGHT) {
      // New lightweight locking does not use INFLATING.
      // CASE: inflation in progress - inflating over a stack-lock.
      // Some other thread is converting from stack-locked to inflated.
      // Only that thread can complete inflation -- other threads must wait.
      // The INFLATING value is transient.
      // Currently, we spin/yield/park and poll the markword, waiting for inflation to finish.
      // We could always eliminate polling by parking the thread on some auxiliary list.
      if (mark == markWord::INFLATING()) {
        read_stable_mark(object);
        if (log_is_enabled(Trace, monitorinflation)) {
          lsh.print_cr("inflate(INFLATING): object=" INTPTR_FORMAT, p2i(object));
        }
        continue;
      }
    }

    // CASE: fast-locked
    // Could be fast-locked either by the inflating_thread or by some other thread.
    //
    // Note that we allocate the ObjectMonitor speculatively, _before_
    // attempting to set the object's mark to the new ObjectMonitor. If
    // the inflating_thread owns the monitor, then we set the ObjectMonitor's
    // owner to the inflating_thread. Otherwise, we set the ObjectMonitor's owner
    // to anonymous. If we lose the race to set the object's mark to the
    // new ObjectMonitor, then we just delete it and loop around again.
    //
    LogStreamHandle(Trace, monitorinflation) lsh;
    if (LockingMode == LM_LIGHTWEIGHT && mark.is_fast_locked()) {
      ObjectMonitor* monitor = new ObjectMonitor(object);
      monitor->set_header(mark.set_unlocked());
      bool own = inflating_thread != nullptr && inflating_thread->lock_stack().contains(object);
      if (own) {
        // Owned by inflating_thread.
        monitor->set_owner_from(nullptr, inflating_thread);
      } else {
        // Owned by somebody else.
        monitor->set_owner_anonymous();
      }
      markWord monitor_mark = markWord::encode(monitor);
      markWord old_mark = object->cas_set_mark(monitor_mark, mark);
      if (old_mark == mark) {
        // Success! Return inflated monitor.
        if (own) {
          size_t removed = inflating_thread->lock_stack().remove(object);
          monitor->set_recursions(removed - 1);
        }
        // Once the ObjectMonitor is configured and object is associated
        // with the ObjectMonitor, it is safe to allow async deflation:
        _in_use_list.add(monitor);

        // Hopefully the performance counters are allocated on distinct
        // cache lines to avoid false sharing on MP systems ...
        OM_PERFDATA_OP(Inflations, inc());
        if (log_is_enabled(Trace, monitorinflation)) {
          ResourceMark rm;
          lsh.print_cr("inflate(has_locker): object=" INTPTR_FORMAT ", mark="
                       INTPTR_FORMAT ", type='%s'", p2i(object),
                       object->mark().value(), object->klass()->external_name());
        }
        if (event.should_commit()) {
          post_monitor_inflate_event(&event, object, cause);
        }
        return monitor;
      } else {
        delete monitor;
        continue;  // Interference -- just retry
      }
    }

    // CASE: stack-locked
    // Could be stack-locked either by current or by some other thread.
    //
    // Note that we allocate the ObjectMonitor speculatively, _before_ attempting
    // to install INFLATING into the mark word.  We originally installed INFLATING,
    // allocated the ObjectMonitor, and then finally STed the address of the
    // ObjectMonitor into the mark.  This was correct, but artificially lengthened
    // the interval in which INFLATING appeared in the mark, thus increasing
    // the odds of inflation contention. If we lose the race to set INFLATING,
    // then we just delete the ObjectMonitor and loop around again.
    //
    if (LockingMode == LM_LEGACY && mark.has_locker()) {
      assert(LockingMode != LM_LIGHTWEIGHT, "cannot happen with new lightweight locking");
      if (log_is_enabled(Trace, monitorinflation)) {
        ResourceMark rm(current);
        lsh.print_cr("inflate(has_locker): start object=" INTPTR_FORMAT ", mark="
                     INTPTR_FORMAT ", type='%s'", p2i(object),
                     mark.value(), object->klass()->external_name());
      }
      ObjectMonitor* m = new ObjectMonitor(object);
      // Optimistically prepare the ObjectMonitor - anticipate successful CAS
      // We do this before the CAS in order to minimize the length of time
      // in which INFLATING appears in the mark.

      markWord cmp = object->cas_set_mark(markWord::INFLATING(), mark);
      if (cmp != mark) {
        delete m;
        if (log_is_enabled(Trace, monitorinflation)) {
          lsh.print_cr("inflate(has_locker): interference: object=" INTPTR_FORMAT, p2i(object));
        }
        continue;       // Interference -- just retry
      }

      // We've successfully installed INFLATING (0) into the mark-word.
      // This is the only case where 0 will appear in a mark-word.
      // Only the singular thread that successfully swings the mark-word
      // to 0 can perform (or more precisely, complete) inflation.
      //
      // Why do we CAS a 0 into the mark-word instead of just CASing the
      // mark-word from the stack-locked value directly to the new inflated state?
      // Consider what happens when a thread unlocks a stack-locked object.
      // It attempts to use CAS to swing the displaced header value from the
      // on-stack BasicLock back into the object header.  Recall also that the
      // header value (hash code, etc) can reside in (a) the object header, or
      // (b) a displaced header associated with the stack-lock, or (c) a displaced
      // header in an ObjectMonitor.  The inflate() routine must copy the header
      // value from the BasicLock on the owner's stack to the ObjectMonitor, all
      // the while preserving the hashCode stability invariants.  If the owner
      // decides to release the lock while the value is 0, the unlock will fail
      // and control will eventually pass from slow_exit() to inflate.  The owner
      // will then spin, waiting for the 0 value to disappear.   Put another way,
      // the 0 causes the owner to stall if the owner happens to try to
      // drop the lock (restoring the header from the BasicLock to the object)
      // while inflation is in-progress.  This protocol avoids races that might
      // would otherwise permit hashCode values to change or "flicker" for an object.
      // Critically, while object->mark is 0 mark.displaced_mark_helper() is stable.
      // 0 serves as a "BUSY" inflate-in-progress indicator.


      // fetch the displaced mark from the owner's stack.
      // The owner can't die or unwind past the lock while our INFLATING
      // object is in the mark.  Furthermore the owner can't complete
      // an unlock on the object, either.
      markWord dmw = mark.displaced_mark_helper();
      // Catch if the object's header is not neutral (not locked and
      // not marked is what we care about here).
      assert(dmw.is_neutral(), "invariant: header=" INTPTR_FORMAT, dmw.value());

      // Setup monitor fields to proper values -- prepare the monitor
      m->set_header(dmw);

      // Optimization: if the mark.locker stack address is associated
      // with this thread we could simply set m->_owner = current.
      // Note that a thread can inflate an object
      // that it has stack-locked -- as might happen in wait() -- directly
      // with CAS.  That is, we can avoid the xchg-nullptr .... ST idiom.
      m->set_owner_from(nullptr, mark.locker());
      // TODO-FIXME: assert BasicLock->dhw != 0.

      // Must preserve store ordering. The monitor state must
      // be stable at the time of publishing the monitor address.
      guarantee(object->mark() == markWord::INFLATING(), "invariant");
      // Release semantics so that above set_object() is seen first.
      object->release_set_mark(markWord::encode(m));

      // Once ObjectMonitor is configured and the object is associated
      // with the ObjectMonitor, it is safe to allow async deflation:
      _in_use_list.add(m);

      // Hopefully the performance counters are allocated on distinct cache lines
      // to avoid false sharing on MP systems ...
      OM_PERFDATA_OP(Inflations, inc());
      if (log_is_enabled(Trace, monitorinflation)) {
<<<<<<< HEAD
        ResourceMark rm(current);
        lsh.print_cr("inflate(has_locker): end object=" INTPTR_FORMAT ", mark="
                     INTPTR_FORMAT ", mid=" INTPTR_FORMAT "type='%s'", p2i(object),
                     object->mark().value(), p2i(m), object->klass()->external_name());
=======
        ResourceMark rm;
        lsh.print_cr("inflate(has_locker): object=" INTPTR_FORMAT ", mark="
                     INTPTR_FORMAT ", type='%s'", p2i(object),
                     object->mark().value(), object->klass()->external_name());
>>>>>>> cc1e216e
      }
      if (event.should_commit()) {
        post_monitor_inflate_event(&event, object, cause);
      }
      return m;
    }

    // CASE: neutral
    // TODO-FIXME: for entry we currently inflate and then try to CAS _owner.
    // If we know we're inflating for entry it's better to inflate by swinging a
    // pre-locked ObjectMonitor pointer into the object header.   A successful
    // CAS inflates the object *and* confers ownership to the inflating thread.
    // In the current implementation we use a 2-step mechanism where we CAS()
    // to inflate and then CAS() again to try to swing _owner from null to current.
    // An inflateTry() method that we could call from enter() would be useful.

    if (log_is_enabled(Trace, monitorinflation)) {
      ResourceMark rm(current);
      lsh.print_cr("inflate(neutral): start - object=" INTPTR_FORMAT ", mark="
                   INTPTR_FORMAT ", type='%s'", p2i(object),
                   object->mark().value(), object->klass()->external_name());
    }

    // Catch if the object's header is not neutral (not locked and
    // not marked is what we care about here).
    assert(mark.is_neutral(), "invariant: header=" INTPTR_FORMAT, mark.value());
    ObjectMonitor* m = new ObjectMonitor(object);
    // prepare m for installation - set monitor to initial state
    m->set_header(mark);

    if (object->cas_set_mark(markWord::encode(m), mark) != mark) {
      delete m;
      m = nullptr;
      if (log_is_enabled(Trace, monitorinflation)) {
        ResourceMark rm(current);
        lsh.print_cr("inflate(neutral): abort on interference - object=" INTPTR_FORMAT ,
                     p2i(object));
      }
      continue;
      // interference - the markword changed - just retry.
      // The state-transitions are one-way, so there's no chance of
      // live-lock -- "Inflated" is an absorbing state.
    }

    // Once the ObjectMonitor is configured and object is associated
    // with the ObjectMonitor, it is safe to allow async deflation:
    _in_use_list.add(m);

    // Hopefully the performance counters are allocated on distinct
    // cache lines to avoid false sharing on MP systems ...
    OM_PERFDATA_OP(Inflations, inc());
    if (log_is_enabled(Trace, monitorinflation)) {
<<<<<<< HEAD
      ResourceMark rm(current);
      lsh.print_cr("inflate(neutral): end - object=" INTPTR_FORMAT ", mid="
                   INTPTR_FORMAT , p2i(object), p2i(m));
=======
      ResourceMark rm;
      lsh.print_cr("inflate(neutral): object=" INTPTR_FORMAT ", mark="
                   INTPTR_FORMAT ", type='%s'", p2i(object),
                   object->mark().value(), object->klass()->external_name());
>>>>>>> cc1e216e
    }
    if (event.should_commit()) {
      post_monitor_inflate_event(&event, object, cause);
    }
    return m;
  }
}

// Walk the in-use list and deflate (at most MonitorDeflationMax) idle
// ObjectMonitors. Returns the number of deflated ObjectMonitors.
//
size_t ObjectSynchronizer::deflate_monitor_list(ObjectMonitorDeflationSafepointer* safepointer) {
  MonitorList::Iterator iter = _in_use_list.iterator();
  size_t deflated_count = 0;

  while (iter.has_next()) {
    if (deflated_count >= (size_t)MonitorDeflationMax) {
      break;
    }
    ObjectMonitor* mid = iter.next();
    if (mid->deflate_monitor()) {
      deflated_count++;
    }

    // Must check for a safepoint/handshake and honor it.
    safepointer->block_for_safepoint("deflation", "deflated_count", deflated_count);
  }

  return deflated_count;
}

class HandshakeForDeflation : public HandshakeClosure {
 public:
  HandshakeForDeflation() : HandshakeClosure("HandshakeForDeflation") {}

  void do_thread(Thread* thread) {
    log_trace(monitorinflation)("HandshakeForDeflation::do_thread: thread="
                                INTPTR_FORMAT, p2i(thread));
  }
};

class VM_RendezvousGCThreads : public VM_Operation {
public:
  bool evaluate_at_safepoint() const override { return false; }
  VMOp_Type type() const override { return VMOp_RendezvousGCThreads; }
  void doit() override {
    Universe::heap()->safepoint_synchronize_begin();
    Universe::heap()->safepoint_synchronize_end();
  };
};

static size_t delete_monitors(GrowableArray<ObjectMonitor*>* delete_list,
                              ObjectMonitorDeflationSafepointer* safepointer) {
  NativeHeapTrimmer::SuspendMark sm("monitor deletion");
  size_t deleted_count = 0;
  for (ObjectMonitor* monitor: *delete_list) {
    delete monitor;
    deleted_count++;
    // A JavaThread must check for a safepoint/handshake and honor it.
    safepointer->block_for_safepoint("deletion", "deleted_count", deleted_count);
  }
  return deleted_count;
}

class ObjectMonitorDeflationLogging: public StackObj {
  LogStreamHandle(Debug, monitorinflation) _debug;
  LogStreamHandle(Info, monitorinflation)  _info;
  LogStream*                               _stream;
  elapsedTimer                             _timer;

  size_t ceiling() const { return ObjectSynchronizer::in_use_list_ceiling(); }
  size_t count() const   { return ObjectSynchronizer::_in_use_list.count(); }
  size_t max() const     { return ObjectSynchronizer::_in_use_list.max(); }

public:
  ObjectMonitorDeflationLogging()
    : _debug(), _info(), _stream(nullptr) {
    if (_debug.is_enabled()) {
      _stream = &_debug;
    } else if (_info.is_enabled()) {
      _stream = &_info;
    }
  }

  void begin() {
    if (_stream != nullptr) {
      _stream->print_cr("begin deflating: in_use_list stats: ceiling=" SIZE_FORMAT ", count=" SIZE_FORMAT ", max=" SIZE_FORMAT,
                        ceiling(), count(), max());
      _timer.start();
    }
  }

  void before_handshake(size_t unlinked_count) {
    if (_stream != nullptr) {
      _timer.stop();
      _stream->print_cr("before handshaking: unlinked_count=" SIZE_FORMAT
                        ", in_use_list stats: ceiling=" SIZE_FORMAT ", count="
                        SIZE_FORMAT ", max=" SIZE_FORMAT,
                        unlinked_count, ceiling(), count(), max());
    }
  }

  void after_handshake() {
    if (_stream != nullptr) {
      _stream->print_cr("after handshaking: in_use_list stats: ceiling="
                        SIZE_FORMAT ", count=" SIZE_FORMAT ", max=" SIZE_FORMAT,
                        ceiling(), count(), max());
      _timer.start();
    }
  }

  void end(size_t deflated_count, size_t unlinked_count) {
    if (_stream != nullptr) {
      _timer.stop();
      if (deflated_count != 0 || unlinked_count != 0 || _debug.is_enabled()) {
        _stream->print_cr("deflated_count=" SIZE_FORMAT ", {unlinked,deleted}_count=" SIZE_FORMAT " monitors in %3.7f secs",
                          deflated_count, unlinked_count, _timer.seconds());
      }
      _stream->print_cr("end deflating: in_use_list stats: ceiling=" SIZE_FORMAT ", count=" SIZE_FORMAT ", max=" SIZE_FORMAT,
                        ceiling(), count(), max());
    }
  }

  void before_block_for_safepoint(const char* op_name, const char* cnt_name, size_t cnt) {
    if (_stream != nullptr) {
      _timer.stop();
      _stream->print_cr("pausing %s: %s=" SIZE_FORMAT ", in_use_list stats: ceiling="
                        SIZE_FORMAT ", count=" SIZE_FORMAT ", max=" SIZE_FORMAT,
                        op_name, cnt_name, cnt, ceiling(), count(), max());
    }
  }

  void after_block_for_safepoint(const char* op_name) {
    if (_stream != nullptr) {
      _stream->print_cr("resuming %s: in_use_list stats: ceiling=" SIZE_FORMAT
                        ", count=" SIZE_FORMAT ", max=" SIZE_FORMAT, op_name,
                        ceiling(), count(), max());
      _timer.start();
    }
  }
};

void ObjectMonitorDeflationSafepointer::block_for_safepoint(const char* op_name, const char* count_name, size_t counter) {
  if (!SafepointMechanism::should_process(_current)) {
    return;
  }

  // A safepoint/handshake has started.
  _log->before_block_for_safepoint(op_name, count_name, counter);

  {
    // Honor block request.
    ThreadBlockInVM tbivm(_current);
  }

  _log->after_block_for_safepoint(op_name);
}

// This function is called by the MonitorDeflationThread to deflate
// ObjectMonitors.
size_t ObjectSynchronizer::deflate_idle_monitors() {
  JavaThread* current = JavaThread::current();
  assert(current->is_monitor_deflation_thread(), "The only monitor deflater");

  // The async deflation request has been processed.
  _last_async_deflation_time_ns = os::javaTimeNanos();
  set_is_async_deflation_requested(false);

  ObjectMonitorDeflationLogging log;
  ObjectMonitorDeflationSafepointer safepointer(current, &log);

  log.begin();

  // Deflate some idle ObjectMonitors.
  size_t deflated_count = deflate_monitor_list(&safepointer);

  // Unlink the deflated ObjectMonitors from the in-use list.
  size_t unlinked_count = 0;
  size_t deleted_count = 0;
  if (deflated_count > 0) {
    ResourceMark rm(current);
    GrowableArray<ObjectMonitor*> delete_list((int)deflated_count);
    unlinked_count = _in_use_list.unlink_deflated(deflated_count, &delete_list, &safepointer);

    log.before_handshake(unlinked_count);

    // A JavaThread needs to handshake in order to safely free the
    // ObjectMonitors that were deflated in this cycle.
    HandshakeForDeflation hfd_hc;
    Handshake::execute(&hfd_hc);
    // Also, we sync and desync GC threads around the handshake, so that they can
    // safely read the mark-word and look-through to the object-monitor, without
    // being afraid that the object-monitor is going away.
    VM_RendezvousGCThreads sync_gc;
    VMThread::execute(&sync_gc);

    log.after_handshake();

    // After the handshake, safely free the ObjectMonitors that were
    // deflated and unlinked in this cycle.

    // Delete the unlinked ObjectMonitors.
    deleted_count = delete_monitors(&delete_list, &safepointer);
    assert(unlinked_count == deleted_count, "must be");
  }

  log.end(deflated_count, unlinked_count);

  OM_PERFDATA_OP(MonExtant, set_value(_in_use_list.count()));
  OM_PERFDATA_OP(Deflations, inc(deflated_count));

  GVars.stw_random = os::random();

  if (deflated_count != 0) {
    _no_progress_cnt = 0;
  } else if (_no_progress_skip_increment) {
    _no_progress_skip_increment = false;
  } else {
    _no_progress_cnt++;
  }

  return deflated_count;
}

// Monitor cleanup on JavaThread::exit

// Iterate through monitor cache and attempt to release thread's monitors
class ReleaseJavaMonitorsClosure: public MonitorClosure {
 private:
  JavaThread* _thread;

 public:
  ReleaseJavaMonitorsClosure(JavaThread* thread) : _thread(thread) {}
  void do_monitor(ObjectMonitor* mid) {
    intx rec = mid->complete_exit(_thread);
    if (ObjectMonitorMode::legacy() || ObjectMonitorMode::native()) {
      _thread->dec_held_monitor_count(rec + 1);
    }
  }
};

// Release all inflated monitors owned by current thread.  Lightweight monitors are
// ignored.  This is meant to be called during JNI thread detach which assumes
// all remaining monitors are heavyweight.  All exceptions are swallowed.
// Scanning the extant monitor list can be time consuming.
// A simple optimization is to add a per-thread flag that indicates a thread
// called jni_monitorenter() during its lifetime.
//
// Instead of NoSafepointVerifier it might be cheaper to
// use an idiom of the form:
//   auto int tmp = SafepointSynchronize::_safepoint_counter ;
//   <code that must not run at safepoint>
//   guarantee (((tmp ^ _safepoint_counter) | (tmp & 1)) == 0) ;
// Since the tests are extremely cheap we could leave them enabled
// for normal product builds.

void ObjectSynchronizer::release_monitors_owned_by_thread(JavaThread* current) {
  assert(current == JavaThread::current(), "must be current Java thread");
  NoSafepointVerifier nsv;
  ReleaseJavaMonitorsClosure rjmc(current);
  ObjectSynchronizer::owned_monitors_iterate(&rjmc, current);
  assert(!current->has_pending_exception(), "Should not be possible");
  current->clear_pending_exception();
  assert(current->held_monitor_count() == 0, "Should not be possible");
  // All monitors (including entered via JNI) have been unlocked above, so we need to clear jni count.
  current->clear_jni_monitor_count();
}

const char* ObjectSynchronizer::inflate_cause_name(const InflateCause cause) {
  switch (cause) {
    case inflate_cause_vm_internal:    return "VM Internal";
    case inflate_cause_monitor_enter:  return "Monitor Enter";
    case inflate_cause_monitor_exit:   return "Monitor Exit";
    case inflate_cause_wait:           return "Monitor Wait";
    case inflate_cause_notify:         return "Monitor Notify";
    case inflate_cause_hash_code:      return "Monitor Hash Code";
    case inflate_cause_jni_enter:      return "JNI Monitor Enter";
    case inflate_cause_jni_exit:       return "JNI Monitor Exit";
    default:
      ShouldNotReachHere();
  }
  return "Unknown";
}

//------------------------------------------------------------------------------
// Debugging code

u_char* ObjectSynchronizer::get_gvars_addr() {
  return (u_char*)&GVars;
}

u_char* ObjectSynchronizer::get_gvars_hc_sequence_addr() {
  return (u_char*)&GVars.hc_sequence;
}

size_t ObjectSynchronizer::get_gvars_size() {
  return sizeof(SharedGlobals);
}

u_char* ObjectSynchronizer::get_gvars_stw_random_addr() {
  return (u_char*)&GVars.stw_random;
}

// Do the final audit and print of ObjectMonitor stats; must be done
// by the VMThread at VM exit time.
void ObjectSynchronizer::do_final_audit_and_print_stats() {
  assert(Thread::current()->is_VM_thread(), "sanity check");

  if (is_final_audit()) {  // Only do the audit once.
    return;
  }
  set_is_final_audit();
  log_info(monitorinflation)("Starting the final audit.");

  if (log_is_enabled(Info, monitorinflation)) {
    // The other audit_and_print_stats() call is done at the Debug
    // level at a safepoint in SafepointSynchronize::do_cleanup_tasks.
    audit_and_print_stats(true /* on_exit */);
  }
}

// This function can be called at a safepoint or it can be called when
// we are trying to exit the VM. When we are trying to exit the VM, the
// list walker functions can run in parallel with the other list
// operations so spin-locking is used for safety.
//
// Calls to this function can be added in various places as a debugging
// aid; pass 'true' for the 'on_exit' parameter to have in-use monitor
// details logged at the Info level and 'false' for the 'on_exit'
// parameter to have in-use monitor details logged at the Trace level.
//
void ObjectSynchronizer::audit_and_print_stats(bool on_exit) {
  assert(on_exit || SafepointSynchronize::is_at_safepoint(), "invariant");

  LogStreamHandle(Debug, monitorinflation) lsh_debug;
  LogStreamHandle(Info, monitorinflation) lsh_info;
  LogStreamHandle(Trace, monitorinflation) lsh_trace;
  LogStream* ls = nullptr;
  if (log_is_enabled(Trace, monitorinflation)) {
    ls = &lsh_trace;
  } else if (log_is_enabled(Debug, monitorinflation)) {
    ls = &lsh_debug;
  } else if (log_is_enabled(Info, monitorinflation)) {
    ls = &lsh_info;
  }
  assert(ls != nullptr, "sanity check");

  int error_cnt = 0;

  ls->print_cr("Checking in_use_list:");
  chk_in_use_list(ls, &error_cnt);

  if (error_cnt == 0) {
    ls->print_cr("No errors found in in_use_list checks.");
  } else {
    log_error(monitorinflation)("found in_use_list errors: error_cnt=%d", error_cnt);
  }

  if ((on_exit && log_is_enabled(Info, monitorinflation)) ||
      (!on_exit && log_is_enabled(Trace, monitorinflation))) {
    // When exiting this log output is at the Info level. When called
    // at a safepoint, this log output is at the Trace level since
    // there can be a lot of it.
    log_in_use_monitor_details(ls, !on_exit /* log_all */);
  }

  ls->flush();

  guarantee(error_cnt == 0, "ERROR: found monitor list errors: error_cnt=%d", error_cnt);
}

// Check the in_use_list; log the results of the checks.
void ObjectSynchronizer::chk_in_use_list(outputStream* out, int *error_cnt_p) {
  size_t l_in_use_count = _in_use_list.count();
  size_t l_in_use_max = _in_use_list.max();
  out->print_cr("count=" SIZE_FORMAT ", max=" SIZE_FORMAT, l_in_use_count,
                l_in_use_max);

  size_t ck_in_use_count = 0;
  MonitorList::Iterator iter = _in_use_list.iterator();
  while (iter.has_next()) {
    ObjectMonitor* mid = iter.next();
    chk_in_use_entry(mid, out, error_cnt_p);
    ck_in_use_count++;
  }

  if (l_in_use_count == ck_in_use_count) {
    out->print_cr("in_use_count=" SIZE_FORMAT " equals ck_in_use_count="
                  SIZE_FORMAT, l_in_use_count, ck_in_use_count);
  } else {
    out->print_cr("WARNING: in_use_count=" SIZE_FORMAT " is not equal to "
                  "ck_in_use_count=" SIZE_FORMAT, l_in_use_count,
                  ck_in_use_count);
  }

  size_t ck_in_use_max = _in_use_list.max();
  if (l_in_use_max == ck_in_use_max) {
    out->print_cr("in_use_max=" SIZE_FORMAT " equals ck_in_use_max="
                  SIZE_FORMAT, l_in_use_max, ck_in_use_max);
  } else {
    out->print_cr("WARNING: in_use_max=" SIZE_FORMAT " is not equal to "
                  "ck_in_use_max=" SIZE_FORMAT, l_in_use_max, ck_in_use_max);
  }
}

// Check an in-use monitor entry; log any errors.
void ObjectSynchronizer::chk_in_use_entry(ObjectMonitor* n, outputStream* out,
                                          int* error_cnt_p) {
  if (n->owner_is_DEFLATER_MARKER()) {
    // This could happen when monitor deflation blocks for a safepoint.
    return;
  }

  if (n->header().value() == 0) {
    out->print_cr("ERROR: monitor=" INTPTR_FORMAT ": in-use monitor must "
                  "have non-null _header field.", p2i(n));
    *error_cnt_p = *error_cnt_p + 1;
  }
  const oop obj = n->object_peek();
  if (obj != nullptr) {
    const markWord mark = obj->mark();
    if (!mark.has_monitor()) {
      out->print_cr("ERROR: monitor=" INTPTR_FORMAT ": in-use monitor's "
                    "object does not think it has a monitor: obj="
                    INTPTR_FORMAT ", mark=" INTPTR_FORMAT, p2i(n),
                    p2i(obj), mark.value());
      *error_cnt_p = *error_cnt_p + 1;
    }
    ObjectMonitor* const obj_mon = mark.monitor();
    if (n != obj_mon) {
      out->print_cr("ERROR: monitor=" INTPTR_FORMAT ": in-use monitor's "
                    "object does not refer to the same monitor: obj="
                    INTPTR_FORMAT ", mark=" INTPTR_FORMAT ", obj_mon="
                    INTPTR_FORMAT, p2i(n), p2i(obj), mark.value(), p2i(obj_mon));
      *error_cnt_p = *error_cnt_p + 1;
    }
  }
}

// Log details about ObjectMonitors on the in_use_list. The 'BHL'
// flags indicate why the entry is in-use, 'object' and 'object type'
// indicate the associated object and its type.
void ObjectSynchronizer::log_in_use_monitor_details(outputStream* out, bool log_all) {
  if (_in_use_list.count() > 0) {
    stringStream ss;
    out->print_cr("In-use monitor info:");
    out->print_cr("(B -> is_busy, H -> has hash code, L -> lock status)");
    out->print_cr("%18s  %s  %18s  %18s",
                  "monitor", "BHL", "object", "object type");
    out->print_cr("==================  ===  ==================  ==================");

    auto is_interesting = [&](ObjectMonitor* monitor) {
      return log_all || monitor->has_owner() || monitor->is_busy();
    };

    monitors_iterate([&](ObjectMonitor* monitor) {
      if (is_interesting(monitor)) {
        const oop obj = monitor->object_peek();
        const markWord mark = monitor->header();
        ResourceMark rm;
        out->print(INTPTR_FORMAT "  %d%d%d  " INTPTR_FORMAT "  %s", p2i(monitor),
                   monitor->is_busy(), mark.hash() != 0, monitor->owner() != nullptr,
                   p2i(obj), obj == nullptr ? "" : obj->klass()->external_name());
        if (monitor->is_busy()) {
          out->print(" (%s)", monitor->is_busy_to_string(&ss));
          ss.reset();
        }
        out->cr();
      }
    });
  }

  out->flush();
}<|MERGE_RESOLUTION|>--- conflicted
+++ resolved
@@ -706,11 +706,7 @@
 // changed. The implementation is extremely sensitive to race condition. Be careful.
 bool ObjectSynchronizer::enter_fast_impl(Handle obj, BasicLock* lock, JavaThread* locking_thread) {
 
-<<<<<<< HEAD
-void ObjectSynchronizer::enter(Handle obj, BasicLock* lock, JavaThread* current) {
   assert(ObjectMonitorMode::legacy(), "sanity");
-=======
->>>>>>> cc1e216e
   if (obj->klass()->is_value_based()) {
     handle_sync_on_value_based_class(obj, locking_thread);
   }
@@ -1094,7 +1090,7 @@
     return mark;       // normal fast-path return
   }
 
-  if (!mark.is_being_inflated()  || LockingMode == LM_LIGHTWEIGHT) {
+  if (!mark.is_being_inflated()  || (ObjectMonitorMode::legacy() && LockingMode == LM_LIGHTWEIGHT)) {
     // New lightweight locking does not use the markWord::INFLATING() protocol.
     return mark;       // normal fast-path return
   }
@@ -1221,13 +1217,10 @@
       assert(LockingMode == LM_MONITOR, "+VerifyHeavyMonitors requires LockingMode == 0 (LM_MONITOR)");
       guarantee((obj->mark().value() & markWord::lock_mask_in_place) != markWord::locked_value, "must not be lightweight/stack-locked");
     }
-<<<<<<< HEAD
-
-    if (mark.is_neutral() ||                           // if this is a normal header
+
+    if (mark.is_neutral() ||               // if this is a normal header
+        (ObjectMonitorMode::legacy() && (LockingMode == LM_LIGHTWEIGHT && mark.is_fast_locked())) ||
         ObjectMonitorMode::java_only()) {
-=======
-    if (mark.is_neutral() || (LockingMode == LM_LIGHTWEIGHT && mark.is_fast_locked())) {
->>>>>>> cc1e216e
       hash = mark.hash();
       if (hash != 0) {                     // if it has a hash, just return it
         return hash;
@@ -1239,7 +1232,7 @@
       if (test == mark) {                  // if the hash was installed, return it
         return hash;
       }
-      if (LockingMode == LM_LIGHTWEIGHT) {
+      if (ObjectMonitorMode::legacy() && LockingMode == LM_LIGHTWEIGHT) {
         // CAS failed, retry
         continue;
       }
@@ -1373,6 +1366,7 @@
 }
 
 JavaThread* ObjectSynchronizer::get_lock_owner(ThreadsList * t_list, Handle h_obj) {
+  assert(ObjectMonitorMode::legacy(), "Not implemented for Java object monitors yet");
   oop obj = h_obj();
   markWord mark = read_stable_mark(obj);
 
@@ -1624,7 +1618,7 @@
 
 ObjectMonitor* ObjectSynchronizer::inflate(Thread* current, oop obj, const InflateCause cause) {
   assert(current == Thread::current(), "must be");
-  if (LockingMode == LM_LIGHTWEIGHT && current->is_Java_thread()) {
+  if (ObjectMonitorMode::legacy() && LockingMode == LM_LIGHTWEIGHT && current->is_Java_thread()) {
     return inflate_impl(JavaThread::cast(current), obj, cause);
   }
   return inflate_impl(nullptr, obj, cause);
@@ -1648,7 +1642,7 @@
 
   LogStreamHandle(Trace, monitorinflation) lsh;
   if (log_is_enabled(Trace, monitorinflation)) {
-    ResourceMark rm(current);
+    ResourceMark rm;
     lsh.print_cr("inflate entry: object=" INTPTR_FORMAT ", type='%s'", p2i(object), object->klass()->external_name());
   }
 
@@ -1679,7 +1673,7 @@
       ObjectMonitor* inf = mark.monitor();
       markWord dmw = inf->header();
       assert(dmw.is_neutral(), "invariant: header=" INTPTR_FORMAT, dmw.value());
-      if (LockingMode == LM_LIGHTWEIGHT && inf->is_owner_anonymous() &&
+      if (ObjectMonitorMode::legacy() && LockingMode == LM_LIGHTWEIGHT && inf->is_owner_anonymous() &&
           inflating_thread != nullptr && inflating_thread->lock_stack().contains(object)) {
         inf->set_owner_from_anonymous(inflating_thread);
         size_t removed = inflating_thread->lock_stack().remove(object);
@@ -1688,7 +1682,7 @@
       return inf;
     }
 
-    if (LockingMode != LM_LIGHTWEIGHT) {
+    if (ObjectMonitorMode::legacy() && LockingMode != LM_LIGHTWEIGHT) {
       // New lightweight locking does not use INFLATING.
       // CASE: inflation in progress - inflating over a stack-lock.
       // Some other thread is converting from stack-locked to inflated.
@@ -1716,7 +1710,7 @@
     // new ObjectMonitor, then we just delete it and loop around again.
     //
     LogStreamHandle(Trace, monitorinflation) lsh;
-    if (LockingMode == LM_LIGHTWEIGHT && mark.is_fast_locked()) {
+    if (ObjectMonitorMode::legacy() && LockingMode == LM_LIGHTWEIGHT && mark.is_fast_locked()) {
       ObjectMonitor* monitor = new ObjectMonitor(object);
       monitor->set_header(mark.set_unlocked());
       bool own = inflating_thread != nullptr && inflating_thread->lock_stack().contains(object);
@@ -1772,7 +1766,7 @@
     if (LockingMode == LM_LEGACY && mark.has_locker()) {
       assert(LockingMode != LM_LIGHTWEIGHT, "cannot happen with new lightweight locking");
       if (log_is_enabled(Trace, monitorinflation)) {
-        ResourceMark rm(current);
+        ResourceMark rm;
         lsh.print_cr("inflate(has_locker): start object=" INTPTR_FORMAT ", mark="
                      INTPTR_FORMAT ", type='%s'", p2i(object),
                      mark.value(), object->klass()->external_name());
@@ -1851,17 +1845,10 @@
       // to avoid false sharing on MP systems ...
       OM_PERFDATA_OP(Inflations, inc());
       if (log_is_enabled(Trace, monitorinflation)) {
-<<<<<<< HEAD
-        ResourceMark rm(current);
+        ResourceMark rm;
         lsh.print_cr("inflate(has_locker): end object=" INTPTR_FORMAT ", mark="
                      INTPTR_FORMAT ", mid=" INTPTR_FORMAT "type='%s'", p2i(object),
                      object->mark().value(), p2i(m), object->klass()->external_name());
-=======
-        ResourceMark rm;
-        lsh.print_cr("inflate(has_locker): object=" INTPTR_FORMAT ", mark="
-                     INTPTR_FORMAT ", type='%s'", p2i(object),
-                     object->mark().value(), object->klass()->external_name());
->>>>>>> cc1e216e
       }
       if (event.should_commit()) {
         post_monitor_inflate_event(&event, object, cause);
@@ -1879,7 +1866,7 @@
     // An inflateTry() method that we could call from enter() would be useful.
 
     if (log_is_enabled(Trace, monitorinflation)) {
-      ResourceMark rm(current);
+      ResourceMark rm;
       lsh.print_cr("inflate(neutral): start - object=" INTPTR_FORMAT ", mark="
                    INTPTR_FORMAT ", type='%s'", p2i(object),
                    object->mark().value(), object->klass()->external_name());
@@ -1896,7 +1883,7 @@
       delete m;
       m = nullptr;
       if (log_is_enabled(Trace, monitorinflation)) {
-        ResourceMark rm(current);
+        ResourceMark rm;
         lsh.print_cr("inflate(neutral): abort on interference - object=" INTPTR_FORMAT ,
                      p2i(object));
       }
@@ -1914,16 +1901,9 @@
     // cache lines to avoid false sharing on MP systems ...
     OM_PERFDATA_OP(Inflations, inc());
     if (log_is_enabled(Trace, monitorinflation)) {
-<<<<<<< HEAD
-      ResourceMark rm(current);
+      ResourceMark rm;
       lsh.print_cr("inflate(neutral): end - object=" INTPTR_FORMAT ", mid="
                    INTPTR_FORMAT , p2i(object), p2i(m));
-=======
-      ResourceMark rm;
-      lsh.print_cr("inflate(neutral): object=" INTPTR_FORMAT ", mark="
-                   INTPTR_FORMAT ", type='%s'", p2i(object),
-                   object->mark().value(), object->klass()->external_name());
->>>>>>> cc1e216e
     }
     if (event.should_commit()) {
       post_monitor_inflate_event(&event, object, cause);

--- conflicted
+++ resolved
@@ -90,11 +90,7 @@
   static int prepare_thaw(JavaThread* thread, bool return_barrier);
   static address thaw_entry();
 
-<<<<<<< HEAD
-  static int try_preempt(JavaThread* target, oop continuation) NOT_LOOM_MONITOR_SUPPORT({ return freeze_unsupported; });
-=======
   static int try_preempt(JavaThread* target, oop continuation);
->>>>>>> 6a81ccdc
 
   static ContinuationEntry* get_continuation_entry_for_continuation(JavaThread* thread, oop continuation);
   static ContinuationEntry* get_continuation_entry_for_sp(JavaThread* thread, intptr_t* const sp);

--- conflicted
+++ resolved
@@ -25,12 +25,9 @@
 #ifndef SHARE_RUNTIME_FRAME_HPP
 #define SHARE_RUNTIME_FRAME_HPP
 
-<<<<<<< HEAD
+#include "code/vmregTypes.hpp"
 #include "compiler/oopMap.hpp"
 #include "oops/stackChunkOop.hpp"
-=======
-#include "code/vmregTypes.hpp"
->>>>>>> 75b039a4
 #include "runtime/basicLock.hpp"
 #include "runtime/monitorChunk.hpp"
 #include "utilities/growableArray.hpp"
@@ -48,11 +45,8 @@
 class JavaCallWrapper;
 class Method;
 class methodHandle;
-<<<<<<< HEAD
+class RegisterMap;
 class InterpreterOopMap;
-=======
-class RegisterMap;
->>>>>>> 75b039a4
 
 enum class DerivedPointerIterationMode {
   _with_table,
@@ -527,43 +521,5 @@
 
 #endif
 
-<<<<<<< HEAD
-//
-// StackFrameStream iterates through the frames of a thread starting from
-// top most frame. It automatically takes care of updating the location of
-// all (callee-saved) registers iff the update flag is set. It also
-// automatically takes care of lazily applying deferred GC processing
-// onto exposed frames, such that all oops are valid iff the process_frames
-// flag is set.
-//
-// Notice: If a thread is stopped at a safepoint, all registers are saved,
-// not only the callee-saved ones.
-//
-// Use:
-//
-//   for(StackFrameStream fst(thread, true /* update */, true /* process_frames */);
-//       !fst.is_done();
-//       fst.next()) {
-//     ...
-//   }
-//
-class StackFrameStream : public StackObj {
- private:
-  frame       _fr;
-  RegisterMap _reg_map;
-  bool        _is_done;
- public:
-  StackFrameStream(JavaThread *thread, bool update, bool process_frames, bool allow_missing_reg = false);
-
-  // Iteration
-  inline bool is_done();
-  void next()                     { if (!_is_done) _fr = _fr.sender(&_reg_map); }
-
-  // Query
-  frame *current()                { return &_fr; }
-  RegisterMap* register_map()     { return &_reg_map; }
-};
-=======
->>>>>>> 75b039a4
 
 #endif // SHARE_RUNTIME_FRAME_HPP
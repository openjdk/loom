/*
 * Copyright (c) 1997, 2020, Oracle and/or its affiliates. All rights reserved.
 * DO NOT ALTER OR REMOVE COPYRIGHT NOTICES OR THIS FILE HEADER.
 *
 * This code is free software; you can redistribute it and/or modify it
 * under the terms of the GNU General Public License version 2 only, as
 * published by the Free Software Foundation.
 *
 * This code is distributed in the hope that it will be useful, but WITHOUT
 * ANY WARRANTY; without even the implied warranty of MERCHANTABILITY or
 * FITNESS FOR A PARTICULAR PURPOSE.  See the GNU General Public License
 * version 2 for more details (a copy is included in the LICENSE file that
 * accompanied this code).
 *
 * You should have received a copy of the GNU General Public License version
 * 2 along with this work; if not, write to the Free Software Foundation,
 * Inc., 51 Franklin St, Fifth Floor, Boston, MA 02110-1301 USA.
 *
 * Please contact Oracle, 500 Oracle Parkway, Redwood Shores, CA 94065 USA
 * or visit www.oracle.com if you need additional information or have any
 * questions.
 *
 */

#ifndef SHARE_RUNTIME_FRAME_HPP
#define SHARE_RUNTIME_FRAME_HPP

#include "oops/method.hpp"
#include "runtime/basicLock.hpp"
#include "runtime/monitorChunk.hpp"
#include "runtime/registerMap.hpp"
#include "utilities/macros.hpp"
#ifdef ZERO
# include "stack_zero.hpp"
#endif

typedef class BytecodeInterpreter* interpreterState;

class CodeBlob;
class CodeBlobLookup;
class FrameValues;
class vframeArray;
class JavaCallWrapper;


// A frame represents a physical stack frame (an activation).  Frames
// can be C or Java frames, and the Java frames can be interpreted or
// compiled.  In contrast, vframes represent source-level activations,
// so that one physical frame can correspond to multiple source level
// frames because of inlining.

class frame {
 private:
  // Instance variables:
  union {
    intptr_t* _sp; // stack pointer (from Thread::last_Java_sp)
    size_t _offset_sp; // used by frames in continuation chunks
    struct {
      int _sp;
      int _ref_sp;
    } _cont_sp; // used by frames in continuation arrays
  };
  address   _pc; // program counter (the next instruction after the call)
  mutable CodeBlob* _cb; // CodeBlob that "owns" pc
  mutable const ImmutableOopMap* _oop_map; // oop map, for compiled/stubs frames only
  enum deopt_state {
    not_deoptimized,
    is_deoptimized,
    unknown
  };

  deopt_state _deopt_state;

 public:
  // Constructors
  frame();

  frame(bool dummy) {} // no initialization

#ifndef PRODUCT
  // This is a generic constructor which is only used by pns() in debug.cpp.
  // pns (i.e. print native stack) uses this constructor to create a starting
  // frame for stack walking. The implementation of this constructor is platform
  // dependent (i.e. SPARC doesn't need an 'fp' argument an will ignore it) but
  // we want to keep the signature generic because pns() is shared code.
  frame(void* sp, void* fp, void* pc);
#endif

  // Accessors

  // pc: Returns the pc at which this frame will continue normally.
  // It must point at the beginning of the next instruction to execute.
  address pc() const             { return _pc; }

  // This returns the pc that if you were in the debugger you'd see. Not
  // the idealized value in the frame object. This undoes the magic conversion
  // that happens for deoptimized frames. In addition it makes the value the
  // hardware would want to see in the native frame. The only user (at this point)
  // is deoptimization. It likely no one else should ever use it.
  address raw_pc() const;

  void set_pc( address   newpc );
  void set_pc_preserve_deopt( address   newpc );
  void set_pc_preserve_deopt(address newpc, CodeBlob* cb);

  intptr_t* sp() const           { return _sp; }
  void set_sp( intptr_t* newsp ) { _sp = newsp; }
  void set_offset_sp( size_t newsp ) { _offset_sp = newsp; }

  int cont_sp()      const { return _cont_sp._sp; }
  int cont_ref_sp()  const { return _cont_sp._ref_sp; }
  size_t offset_sp() const { return _offset_sp; }

  CodeBlob* cb() const           { return _cb; }
  inline CodeBlob* get_cb() const;
  // inline void set_cb(CodeBlob* cb);

  const ImmutableOopMap* oop_map() const {
    if (_oop_map == NULL) {
      _oop_map = get_oop_map();
    }
    return _oop_map;
  }

  // patching operations
  void   patch_pc(Thread* thread, address pc);

  // Every frame needs to return a unique id which distinguishes it from all other frames.
  // For sparc and ia32 use sp. ia64 can have memory frames that are empty so multiple frames
  // will have identical sp values. For ia64 the bsp (fp) value will serve. No real frame
  // should have an id() of NULL so it is a distinguishing value for an unmatchable frame.
  // We also have relationals which allow comparing a frame to anoth frame's id() allow
  // us to distinguish younger (more recent activation) from older (less recent activations)
  // A NULL id is only valid when comparing for equality.

  intptr_t* id(void) const;
  bool is_younger(intptr_t* id) const;
  bool is_older(intptr_t* id) const;

  // testers

  // Compares for strict equality. Rarely used or needed.
  // It can return a different result than f1.id() == f2.id()
  bool equal(frame other) const;

  // type testers
  bool is_empty()                const { return _pc == NULL; }
  bool is_interpreted_frame()    const;
  bool is_java_frame()           const;
  bool is_entry_frame()          const;             // Java frame called from C?
  bool is_stub_frame()           const;
  bool is_ignored_frame()        const;
  bool is_native_frame()         const;
  bool is_runtime_frame()        const;
  bool is_compiled_frame()       const;
  bool is_safepoint_blob_frame() const;
  bool is_deoptimized_frame()    const;

  // testers
  bool is_first_frame() const; // oldest frame? (has no sender)
  bool is_first_java_frame() const;              // same for Java frame

  bool is_interpreted_frame_valid(JavaThread* thread) const;       // performs sanity checks on interpreted frames.

  // tells whether this frame is marked for deoptimization
  bool should_be_deoptimized() const;

  // tells whether this frame can be deoptimized
  bool can_be_deoptimized() const;

  // returns the frame size in stack slots
  int frame_size(RegisterMap* map) const;

  // returns the sending frame
  frame sender(RegisterMap* map) const;

  template<typename LOOKUP> // LOOKUP is CodeCache or ContinuationCodeBlobLookup (requires: static CodeBlob* find_blob(address pc))
  frame frame_sender(RegisterMap* map) const;

  bool safe_for_sender(JavaThread *thread);

  // returns the sender, but skips conversion frames
  frame real_sender(RegisterMap* map) const;

  // returns the the sending Java frame, skipping any intermediate C frames
  // NB: receiver must not be first frame
  frame java_sender() const;

 private:
  // Helper methods for better factored code in frame::sender
  template <typename LOOKUP, bool stub>
  frame sender_for_compiled_frame(RegisterMap* map) const;
  frame sender_for_entry_frame(RegisterMap* map) const;
  frame sender_for_interpreter_frame(RegisterMap* map) const;
  frame sender_for_native_frame(RegisterMap* map) const;

  bool is_entry_frame_valid(JavaThread* thread) const;

  // All frames:

  // A low-level interface for vframes:

 public:

  intptr_t* addr_at(int index) const             { return &fp()[index];    }
  intptr_t  at(int index) const                  { return *addr_at(index); }

  // accessors for locals
  oop obj_at(int offset) const                   { return *obj_at_addr(offset);  }
  void obj_at_put(int offset, oop value)         { *obj_at_addr(offset) = value; }

  jint int_at(int offset) const                  { return *int_at_addr(offset);  }
  void int_at_put(int offset, jint value)        { *int_at_addr(offset) = value; }

  oop*      obj_at_addr(int offset) const        { return (oop*)     addr_at(offset); }

  oop*      adjusted_obj_at_addr(Method* method, int index) { return obj_at_addr(adjust_offset(method, index)); }

 private:
  jint*    int_at_addr(int offset) const         { return (jint*)    addr_at(offset); }

 public:
  // Link (i.e., the pointer to the previous frame)
  intptr_t* link() const;

  // Return address
  address  sender_pc() const;

  // Support for deoptimization
  void deoptimize(JavaThread* thread);

  // The frame's original SP, before any extension by an interpreted callee;
  // used for packing debug info into vframeArray objects and vframeArray lookup.
  intptr_t* unextended_sp() const;
  
  size_t frame_index() const;
  void set_frame_index(size_t index);

  // returns the stack pointer of the calling frame
  intptr_t* sender_sp() const;

  // Returns the real 'frame pointer' for the current frame.
  // This is the value expected by the platform ABI when it defines a
  // frame pointer register. It may differ from the effective value of
  // the FP register when that register is used in the JVM for other
  // purposes (like compiled frames on some platforms).
  // On other platforms, it is defined so that the stack area used by
  // this frame goes from real_fp() to sp().
  intptr_t* real_fp() const;

  // Deoptimization info, if needed (platform dependent).
  // Stored in the initial_info field of the unroll info, to be used by
  // the platform dependent deoptimization blobs.
  intptr_t *initial_deoptimization_info();

  // Interpreter frames:

 private:
  intptr_t** interpreter_frame_locals_addr() const;
  intptr_t*  interpreter_frame_bcp_addr() const;
  intptr_t*  interpreter_frame_mdp_addr() const;

 public:
  // Locals

  // The _at version returns a pointer because the address is used for GC.
  intptr_t* interpreter_frame_local_at(int index) const;

  void interpreter_frame_set_locals(intptr_t* locs);

  // byte code index
  jint interpreter_frame_bci() const;

  // byte code pointer
  address interpreter_frame_bcp() const;
  void    interpreter_frame_set_bcp(address bcp);

  // method data pointer
  address interpreter_frame_mdp() const;
  void    interpreter_frame_set_mdp(address dp);

  // Find receiver out of caller's (compiled) argument list
  oop retrieve_receiver(RegisterMap *reg_map);

  // Return the monitor owner and BasicLock for compiled synchronized
  // native methods so that biased locking can revoke the receiver's
  // bias if necessary.  This is also used by JVMTI's GetLocalInstance method
  // (via VM_GetReceiver) to retrieve the receiver from a native wrapper frame.
  BasicLock* get_native_monitor();
  oop        get_native_receiver();

  // Find receiver for an invoke when arguments are just pushed on stack (i.e., callee stack-frame is
  // not setup)
  oop interpreter_callee_receiver(Symbol* signature);


  oop* interpreter_callee_receiver_addr(Symbol* signature);


  // expression stack (may go up or down, direction == 1 or -1)
 public:
  intptr_t* interpreter_frame_expression_stack() const;

  // The _at version returns a pointer because the address is used for GC.
  intptr_t* interpreter_frame_expression_stack_at(jint offset) const;

  // top of expression stack
  intptr_t* interpreter_frame_tos_at(jint offset) const;
  intptr_t* interpreter_frame_tos_address() const;


  jint  interpreter_frame_expression_stack_size() const;

  intptr_t* interpreter_frame_sender_sp() const;

  // template based interpreter deoptimization support
  void  set_interpreter_frame_sender_sp(intptr_t* sender_sp);
  void interpreter_frame_set_monitor_end(BasicObjectLock* value);

  // Address of the temp oop in the frame. Needed as GC root.
  oop* interpreter_frame_temp_oop_addr() const;

  // BasicObjectLocks:
  //
  // interpreter_frame_monitor_begin is higher in memory than interpreter_frame_monitor_end
  // Interpreter_frame_monitor_begin points to one element beyond the oldest one,
  // interpreter_frame_monitor_end   points to the youngest one, or if there are none,
  //                                 it points to one beyond where the first element will be.
  // interpreter_frame_monitor_size  reports the allocation size of a monitor in the interpreter stack.
  //                                 this value is >= BasicObjectLock::size(), and may be rounded up

  BasicObjectLock* interpreter_frame_monitor_begin() const;
  BasicObjectLock* interpreter_frame_monitor_end()   const;
  BasicObjectLock* next_monitor_in_interpreter_frame(BasicObjectLock* current) const;
  BasicObjectLock* previous_monitor_in_interpreter_frame(BasicObjectLock* current) const;
  static int interpreter_frame_monitor_size();

  void interpreter_frame_verify_monitor(BasicObjectLock* value) const;

  // Return/result value from this interpreter frame
  // If the method return type is T_OBJECT or T_ARRAY populates oop_result
  // For other (non-T_VOID) the appropriate field in the jvalue is populated
  // with the result value.
  // Should only be called when at method exit when the method is not
  // exiting due to an exception.
  BasicType interpreter_frame_result(oop* oop_result, jvalue* value_result);

 public:
  // Method & constant pool cache
  Method* interpreter_frame_method() const;
  void interpreter_frame_set_method(Method* method);
  Method** interpreter_frame_method_addr() const;
  ConstantPoolCache** interpreter_frame_cache_addr() const;
  oop* interpreter_frame_mirror_addr() const;

  void interpreter_frame_set_mirror(oop mirror);

 public:
  // Entry frames
  JavaCallWrapper* entry_frame_call_wrapper() const { return *entry_frame_call_wrapper_addr(); }
  JavaCallWrapper* entry_frame_call_wrapper_if_safe(JavaThread* thread) const;
  JavaCallWrapper** entry_frame_call_wrapper_addr() const;
  intptr_t* entry_frame_argument_at(int offset) const;

  // tells whether there is another chunk of Delta stack above
  bool entry_frame_is_first() const;

  // Safepoints

 public:
  oop saved_oop_result(RegisterMap* map) const;
  void set_saved_oop_result(RegisterMap* map, oop obj);

  // For debugging
 private:
  const char* print_name() const;

  void describe_pd(FrameValues& values, int frame_no);

 public:
  void print_value() const { print_value_on(tty,NULL); }
  void print_value_on(outputStream* st, JavaThread *thread) const;
  void print_on(outputStream* st) const;
  void interpreter_frame_print_on(outputStream* st) const;
  void print_on_error(outputStream* st, char* buf, int buflen, bool verbose = false) const;
  static void print_C_frame(outputStream* st, char* buf, int buflen, address pc);

  // Add annotated descriptions of memory locations belonging to this frame to values
  void describe(FrameValues& values, int frame_no, const RegisterMap* reg_map=NULL);

  // Conversion from a VMReg to physical stack location
  template <typename RegisterMapT>
  oop* oopmapreg_to_location(VMReg reg, const RegisterMapT* reg_map) const;

  // Oops-do's
<<<<<<< HEAD
  void oops_compiled_arguments_do(Symbol* signature, bool has_receiver, bool has_appendix, const RegisterMap* reg_map, OopClosure* f);
  void oops_interpreted_do(OopClosure* f, const RegisterMap* map, bool query_oop_map_cache = true);
  void oops_interpreted_do(OopClosure* f, const RegisterMap* map, const InterpreterOopMap& mask);

 private:
  void oops_interpreted_arguments_do(Symbol* signature, bool has_receiver, OopClosure* f);
  void oops_interpreted_do0(OopClosure* f, const RegisterMap* map, methodHandle m, jint bci, const InterpreterOopMap& mask);

  // Iteration of oops
  void oops_do_internal(OopClosure* f, CodeBlobClosure* cf, DerivedOopClosure* df, const RegisterMap* map, bool use_interpreter_oop_map_cache);
  void oops_entry_do(OopClosure* f, const RegisterMap* map);
  void oops_code_blob_do(OopClosure* f, CodeBlobClosure* cf, DerivedOopClosure* df, const RegisterMap* map);
  int adjust_offset(Method* method, int index); // helper for above fn
 public:
  // Memory management
  void oops_do(OopClosure* f, CodeBlobClosure* cf, const RegisterMap* map) { oops_do_internal(f, cf, NULL, map, true); }
  void oops_do(OopClosure* f, CodeBlobClosure* cf, DerivedOopClosure* df, const RegisterMap* map) { oops_do_internal(f, cf, df, map, true); }
  void nmethods_do(CodeBlobClosure* cf);
=======
  void oops_compiled_arguments_do(Symbol* signature, bool has_receiver, bool has_appendix, const RegisterMap* reg_map, OopClosure* f) const;
  void oops_interpreted_do(OopClosure* f, const RegisterMap* map, bool query_oop_map_cache = true) const;

 private:
  void oops_interpreted_arguments_do(Symbol* signature, bool has_receiver, OopClosure* f) const;

  // Iteration of oops
  void oops_do_internal(OopClosure* f, CodeBlobClosure* cf, const RegisterMap* map, bool use_interpreter_oop_map_cache) const;
  void oops_entry_do(OopClosure* f, const RegisterMap* map) const;
  void oops_code_blob_do(OopClosure* f, CodeBlobClosure* cf, const RegisterMap* map) const;
  int adjust_offset(Method* method, int index); // helper for above fn
 public:
  // Memory management
  void oops_do(OopClosure* f, CodeBlobClosure* cf, const RegisterMap* map) const { oops_do_internal(f, cf, map, true); }
  void nmethods_do(CodeBlobClosure* cf) const;
>>>>>>> 1c84cfa2

  // RedefineClasses support for finding live interpreted methods on the stack
  void metadata_do(MetadataClosure* f) const;

  // Verification
  void verify(const RegisterMap* map) const;
  static bool verify_return_pc(address x);
  // Usage:
  // assert(frame::verify_return_pc(return_address), "must be a return pc");

  NOT_PRODUCT(void pd_ps();)  // platform dependent frame printing

#include CPU_HEADER(frame)

};

#ifndef PRODUCT
// A simple class to describe a location on the stack
class FrameValue {
 public:
  intptr_t* location;
  char* description;
  int owner;
  int priority;

  FrameValue() {
    location = NULL;
    description = NULL;
    owner = -1;
    priority = 0;
  }

};


// A collection of described stack values that can print a symbolic
// description of the stack memory.  Interpreter frame values can be
// in the caller frames so all the values are collected first and then
// sorted before being printed.
class FrameValues {
 private:
  GrowableArray<FrameValue> _values;

  static int compare(FrameValue* a, FrameValue* b) {
    if (a->location == b->location) {
      return a->priority - b->priority;
    }
    return a->location - b->location;
  }

 public:
  // Used by frame functions to describe locations.
  void describe(int owner, intptr_t* location, const char* description, int priority = 0);

#ifdef ASSERT
  void validate();
#endif
  void print(JavaThread* thread);
};

#endif

//
// StackFrameStream iterates through the frames of a thread starting from
// top most frame. It automatically takes care of updating the location of
// all (callee-saved) registers. Notice: If a thread is stopped at
// a safepoint, all registers are saved, not only the callee-saved ones.
//
// Use:
//
//   for(StackFrameStream fst(thread); !fst.is_done(); fst.next()) {
//     ...
//   }
//
class StackFrameStream : public StackObj {
 private:
  frame       _fr;
  RegisterMap _reg_map;
  bool        _is_done;
 public:
   StackFrameStream(JavaThread *thread, bool update = true, bool allow_missing_reg = false);

  // Iteration
  inline bool is_done();
  void next()                     { if (!_is_done) _fr = _fr.sender(&_reg_map); }

  // Query
  frame *current()                { return &_fr; }
  RegisterMap* register_map()     { return &_reg_map; }
};

#endif // SHARE_RUNTIME_FRAME_HPP<|MERGE_RESOLUTION|>--- conflicted
+++ resolved
@@ -393,42 +393,24 @@
   oop* oopmapreg_to_location(VMReg reg, const RegisterMapT* reg_map) const;
 
   // Oops-do's
-<<<<<<< HEAD
-  void oops_compiled_arguments_do(Symbol* signature, bool has_receiver, bool has_appendix, const RegisterMap* reg_map, OopClosure* f);
-  void oops_interpreted_do(OopClosure* f, const RegisterMap* map, bool query_oop_map_cache = true);
-  void oops_interpreted_do(OopClosure* f, const RegisterMap* map, const InterpreterOopMap& mask);
-
- private:
-  void oops_interpreted_arguments_do(Symbol* signature, bool has_receiver, OopClosure* f);
-  void oops_interpreted_do0(OopClosure* f, const RegisterMap* map, methodHandle m, jint bci, const InterpreterOopMap& mask);
+  void oops_compiled_arguments_do(Symbol* signature, bool has_receiver, bool has_appendix, const RegisterMap* reg_map, OopClosure* f) const;
+  void oops_interpreted_do(OopClosure* f, const RegisterMap* map, bool query_oop_map_cache = true) const;
+  void oops_interpreted_do(OopClosure* f, const RegisterMap* map, const InterpreterOopMap& mask) const;
+
+ private:
+  void oops_interpreted_arguments_do(Symbol* signature, bool has_receiver, OopClosure* f) const;
+  void oops_interpreted_do0(OopClosure* f, const RegisterMap* map, methodHandle m, jint bci, const InterpreterOopMap& mask) const;
 
   // Iteration of oops
-  void oops_do_internal(OopClosure* f, CodeBlobClosure* cf, DerivedOopClosure* df, const RegisterMap* map, bool use_interpreter_oop_map_cache);
-  void oops_entry_do(OopClosure* f, const RegisterMap* map);
-  void oops_code_blob_do(OopClosure* f, CodeBlobClosure* cf, DerivedOopClosure* df, const RegisterMap* map);
+  void oops_do_internal(OopClosure* f, CodeBlobClosure* cf, DerivedOopClosure* df, const RegisterMap* map, bool use_interpreter_oop_map_cache) const;
+  void oops_entry_do(OopClosure* f, const RegisterMap* map) const;
+  void oops_code_blob_do(OopClosure* f, CodeBlobClosure* cf, DerivedOopClosure* df, const RegisterMap* map) const;
   int adjust_offset(Method* method, int index); // helper for above fn
  public:
   // Memory management
   void oops_do(OopClosure* f, CodeBlobClosure* cf, const RegisterMap* map) { oops_do_internal(f, cf, NULL, map, true); }
   void oops_do(OopClosure* f, CodeBlobClosure* cf, DerivedOopClosure* df, const RegisterMap* map) { oops_do_internal(f, cf, df, map, true); }
-  void nmethods_do(CodeBlobClosure* cf);
-=======
-  void oops_compiled_arguments_do(Symbol* signature, bool has_receiver, bool has_appendix, const RegisterMap* reg_map, OopClosure* f) const;
-  void oops_interpreted_do(OopClosure* f, const RegisterMap* map, bool query_oop_map_cache = true) const;
-
- private:
-  void oops_interpreted_arguments_do(Symbol* signature, bool has_receiver, OopClosure* f) const;
-
-  // Iteration of oops
-  void oops_do_internal(OopClosure* f, CodeBlobClosure* cf, const RegisterMap* map, bool use_interpreter_oop_map_cache) const;
-  void oops_entry_do(OopClosure* f, const RegisterMap* map) const;
-  void oops_code_blob_do(OopClosure* f, CodeBlobClosure* cf, const RegisterMap* map) const;
-  int adjust_offset(Method* method, int index); // helper for above fn
- public:
-  // Memory management
-  void oops_do(OopClosure* f, CodeBlobClosure* cf, const RegisterMap* map) const { oops_do_internal(f, cf, map, true); }
   void nmethods_do(CodeBlobClosure* cf) const;
->>>>>>> 1c84cfa2
 
   // RedefineClasses support for finding live interpreted methods on the stack
   void metadata_do(MetadataClosure* f) const;

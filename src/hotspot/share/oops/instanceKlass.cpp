/*
 * Copyright (c) 1997, 2022, Oracle and/or its affiliates. All rights reserved.
 * DO NOT ALTER OR REMOVE COPYRIGHT NOTICES OR THIS FILE HEADER.
 *
 * This code is free software; you can redistribute it and/or modify it
 * under the terms of the GNU General Public License version 2 only, as
 * published by the Free Software Foundation.
 *
 * This code is distributed in the hope that it will be useful, but WITHOUT
 * ANY WARRANTY; without even the implied warranty of MERCHANTABILITY or
 * FITNESS FOR A PARTICULAR PURPOSE.  See the GNU General Public License
 * version 2 for more details (a copy is included in the LICENSE file that
 * accompanied this code).
 *
 * You should have received a copy of the GNU General Public License version
 * 2 along with this work; if not, write to the Free Software Foundation,
 * Inc., 51 Franklin St, Fifth Floor, Boston, MA 02110-1301 USA.
 *
 * Please contact Oracle, 500 Oracle Parkway, Redwood Shores, CA 94065 USA
 * or visit www.oracle.com if you need additional information or have any
 * questions.
 *
 */

#include "precompiled.hpp"
#include "jvm.h"
#include "cds/archiveUtils.hpp"
#include "cds/classListWriter.hpp"
#include "cds/heapShared.hpp"
#include "cds/metaspaceShared.hpp"
#include "classfile/classFileParser.hpp"
#include "classfile/classFileStream.hpp"
#include "classfile/classLoader.hpp"
#include "classfile/classLoaderData.inline.hpp"
#include "classfile/javaClasses.hpp"
#include "classfile/moduleEntry.hpp"
#include "classfile/resolutionErrors.hpp"
#include "classfile/symbolTable.hpp"
#include "classfile/systemDictionary.hpp"
#include "classfile/systemDictionaryShared.hpp"
#include "classfile/verifier.hpp"
#include "classfile/vmClasses.hpp"
#include "classfile/vmSymbols.hpp"
#include "code/codeCache.hpp"
#include "code/dependencyContext.hpp"
#include "compiler/compilationPolicy.hpp"
#include "compiler/compileBroker.hpp"
#include "gc/shared/collectedHeap.inline.hpp"
#include "interpreter/oopMapCache.hpp"
#include "interpreter/rewriter.hpp"
#include "jvmtifiles/jvmti.h"
#include "logging/log.hpp"
#include "logging/logMessage.hpp"
#include "logging/logStream.hpp"
#include "memory/allocation.inline.hpp"
#include "memory/iterator.inline.hpp"
#include "memory/metadataFactory.hpp"
#include "memory/metaspaceClosure.hpp"
#include "memory/oopFactory.hpp"
#include "memory/resourceArea.hpp"
#include "memory/universe.hpp"
#include "oops/fieldStreams.inline.hpp"
#include "oops/constantPool.hpp"
#include "oops/instanceClassLoaderKlass.hpp"
#include "oops/instanceKlass.inline.hpp"
#include "oops/instanceMirrorKlass.hpp"
#include "oops/instanceOop.hpp"
#include "oops/instanceStackChunkKlass.hpp"
#include "oops/klass.inline.hpp"
#include "oops/method.hpp"
#include "oops/oop.inline.hpp"
#include "oops/recordComponent.hpp"
#include "oops/symbol.hpp"
#include "prims/jvmtiExport.hpp"
#include "prims/jvmtiRedefineClasses.hpp"
#include "prims/jvmtiThreadState.hpp"
#include "prims/methodComparator.hpp"
#include "runtime/arguments.hpp"
#include "runtime/atomic.hpp"
#include "runtime/fieldDescriptor.inline.hpp"
#include "runtime/handles.inline.hpp"
#include "runtime/javaCalls.hpp"
#include "runtime/mutexLocker.hpp"
#include "runtime/orderAccess.hpp"
#include "runtime/reflectionUtils.hpp"
#include "runtime/thread.inline.hpp"
#include "services/classLoadingService.hpp"
#include "services/finalizerService.hpp"
#include "services/threadService.hpp"
#include "utilities/dtrace.hpp"
#include "utilities/events.hpp"
#include "utilities/macros.hpp"
#include "utilities/stringUtils.hpp"
#include "utilities/pair.hpp"
#ifdef COMPILER1
#include "c1/c1_Compiler.hpp"
#endif
#if INCLUDE_JFR
#include "jfr/jfrEvents.hpp"
#endif

#ifdef DTRACE_ENABLED


#define HOTSPOT_CLASS_INITIALIZATION_required HOTSPOT_CLASS_INITIALIZATION_REQUIRED
#define HOTSPOT_CLASS_INITIALIZATION_recursive HOTSPOT_CLASS_INITIALIZATION_RECURSIVE
#define HOTSPOT_CLASS_INITIALIZATION_concurrent HOTSPOT_CLASS_INITIALIZATION_CONCURRENT
#define HOTSPOT_CLASS_INITIALIZATION_erroneous HOTSPOT_CLASS_INITIALIZATION_ERRONEOUS
#define HOTSPOT_CLASS_INITIALIZATION_super__failed HOTSPOT_CLASS_INITIALIZATION_SUPER_FAILED
#define HOTSPOT_CLASS_INITIALIZATION_clinit HOTSPOT_CLASS_INITIALIZATION_CLINIT
#define HOTSPOT_CLASS_INITIALIZATION_error HOTSPOT_CLASS_INITIALIZATION_ERROR
#define HOTSPOT_CLASS_INITIALIZATION_end HOTSPOT_CLASS_INITIALIZATION_END
#define DTRACE_CLASSINIT_PROBE(type, thread_type)                \
  {                                                              \
    char* data = NULL;                                           \
    int len = 0;                                                 \
    Symbol* clss_name = name();                                  \
    if (clss_name != NULL) {                                     \
      data = (char*)clss_name->bytes();                          \
      len = clss_name->utf8_length();                            \
    }                                                            \
    HOTSPOT_CLASS_INITIALIZATION_##type(                         \
      data, len, (void*)class_loader(), thread_type);            \
  }

#define DTRACE_CLASSINIT_PROBE_WAIT(type, thread_type, wait)     \
  {                                                              \
    char* data = NULL;                                           \
    int len = 0;                                                 \
    Symbol* clss_name = name();                                  \
    if (clss_name != NULL) {                                     \
      data = (char*)clss_name->bytes();                          \
      len = clss_name->utf8_length();                            \
    }                                                            \
    HOTSPOT_CLASS_INITIALIZATION_##type(                         \
      data, len, (void*)class_loader(), thread_type, wait);      \
  }

#else //  ndef DTRACE_ENABLED

#define DTRACE_CLASSINIT_PROBE(type, thread_type)
#define DTRACE_CLASSINIT_PROBE_WAIT(type, thread_type, wait)

#endif //  ndef DTRACE_ENABLED

bool InstanceKlass::_finalization_enabled = true;

static inline bool is_class_loader(const Symbol* class_name,
                                   const ClassFileParser& parser) {
  assert(class_name != NULL, "invariant");

  if (class_name == vmSymbols::java_lang_ClassLoader()) {
    return true;
  }

  if (vmClasses::ClassLoader_klass_loaded()) {
    const Klass* const super_klass = parser.super_klass();
    if (super_klass != NULL) {
      if (super_klass->is_subtype_of(vmClasses::ClassLoader_klass())) {
        return true;
      }
    }
  }
  return false;
}

// private: called to verify that k is a static member of this nest.
// We know that k is an instance class in the same package and hence the
// same classloader.
bool InstanceKlass::has_nest_member(JavaThread* current, InstanceKlass* k) const {
  assert(!is_hidden(), "unexpected hidden class");
  if (_nest_members == NULL || _nest_members == Universe::the_empty_short_array()) {
    if (log_is_enabled(Trace, class, nestmates)) {
      ResourceMark rm(current);
      log_trace(class, nestmates)("Checked nest membership of %s in non-nest-host class %s",
                                  k->external_name(), this->external_name());
    }
    return false;
  }

  if (log_is_enabled(Trace, class, nestmates)) {
    ResourceMark rm(current);
    log_trace(class, nestmates)("Checking nest membership of %s in %s",
                                k->external_name(), this->external_name());
  }

  // Check for the named class in _nest_members.
  // We don't resolve, or load, any classes.
  for (int i = 0; i < _nest_members->length(); i++) {
    int cp_index = _nest_members->at(i);
    Symbol* name = _constants->klass_name_at(cp_index);
    if (name == k->name()) {
      log_trace(class, nestmates)("- named class found at nest_members[%d] => cp[%d]", i, cp_index);
      return true;
    }
  }
  log_trace(class, nestmates)("- class is NOT a nest member!");
  return false;
}

// Called to verify that k is a permitted subclass of this class
bool InstanceKlass::has_as_permitted_subclass(const InstanceKlass* k) const {
  Thread* current = Thread::current();
  assert(k != NULL, "sanity check");
  assert(_permitted_subclasses != NULL && _permitted_subclasses != Universe::the_empty_short_array(),
         "unexpected empty _permitted_subclasses array");

  if (log_is_enabled(Trace, class, sealed)) {
    ResourceMark rm(current);
    log_trace(class, sealed)("Checking for permitted subclass of %s in %s",
                             k->external_name(), this->external_name());
  }

  // Check that the class and its super are in the same module.
  if (k->module() != this->module()) {
    ResourceMark rm(current);
    log_trace(class, sealed)("Check failed for same module of permitted subclass %s and sealed class %s",
                             k->external_name(), this->external_name());
    return false;
  }

  if (!k->is_public() && !is_same_class_package(k)) {
    ResourceMark rm(current);
    log_trace(class, sealed)("Check failed, subclass %s not public and not in the same package as sealed class %s",
                             k->external_name(), this->external_name());
    return false;
  }

  for (int i = 0; i < _permitted_subclasses->length(); i++) {
    int cp_index = _permitted_subclasses->at(i);
    Symbol* name = _constants->klass_name_at(cp_index);
    if (name == k->name()) {
      log_trace(class, sealed)("- Found it at permitted_subclasses[%d] => cp[%d]", i, cp_index);
      return true;
    }
  }
  log_trace(class, sealed)("- class is NOT a permitted subclass!");
  return false;
}

// Return nest-host class, resolving, validating and saving it if needed.
// In cases where this is called from a thread that cannot do classloading
// (such as a native JIT thread) then we simply return NULL, which in turn
// causes the access check to return false. Such code will retry the access
// from a more suitable environment later. Otherwise the _nest_host is always
// set once this method returns.
// Any errors from nest-host resolution must be preserved so they can be queried
// from higher-level access checking code, and reported as part of access checking
// exceptions.
// VirtualMachineErrors are propagated with a NULL return.
// Under any conditions where the _nest_host can be set to non-NULL the resulting
// value of it and, if applicable, the nest host resolution/validation error,
// are idempotent.
InstanceKlass* InstanceKlass::nest_host(TRAPS) {
  InstanceKlass* nest_host_k = _nest_host;
  if (nest_host_k != NULL) {
    return nest_host_k;
  }

  ResourceMark rm(THREAD);

  // need to resolve and save our nest-host class.
  if (_nest_host_index != 0) { // we have a real nest_host
    // Before trying to resolve check if we're in a suitable context
    bool can_resolve = THREAD->can_call_java();
    if (!can_resolve && !_constants->tag_at(_nest_host_index).is_klass()) {
      log_trace(class, nestmates)("Rejected resolution of nest-host of %s in unsuitable thread",
                                  this->external_name());
      return NULL; // sentinel to say "try again from a different context"
    }

    log_trace(class, nestmates)("Resolving nest-host of %s using cp entry for %s",
                                this->external_name(),
                                _constants->klass_name_at(_nest_host_index)->as_C_string());

    Klass* k = _constants->klass_at(_nest_host_index, THREAD);
    if (HAS_PENDING_EXCEPTION) {
      if (PENDING_EXCEPTION->is_a(vmClasses::VirtualMachineError_klass())) {
        return NULL; // propagate VMEs
      }
      stringStream ss;
      char* target_host_class = _constants->klass_name_at(_nest_host_index)->as_C_string();
      ss.print("Nest host resolution of %s with host %s failed: ",
               this->external_name(), target_host_class);
      java_lang_Throwable::print(PENDING_EXCEPTION, &ss);
      const char* msg = ss.as_string(true /* on C-heap */);
      constantPoolHandle cph(THREAD, constants());
      SystemDictionary::add_nest_host_error(cph, _nest_host_index, msg);
      CLEAR_PENDING_EXCEPTION;

      log_trace(class, nestmates)("%s", msg);
    } else {
      // A valid nest-host is an instance class in the current package that lists this
      // class as a nest member. If any of these conditions are not met the class is
      // its own nest-host.
      const char* error = NULL;

      // JVMS 5.4.4 indicates package check comes first
      if (is_same_class_package(k)) {
        // Now check actual membership. We can't be a member if our "host" is
        // not an instance class.
        if (k->is_instance_klass()) {
          nest_host_k = InstanceKlass::cast(k);
          bool is_member = nest_host_k->has_nest_member(THREAD, this);
          if (is_member) {
            _nest_host = nest_host_k; // save resolved nest-host value

            log_trace(class, nestmates)("Resolved nest-host of %s to %s",
                                        this->external_name(), k->external_name());
            return nest_host_k;
          } else {
            error = "current type is not listed as a nest member";
          }
        } else {
          error = "host is not an instance class";
        }
      } else {
        error = "types are in different packages";
      }

      // something went wrong, so record what and log it
      {
        stringStream ss;
        ss.print("Type %s (loader: %s) is not a nest member of type %s (loader: %s): %s",
                 this->external_name(),
                 this->class_loader_data()->loader_name_and_id(),
                 k->external_name(),
                 k->class_loader_data()->loader_name_and_id(),
                 error);
        const char* msg = ss.as_string(true /* on C-heap */);
        constantPoolHandle cph(THREAD, constants());
        SystemDictionary::add_nest_host_error(cph, _nest_host_index, msg);
        log_trace(class, nestmates)("%s", msg);
      }
    }
  } else {
    log_trace(class, nestmates)("Type %s is not part of a nest: setting nest-host to self",
                                this->external_name());
  }

  // Either not in an explicit nest, or else an error occurred, so
  // the nest-host is set to `this`. Any thread that sees this assignment
  // will also see any setting of nest_host_error(), if applicable.
  return (_nest_host = this);
}

// Dynamic nest member support: set this class's nest host to the given class.
// This occurs as part of the class definition, as soon as the instanceKlass
// has been created and doesn't require further resolution. The code:
//    lookup().defineHiddenClass(bytes_for_X, NESTMATE);
// results in:
//    class_of_X.set_nest_host(lookup().lookupClass().getNestHost())
// If it has an explicit _nest_host_index or _nest_members, these will be ignored.
// We also know the "host" is a valid nest-host in the same package so we can
// assert some of those facts.
void InstanceKlass::set_nest_host(InstanceKlass* host) {
  assert(is_hidden(), "must be a hidden class");
  assert(host != NULL, "NULL nest host specified");
  assert(_nest_host == NULL, "current class has resolved nest-host");
  assert(nest_host_error() == NULL, "unexpected nest host resolution error exists: %s",
         nest_host_error());
  assert((host->_nest_host == NULL && host->_nest_host_index == 0) ||
         (host->_nest_host == host), "proposed host is not a valid nest-host");
  // Can't assert this as package is not set yet:
  // assert(is_same_class_package(host), "proposed host is in wrong package");

  if (log_is_enabled(Trace, class, nestmates)) {
    ResourceMark rm;
    const char* msg = "";
    // a hidden class does not expect a statically defined nest-host
    if (_nest_host_index > 0) {
      msg = "(the NestHost attribute in the current class is ignored)";
    } else if (_nest_members != NULL && _nest_members != Universe::the_empty_short_array()) {
      msg = "(the NestMembers attribute in the current class is ignored)";
    }
    log_trace(class, nestmates)("Injected type %s into the nest of %s %s",
                                this->external_name(),
                                host->external_name(),
                                msg);
  }
  // set dynamic nest host
  _nest_host = host;
  // Record dependency to keep nest host from being unloaded before this class.
  ClassLoaderData* this_key = class_loader_data();
  this_key->record_dependency(host);
}

// check if 'this' and k are nestmates (same nest_host), or k is our nest_host,
// or we are k's nest_host - all of which is covered by comparing the two
// resolved_nest_hosts.
// Any exceptions (i.e. VMEs) are propagated.
bool InstanceKlass::has_nestmate_access_to(InstanceKlass* k, TRAPS) {

  assert(this != k, "this should be handled by higher-level code");

  // Per JVMS 5.4.4 we first resolve and validate the current class, then
  // the target class k.

  InstanceKlass* cur_host = nest_host(CHECK_false);
  if (cur_host == NULL) {
    return false;
  }

  Klass* k_nest_host = k->nest_host(CHECK_false);
  if (k_nest_host == NULL) {
    return false;
  }

  bool access = (cur_host == k_nest_host);

  ResourceMark rm(THREAD);
  log_trace(class, nestmates)("Class %s does %shave nestmate access to %s",
                              this->external_name(),
                              access ? "" : "NOT ",
                              k->external_name());
  return access;
}

const char* InstanceKlass::nest_host_error() {
  if (_nest_host_index == 0) {
    return NULL;
  } else {
    constantPoolHandle cph(Thread::current(), constants());
    return SystemDictionary::find_nest_host_error(cph, (int)_nest_host_index);
  }
}

InstanceKlass* InstanceKlass::allocate_instance_klass(const ClassFileParser& parser, TRAPS) {
  const int size = InstanceKlass::size(parser.vtable_size(),
                                       parser.itable_size(),
                                       nonstatic_oop_map_size(parser.total_oop_map_count()),
                                       parser.is_interface());

  const Symbol* const class_name = parser.class_name();
  assert(class_name != NULL, "invariant");
  ClassLoaderData* loader_data = parser.loader_data();
  assert(loader_data != NULL, "invariant");

  InstanceKlass* ik;

  // Allocation
  if (REF_NONE == parser.reference_type()) {
    if (class_name == vmSymbols::java_lang_Class()) {
      ik = new (loader_data, size, THREAD) InstanceMirrorKlass(parser);
<<<<<<< HEAD
    } else if (class_name == vmSymbols::jdk_internal_vm_StackChunk()) {
      ik = new (loader_data, size, THREAD) InstanceStackChunkKlass(parser);
    } else if (is_class_loader(class_name, parser)) {
      ik = new (loader_data, size, THREAD) InstanceClassLoaderKlass(parser);
    } else {
=======
    } else if (is_class_loader(class_name, parser)) {
      // class loader
      ik = new (loader_data, size, THREAD) InstanceClassLoaderKlass(parser);
    } else {
      // normal
>>>>>>> e61ccfba
      ik = new (loader_data, size, THREAD) InstanceKlass(parser);
    }
  } else {
    ik = new (loader_data, size, THREAD) InstanceRefKlass(parser);
  }

  // Check for pending exception before adding to the loader data and incrementing
  // class count.  Can get OOM here.
  if (HAS_PENDING_EXCEPTION) {
    return NULL;
  }

  return ik;
}


// copy method ordering from resource area to Metaspace
void InstanceKlass::copy_method_ordering(const intArray* m, TRAPS) {
  if (m != NULL) {
    // allocate a new array and copy contents (memcpy?)
    _method_ordering = MetadataFactory::new_array<int>(class_loader_data(), m->length(), CHECK);
    for (int i = 0; i < m->length(); i++) {
      _method_ordering->at_put(i, m->at(i));
    }
  } else {
    _method_ordering = Universe::the_empty_int_array();
  }
}

// create a new array of vtable_indices for default methods
Array<int>* InstanceKlass::create_new_default_vtable_indices(int len, TRAPS) {
  Array<int>* vtable_indices = MetadataFactory::new_array<int>(class_loader_data(), len, CHECK_NULL);
  assert(default_vtable_indices() == NULL, "only create once");
  set_default_vtable_indices(vtable_indices);
  return vtable_indices;
}

<<<<<<< HEAD
InstanceKlass::InstanceKlass(const ClassFileParser& parser, KlassID id) :
  Klass(id),
=======
InstanceKlass::InstanceKlass(const ClassFileParser& parser, KlassKind kind) :
  Klass(kind),
>>>>>>> e61ccfba
  _nest_members(NULL),
  _nest_host(NULL),
  _permitted_subclasses(NULL),
  _record_components(NULL),
  _static_field_size(parser.static_field_size()),
  _nonstatic_oop_map_size(nonstatic_oop_map_size(parser.total_oop_map_count())),
  _itable_len(parser.itable_size()),
  _nest_host_index(0),
  _init_state(allocated),
  _reference_type(parser.reference_type()),
  _init_thread(NULL)
{
  set_vtable_length(parser.vtable_size());
  set_access_flags(parser.access_flags());
  if (parser.is_hidden()) set_is_hidden();
  set_layout_helper(Klass::instance_layout_helper(parser.layout_size(),
                                                    false));

  assert(NULL == _methods, "underlying memory not zeroed?");
  assert(is_instance_klass(), "is layout incorrect?");
  assert(size_helper() == parser.layout_size(), "incorrect size_helper?");
}

void InstanceKlass::deallocate_methods(ClassLoaderData* loader_data,
                                       Array<Method*>* methods) {
  if (methods != NULL && methods != Universe::the_empty_method_array() &&
      !methods->is_shared()) {
    for (int i = 0; i < methods->length(); i++) {
      Method* method = methods->at(i);
      if (method == NULL) continue;  // maybe null if error processing
      // Only want to delete methods that are not executing for RedefineClasses.
      // The previous version will point to them so they're not totally dangling
      assert (!method->on_stack(), "shouldn't be called with methods on stack");
      MetadataFactory::free_metadata(loader_data, method);
    }
    MetadataFactory::free_array<Method*>(loader_data, methods);
  }
}

void InstanceKlass::deallocate_interfaces(ClassLoaderData* loader_data,
                                          const Klass* super_klass,
                                          Array<InstanceKlass*>* local_interfaces,
                                          Array<InstanceKlass*>* transitive_interfaces) {
  // Only deallocate transitive interfaces if not empty, same as super class
  // or same as local interfaces.  See code in parseClassFile.
  Array<InstanceKlass*>* ti = transitive_interfaces;
  if (ti != Universe::the_empty_instance_klass_array() && ti != local_interfaces) {
    // check that the interfaces don't come from super class
    Array<InstanceKlass*>* sti = (super_klass == NULL) ? NULL :
                    InstanceKlass::cast(super_klass)->transitive_interfaces();
    if (ti != sti && ti != NULL && !ti->is_shared()) {
      MetadataFactory::free_array<InstanceKlass*>(loader_data, ti);
    }
  }

  // local interfaces can be empty
  if (local_interfaces != Universe::the_empty_instance_klass_array() &&
      local_interfaces != NULL && !local_interfaces->is_shared()) {
    MetadataFactory::free_array<InstanceKlass*>(loader_data, local_interfaces);
  }
}

void InstanceKlass::deallocate_record_components(ClassLoaderData* loader_data,
                                                 Array<RecordComponent*>* record_components) {
  if (record_components != NULL && !record_components->is_shared()) {
    for (int i = 0; i < record_components->length(); i++) {
      RecordComponent* record_component = record_components->at(i);
      MetadataFactory::free_metadata(loader_data, record_component);
    }
    MetadataFactory::free_array<RecordComponent*>(loader_data, record_components);
  }
}

// This function deallocates the metadata and C heap pointers that the
// InstanceKlass points to.
void InstanceKlass::deallocate_contents(ClassLoaderData* loader_data) {

  // Orphan the mirror first, CMS thinks it's still live.
  if (java_mirror() != NULL) {
    java_lang_Class::set_klass(java_mirror(), NULL);
  }

  // Also remove mirror from handles
  loader_data->remove_handle(_java_mirror);

  // Need to take this class off the class loader data list.
  loader_data->remove_class(this);

  // The array_klass for this class is created later, after error handling.
  // For class redefinition, we keep the original class so this scratch class
  // doesn't have an array class.  Either way, assert that there is nothing
  // to deallocate.
  assert(array_klasses() == NULL, "array classes shouldn't be created for this class yet");

  // Release C heap allocated data that this points to, which includes
  // reference counting symbol names.
  // Can't release the constant pool here because the constant pool can be
  // deallocated separately from the InstanceKlass for default methods and
  // redefine classes.
  release_C_heap_structures(/* release_constant_pool */ false);

  deallocate_methods(loader_data, methods());
  set_methods(NULL);

  deallocate_record_components(loader_data, record_components());
  set_record_components(NULL);

  if (method_ordering() != NULL &&
      method_ordering() != Universe::the_empty_int_array() &&
      !method_ordering()->is_shared()) {
    MetadataFactory::free_array<int>(loader_data, method_ordering());
  }
  set_method_ordering(NULL);

  // default methods can be empty
  if (default_methods() != NULL &&
      default_methods() != Universe::the_empty_method_array() &&
      !default_methods()->is_shared()) {
    MetadataFactory::free_array<Method*>(loader_data, default_methods());
  }
  // Do NOT deallocate the default methods, they are owned by superinterfaces.
  set_default_methods(NULL);

  // default methods vtable indices can be empty
  if (default_vtable_indices() != NULL &&
      !default_vtable_indices()->is_shared()) {
    MetadataFactory::free_array<int>(loader_data, default_vtable_indices());
  }
  set_default_vtable_indices(NULL);


  // This array is in Klass, but remove it with the InstanceKlass since
  // this place would be the only caller and it can share memory with transitive
  // interfaces.
  if (secondary_supers() != NULL &&
      secondary_supers() != Universe::the_empty_klass_array() &&
      // see comments in compute_secondary_supers about the following cast
      (address)(secondary_supers()) != (address)(transitive_interfaces()) &&
      !secondary_supers()->is_shared()) {
    MetadataFactory::free_array<Klass*>(loader_data, secondary_supers());
  }
  set_secondary_supers(NULL);

  deallocate_interfaces(loader_data, super(), local_interfaces(), transitive_interfaces());
  set_transitive_interfaces(NULL);
  set_local_interfaces(NULL);

  if (fields() != NULL && !fields()->is_shared()) {
    MetadataFactory::free_array<jushort>(loader_data, fields());
  }
  set_fields(NULL, 0);

  // If a method from a redefined class is using this constant pool, don't
  // delete it, yet.  The new class's previous version will point to this.
  if (constants() != NULL) {
    assert (!constants()->on_stack(), "shouldn't be called if anything is onstack");
    if (!constants()->is_shared()) {
      MetadataFactory::free_metadata(loader_data, constants());
    }
    // Delete any cached resolution errors for the constant pool
    SystemDictionary::delete_resolution_error(constants());

    set_constants(NULL);
  }

  if (inner_classes() != NULL &&
      inner_classes() != Universe::the_empty_short_array() &&
      !inner_classes()->is_shared()) {
    MetadataFactory::free_array<jushort>(loader_data, inner_classes());
  }
  set_inner_classes(NULL);

  if (nest_members() != NULL &&
      nest_members() != Universe::the_empty_short_array() &&
      !nest_members()->is_shared()) {
    MetadataFactory::free_array<jushort>(loader_data, nest_members());
  }
  set_nest_members(NULL);

  if (permitted_subclasses() != NULL &&
      permitted_subclasses() != Universe::the_empty_short_array() &&
      !permitted_subclasses()->is_shared()) {
    MetadataFactory::free_array<jushort>(loader_data, permitted_subclasses());
  }
  set_permitted_subclasses(NULL);

  // We should deallocate the Annotations instance if it's not in shared spaces.
  if (annotations() != NULL && !annotations()->is_shared()) {
    MetadataFactory::free_metadata(loader_data, annotations());
  }
  set_annotations(NULL);

  SystemDictionaryShared::handle_class_unloading(this);
}

bool InstanceKlass::is_record() const {
  return _record_components != NULL &&
         is_final() &&
         java_super() == vmClasses::Record_klass();
}

bool InstanceKlass::is_sealed() const {
  return _permitted_subclasses != NULL &&
         _permitted_subclasses != Universe::the_empty_short_array();
}

bool InstanceKlass::should_be_initialized() const {
  return !is_initialized();
}

klassItable InstanceKlass::itable() const {
  return klassItable(const_cast<InstanceKlass*>(this));
}

void InstanceKlass::eager_initialize(Thread *thread) {
  if (!EagerInitialization) return;

  if (this->is_not_initialized()) {
    // abort if the the class has a class initializer
    if (this->class_initializer() != NULL) return;

    // abort if it is java.lang.Object (initialization is handled in genesis)
    Klass* super_klass = super();
    if (super_klass == NULL) return;

    // abort if the super class should be initialized
    if (!InstanceKlass::cast(super_klass)->is_initialized()) return;

    // call body to expose the this pointer
    eager_initialize_impl();
  }
}

// JVMTI spec thinks there are signers and protection domain in the
// instanceKlass.  These accessors pretend these fields are there.
// The hprof specification also thinks these fields are in InstanceKlass.
oop InstanceKlass::protection_domain() const {
  // return the protection_domain from the mirror
  return java_lang_Class::protection_domain(java_mirror());
}

objArrayOop InstanceKlass::signers() const {
  // return the signers from the mirror
  return java_lang_Class::signers(java_mirror());
}

oop InstanceKlass::init_lock() const {
  // return the init lock from the mirror
  oop lock = java_lang_Class::init_lock(java_mirror());
  // Prevent reordering with any access of initialization state
  OrderAccess::loadload();
  assert(lock != NULL || !is_not_initialized(), // initialized or in_error state
         "only fully initialized state can have a null lock");
  return lock;
}

// Set the initialization lock to null so the object can be GC'ed.  Any racing
// threads to get this lock will see a null lock and will not lock.
// That's okay because they all check for initialized state after getting
// the lock and return.
void InstanceKlass::fence_and_clear_init_lock() {
  // make sure previous stores are all done, notably the init_state.
  OrderAccess::storestore();
  java_lang_Class::clear_init_lock(java_mirror());
  assert(!is_not_initialized(), "class must be initialized now");
}

void InstanceKlass::eager_initialize_impl() {
  EXCEPTION_MARK;
  HandleMark hm(THREAD);
  Handle h_init_lock(THREAD, init_lock());
  ObjectLocker ol(h_init_lock, THREAD);

  // abort if someone beat us to the initialization
  if (!is_not_initialized()) return;  // note: not equivalent to is_initialized()

  ClassState old_state = init_state();
  link_class_impl(THREAD);
  if (HAS_PENDING_EXCEPTION) {
    CLEAR_PENDING_EXCEPTION;
    // Abort if linking the class throws an exception.

    // Use a test to avoid redundantly resetting the state if there's
    // no change.  Set_init_state() asserts that state changes make
    // progress, whereas here we might just be spinning in place.
    if (old_state != _init_state)
      set_init_state(old_state);
  } else {
    // linking successfull, mark class as initialized
    set_init_state(fully_initialized);
    fence_and_clear_init_lock();
    // trace
    if (log_is_enabled(Info, class, init)) {
      ResourceMark rm(THREAD);
      log_info(class, init)("[Initialized %s without side effects]", external_name());
    }
  }
}


// See "The Virtual Machine Specification" section 2.16.5 for a detailed explanation of the class initialization
// process. The step comments refers to the procedure described in that section.
// Note: implementation moved to static method to expose the this pointer.
void InstanceKlass::initialize(TRAPS) {
  if (this->should_be_initialized()) {
    initialize_impl(CHECK);
    // Note: at this point the class may be initialized
    //       OR it may be in the state of being initialized
    //       in case of recursive initialization!
  } else {
    assert(is_initialized(), "sanity check");
  }
}


bool InstanceKlass::verify_code(TRAPS) {
  // 1) Verify the bytecodes
  return Verifier::verify(this, should_verify_class(), THREAD);
}

void InstanceKlass::link_class(TRAPS) {
  assert(is_loaded(), "must be loaded");
  if (!is_linked()) {
    link_class_impl(CHECK);
  }
}

// Called to verify that a class can link during initialization, without
// throwing a VerifyError.
bool InstanceKlass::link_class_or_fail(TRAPS) {
  assert(is_loaded(), "must be loaded");
  if (!is_linked()) {
    link_class_impl(CHECK_false);
  }
  return is_linked();
}

bool InstanceKlass::link_class_impl(TRAPS) {
  if (DumpSharedSpaces && SystemDictionaryShared::has_class_failed_verification(this)) {
    // This is for CDS dumping phase only -- we use the in_error_state to indicate that
    // the class has failed verification. Throwing the NoClassDefFoundError here is just
    // a convenient way to stop repeat attempts to verify the same (bad) class.
    //
    // Note that the NoClassDefFoundError is not part of the JLS, and should not be thrown
    // if we are executing Java code. This is not a problem for CDS dumping phase since
    // it doesn't execute any Java code.
    ResourceMark rm(THREAD);
    Exceptions::fthrow(THREAD_AND_LOCATION,
                       vmSymbols::java_lang_NoClassDefFoundError(),
                       "Class %s, or one of its supertypes, failed class initialization",
                       external_name());
    return false;
  }
  // return if already verified
  if (is_linked()) {
    return true;
  }

  // Timing
  // timer handles recursion
  JavaThread* jt = THREAD;

  // link super class before linking this class
  Klass* super_klass = super();
  if (super_klass != NULL) {
    if (super_klass->is_interface()) {  // check if super class is an interface
      ResourceMark rm(THREAD);
      Exceptions::fthrow(
        THREAD_AND_LOCATION,
        vmSymbols::java_lang_IncompatibleClassChangeError(),
        "class %s has interface %s as super class",
        external_name(),
        super_klass->external_name()
      );
      return false;
    }

    InstanceKlass* ik_super = InstanceKlass::cast(super_klass);
    ik_super->link_class_impl(CHECK_false);
  }

  // link all interfaces implemented by this class before linking this class
  Array<InstanceKlass*>* interfaces = local_interfaces();
  int num_interfaces = interfaces->length();
  for (int index = 0; index < num_interfaces; index++) {
    InstanceKlass* interk = interfaces->at(index);
    interk->link_class_impl(CHECK_false);
  }

  // in case the class is linked in the process of linking its superclasses
  if (is_linked()) {
    return true;
  }

  // trace only the link time for this klass that includes
  // the verification time
  PerfClassTraceTime vmtimer(ClassLoader::perf_class_link_time(),
                             ClassLoader::perf_class_link_selftime(),
                             ClassLoader::perf_classes_linked(),
                             jt->get_thread_stat()->perf_recursion_counts_addr(),
                             jt->get_thread_stat()->perf_timers_addr(),
                             PerfClassTraceTime::CLASS_LINK);

  // verification & rewriting
  {
    HandleMark hm(THREAD);
    Handle h_init_lock(THREAD, init_lock());
    ObjectLocker ol(h_init_lock, jt);
    // rewritten will have been set if loader constraint error found
    // on an earlier link attempt
    // don't verify or rewrite if already rewritten
    //

    if (!is_linked()) {
      if (!is_rewritten()) {
        if (is_shared()) {
          assert(!verified_at_dump_time(), "must be");
        }
        {
          bool verify_ok = verify_code(THREAD);
          if (!verify_ok) {
            return false;
          }
        }

        // Just in case a side-effect of verify linked this class already
        // (which can sometimes happen since the verifier loads classes
        // using custom class loaders, which are free to initialize things)
        if (is_linked()) {
          return true;
        }

        // also sets rewritten
        rewrite_class(CHECK_false);
      } else if (is_shared()) {
        SystemDictionaryShared::check_verification_constraints(this, CHECK_false);
      }

      // relocate jsrs and link methods after they are all rewritten
      link_methods(CHECK_false);

      // Initialize the vtable and interface table after
      // methods have been rewritten since rewrite may
      // fabricate new Method*s.
      // also does loader constraint checking
      //
      // initialize_vtable and initialize_itable need to be rerun
      // for a shared class if
      // 1) the class is loaded by custom class loader or
      // 2) the class is loaded by built-in class loader but failed to add archived loader constraints or
      // 3) the class was not verified during dump time
      bool need_init_table = true;
      if (is_shared() && verified_at_dump_time() &&
          SystemDictionaryShared::check_linking_constraints(THREAD, this)) {
        need_init_table = false;
      }
      if (need_init_table) {
        vtable().initialize_vtable_and_check_constraints(CHECK_false);
        itable().initialize_itable_and_check_constraints(CHECK_false);
      }
#ifdef ASSERT
      vtable().verify(tty, true);
      // In case itable verification is ever added.
      // itable().verify(tty, true);
#endif
      if (UseVtableBasedCHA) {
        MutexLocker ml(THREAD, Compile_lock);
        set_init_state(linked);

        // Now flush all code that assume the class is not linked.
        if (Universe::is_fully_initialized()) {
          CodeCache::flush_dependents_on(this);
        }
      } else {
        set_init_state(linked);
      }
      if (JvmtiExport::should_post_class_prepare()) {
        JvmtiExport::post_class_prepare(THREAD, this);
      }
    }
  }
  return true;
}

// Rewrite the byte codes of all of the methods of a class.
// The rewriter must be called exactly once. Rewriting must happen after
// verification but before the first method of the class is executed.
void InstanceKlass::rewrite_class(TRAPS) {
  assert(is_loaded(), "must be loaded");
  if (is_rewritten()) {
    assert(is_shared(), "rewriting an unshared class?");
    return;
  }
  Rewriter::rewrite(this, CHECK);
  set_rewritten();
}

// Now relocate and link method entry points after class is rewritten.
// This is outside is_rewritten flag. In case of an exception, it can be
// executed more than once.
void InstanceKlass::link_methods(TRAPS) {
  int len = methods()->length();
  for (int i = len-1; i >= 0; i--) {
    methodHandle m(THREAD, methods()->at(i));

    // Set up method entry points for compiler and interpreter    .
    m->link_method(m, CHECK);
  }
}

// Eagerly initialize superinterfaces that declare default methods (concrete instance: any access)
void InstanceKlass::initialize_super_interfaces(TRAPS) {
  assert (has_nonstatic_concrete_methods(), "caller should have checked this");
  for (int i = 0; i < local_interfaces()->length(); ++i) {
    InstanceKlass* ik = local_interfaces()->at(i);

    // Initialization is depth first search ie. we start with top of the inheritance tree
    // has_nonstatic_concrete_methods drives searching superinterfaces since it
    // means has_nonstatic_concrete_methods in its superinterface hierarchy
    if (ik->has_nonstatic_concrete_methods()) {
      ik->initialize_super_interfaces(CHECK);
    }

    // Only initialize() interfaces that "declare" concrete methods.
    if (ik->should_be_initialized() && ik->declares_nonstatic_concrete_methods()) {
      ik->initialize(CHECK);
    }
  }
}

ResourceHashtable<const InstanceKlass*, OopHandle, 107, ResourceObj::C_HEAP, mtClass>
      _initialization_error_table;

void InstanceKlass::add_initialization_error(JavaThread* current, Handle exception) {
  // Create the same exception with a message indicating the thread name,
  // and the StackTraceElements.
  // If the initialization error is OOM, this might not work, but if GC kicks in
  // this would be still be helpful.
  JavaThread* THREAD = current;
  Handle cause = java_lang_Throwable::get_cause_with_stack_trace(exception, THREAD);
  if (HAS_PENDING_EXCEPTION || cause.is_null()) {
    CLEAR_PENDING_EXCEPTION;
    return;
  }

  MutexLocker ml(THREAD, ClassInitError_lock);
  OopHandle elem = OopHandle(Universe::vm_global(), cause());
  bool created = false;
  _initialization_error_table.put_if_absent(this, elem, &created);
  assert(created, "Initialization is single threaded");
  ResourceMark rm(THREAD);
  log_trace(class, init)("Initialization error added for class %s", external_name());
}

oop InstanceKlass::get_initialization_error(JavaThread* current) {
  MutexLocker ml(current, ClassInitError_lock);
  OopHandle* h = _initialization_error_table.get(this);
  return (h != nullptr) ? h->resolve() : nullptr;
}

// Need to remove entries for unloaded classes.
void InstanceKlass::clean_initialization_error_table() {
  struct InitErrorTableCleaner {
    bool do_entry(const InstanceKlass* ik, OopHandle h) {
      if (!ik->is_loader_alive()) {
        h.release(Universe::vm_global());
        return true;
      } else {
        return false;
      }
    }
  };

  assert_locked_or_safepoint(ClassInitError_lock);
  InitErrorTableCleaner cleaner;
  _initialization_error_table.unlink(&cleaner);
}

void InstanceKlass::initialize_impl(TRAPS) {
  HandleMark hm(THREAD);

  // Make sure klass is linked (verified) before initialization
  // A class could already be verified, since it has been reflected upon.
  link_class(CHECK);

  DTRACE_CLASSINIT_PROBE(required, -1);

  bool wait = false;

  JavaThread* jt = THREAD;

  // refer to the JVM book page 47 for description of steps
  // Step 1
  {
    Handle h_init_lock(THREAD, init_lock());
    ObjectLocker ol(h_init_lock, jt);

    // Step 2
    // If we were to use wait() instead of waitInterruptibly() then
    // we might end up throwing IE from link/symbol resolution sites
    // that aren't expected to throw.  This would wreak havoc.  See 6320309.
    while (is_being_initialized() && !is_reentrant_initialization(jt)) {
      wait = true;
      jt->set_class_to_be_initialized(this);
      ol.wait_uninterruptibly(jt);
      jt->set_class_to_be_initialized(NULL);
    }

    // Step 3
    if (is_being_initialized() && is_reentrant_initialization(jt)) {
      DTRACE_CLASSINIT_PROBE_WAIT(recursive, -1, wait);
      return;
    }

    // Step 4
    if (is_initialized()) {
      DTRACE_CLASSINIT_PROBE_WAIT(concurrent, -1, wait);
      return;
    }

    // Step 5
    if (is_in_error_state()) {
      DTRACE_CLASSINIT_PROBE_WAIT(erroneous, -1, wait);
      ResourceMark rm(THREAD);
      Handle cause(THREAD, get_initialization_error(THREAD));

      stringStream ss;
      ss.print("Could not initialize class %s", external_name());
      if (cause.is_null()) {
        THROW_MSG(vmSymbols::java_lang_NoClassDefFoundError(), ss.as_string());
      } else {
        THROW_MSG_CAUSE(vmSymbols::java_lang_NoClassDefFoundError(),
                        ss.as_string(), cause);
      }
    }

    // Step 6
    set_init_state(being_initialized);
    set_init_thread(jt);
  }

  // Step 7
  // Next, if C is a class rather than an interface, initialize it's super class and super
  // interfaces.
  if (!is_interface()) {
    Klass* super_klass = super();
    if (super_klass != NULL && super_klass->should_be_initialized()) {
      super_klass->initialize(THREAD);
    }
    // If C implements any interface that declares a non-static, concrete method,
    // the initialization of C triggers initialization of its super interfaces.
    // Only need to recurse if has_nonstatic_concrete_methods which includes declaring and
    // having a superinterface that declares, non-static, concrete methods
    if (!HAS_PENDING_EXCEPTION && has_nonstatic_concrete_methods()) {
      initialize_super_interfaces(THREAD);
    }

    // If any exceptions, complete abruptly, throwing the same exception as above.
    if (HAS_PENDING_EXCEPTION) {
      Handle e(THREAD, PENDING_EXCEPTION);
      CLEAR_PENDING_EXCEPTION;
      {
        EXCEPTION_MARK;
        add_initialization_error(THREAD, e);
        // Locks object, set state, and notify all waiting threads
        set_initialization_state_and_notify(initialization_error, THREAD);
        CLEAR_PENDING_EXCEPTION;
      }
      DTRACE_CLASSINIT_PROBE_WAIT(super__failed, -1, wait);
      THROW_OOP(e());
    }
  }


  // Step 8
  {
    DTRACE_CLASSINIT_PROBE_WAIT(clinit, -1, wait);
    if (class_initializer() != NULL) {
      // Timer includes any side effects of class initialization (resolution,
      // etc), but not recursive entry into call_class_initializer().
      PerfClassTraceTime timer(ClassLoader::perf_class_init_time(),
                               ClassLoader::perf_class_init_selftime(),
                               ClassLoader::perf_classes_inited(),
                               jt->get_thread_stat()->perf_recursion_counts_addr(),
                               jt->get_thread_stat()->perf_timers_addr(),
                               PerfClassTraceTime::CLASS_CLINIT);
      call_class_initializer(THREAD);
    } else {
      // The elapsed time is so small it's not worth counting.
      if (UsePerfData) {
        ClassLoader::perf_classes_inited()->inc();
      }
      call_class_initializer(THREAD);
    }
  }

  // Step 9
  if (!HAS_PENDING_EXCEPTION) {
    set_initialization_state_and_notify(fully_initialized, CHECK);
    debug_only(vtable().verify(tty, true);)
  }
  else {
    // Step 10 and 11
    Handle e(THREAD, PENDING_EXCEPTION);
    CLEAR_PENDING_EXCEPTION;
    // JVMTI has already reported the pending exception
    // JVMTI internal flag reset is needed in order to report ExceptionInInitializerError
    JvmtiExport::clear_detected_exception(jt);
    {
      EXCEPTION_MARK;
      add_initialization_error(THREAD, e);
      set_initialization_state_and_notify(initialization_error, THREAD);
      CLEAR_PENDING_EXCEPTION;   // ignore any exception thrown, class initialization error is thrown below
      // JVMTI has already reported the pending exception
      // JVMTI internal flag reset is needed in order to report ExceptionInInitializerError
      JvmtiExport::clear_detected_exception(jt);
    }
    DTRACE_CLASSINIT_PROBE_WAIT(error, -1, wait);
    if (e->is_a(vmClasses::Error_klass())) {
      THROW_OOP(e());
    } else {
      JavaCallArguments args(e);
      THROW_ARG(vmSymbols::java_lang_ExceptionInInitializerError(),
                vmSymbols::throwable_void_signature(),
                &args);
    }
  }
  DTRACE_CLASSINIT_PROBE_WAIT(end, -1, wait);
}


void InstanceKlass::set_initialization_state_and_notify(ClassState state, TRAPS) {
  Handle h_init_lock(THREAD, init_lock());
  if (h_init_lock() != NULL) {
    ObjectLocker ol(h_init_lock, THREAD);
    set_init_thread(NULL); // reset _init_thread before changing _init_state
    set_init_state(state);
    fence_and_clear_init_lock();
    ol.notify_all(CHECK);
  } else {
    assert(h_init_lock() != NULL, "The initialization state should never be set twice");
    set_init_thread(NULL); // reset _init_thread before changing _init_state
    set_init_state(state);
  }
}

InstanceKlass* InstanceKlass::implementor() const {
  InstanceKlass* volatile* ik = adr_implementor();
  if (ik == NULL) {
    return NULL;
  } else {
    // This load races with inserts, and therefore needs acquire.
    InstanceKlass* ikls = Atomic::load_acquire(ik);
    if (ikls != NULL && !ikls->is_loader_alive()) {
      return NULL;  // don't return unloaded class
    } else {
      return ikls;
    }
  }
}


void InstanceKlass::set_implementor(InstanceKlass* ik) {
  assert_locked_or_safepoint(Compile_lock);
  assert(is_interface(), "not interface");
  InstanceKlass* volatile* addr = adr_implementor();
  assert(addr != NULL, "null addr");
  if (addr != NULL) {
    Atomic::release_store(addr, ik);
  }
}

int  InstanceKlass::nof_implementors() const {
  InstanceKlass* ik = implementor();
  if (ik == NULL) {
    return 0;
  } else if (ik != this) {
    return 1;
  } else {
    return 2;
  }
}

// The embedded _implementor field can only record one implementor.
// When there are more than one implementors, the _implementor field
// is set to the interface Klass* itself. Following are the possible
// values for the _implementor field:
//   NULL                  - no implementor
//   implementor Klass*    - one implementor
//   self                  - more than one implementor
//
// The _implementor field only exists for interfaces.
void InstanceKlass::add_implementor(InstanceKlass* ik) {
  if (Universe::is_fully_initialized()) {
    assert_lock_strong(Compile_lock);
  }
  assert(is_interface(), "not interface");
  // Filter out my subinterfaces.
  // (Note: Interfaces are never on the subklass list.)
  if (ik->is_interface()) return;

  // Filter out subclasses whose supers already implement me.
  // (Note: CHA must walk subclasses of direct implementors
  // in order to locate indirect implementors.)
  InstanceKlass* super_ik = ik->java_super();
  if (super_ik != NULL && super_ik->implements_interface(this))
    // We only need to check one immediate superclass, since the
    // implements_interface query looks at transitive_interfaces.
    // Any supers of the super have the same (or fewer) transitive_interfaces.
    return;

  InstanceKlass* iklass = implementor();
  if (iklass == NULL) {
    set_implementor(ik);
  } else if (iklass != this && iklass != ik) {
    // There is already an implementor. Use itself as an indicator of
    // more than one implementors.
    set_implementor(this);
  }

  // The implementor also implements the transitive_interfaces
  for (int index = 0; index < local_interfaces()->length(); index++) {
    local_interfaces()->at(index)->add_implementor(ik);
  }
}

void InstanceKlass::init_implementor() {
  if (is_interface()) {
    set_implementor(NULL);
  }
}


void InstanceKlass::process_interfaces() {
  // link this class into the implementors list of every interface it implements
  for (int i = local_interfaces()->length() - 1; i >= 0; i--) {
    assert(local_interfaces()->at(i)->is_klass(), "must be a klass");
    InstanceKlass* interf = local_interfaces()->at(i);
    assert(interf->is_interface(), "expected interface");
    interf->add_implementor(this);
  }
}

bool InstanceKlass::can_be_primary_super_slow() const {
  if (is_interface())
    return false;
  else
    return Klass::can_be_primary_super_slow();
}

GrowableArray<Klass*>* InstanceKlass::compute_secondary_supers(int num_extra_slots,
                                                               Array<InstanceKlass*>* transitive_interfaces) {
  // The secondaries are the implemented interfaces.
  Array<InstanceKlass*>* interfaces = transitive_interfaces;
  int num_secondaries = num_extra_slots + interfaces->length();
  if (num_secondaries == 0) {
    // Must share this for correct bootstrapping!
    set_secondary_supers(Universe::the_empty_klass_array());
    return NULL;
  } else if (num_extra_slots == 0) {
    // The secondary super list is exactly the same as the transitive interfaces, so
    // let's use it instead of making a copy.
    // Redefine classes has to be careful not to delete this!
    // We need the cast because Array<Klass*> is NOT a supertype of Array<InstanceKlass*>,
    // (but it's safe to do here because we won't write into _secondary_supers from this point on).
    set_secondary_supers((Array<Klass*>*)(address)interfaces);
    return NULL;
  } else {
    // Copy transitive interfaces to a temporary growable array to be constructed
    // into the secondary super list with extra slots.
    GrowableArray<Klass*>* secondaries = new GrowableArray<Klass*>(interfaces->length());
    for (int i = 0; i < interfaces->length(); i++) {
      secondaries->push(interfaces->at(i));
    }
    return secondaries;
  }
}

bool InstanceKlass::implements_interface(Klass* k) const {
  if (this == k) return true;
  assert(k->is_interface(), "should be an interface class");
  for (int i = 0; i < transitive_interfaces()->length(); i++) {
    if (transitive_interfaces()->at(i) == k) {
      return true;
    }
  }
  return false;
}

bool InstanceKlass::is_same_or_direct_interface(Klass *k) const {
  // Verify direct super interface
  if (this == k) return true;
  assert(k->is_interface(), "should be an interface class");
  for (int i = 0; i < local_interfaces()->length(); i++) {
    if (local_interfaces()->at(i) == k) {
      return true;
    }
  }
  return false;
}

objArrayOop InstanceKlass::allocate_objArray(int n, int length, TRAPS) {
  check_array_allocation_length(length, arrayOopDesc::max_array_length(T_OBJECT), CHECK_NULL);
  size_t size = objArrayOopDesc::object_size(length);
  Klass* ak = array_klass(n, CHECK_NULL);
  objArrayOop o = (objArrayOop)Universe::heap()->array_allocate(ak, size, length,
                                                                /* do_zero */ true, CHECK_NULL);
  return o;
}

instanceOop InstanceKlass::register_finalizer(instanceOop i, TRAPS) {
  if (TraceFinalizerRegistration) {
    tty->print("Registered ");
    i->print_value_on(tty);
    tty->print_cr(" (" INTPTR_FORMAT ") as finalizable", p2i(i));
  }
  instanceHandle h_i(THREAD, i);
  // Pass the handle as argument, JavaCalls::call expects oop as jobjects
  JavaValue result(T_VOID);
  JavaCallArguments args(h_i);
  methodHandle mh(THREAD, Universe::finalizer_register_method());
  JavaCalls::call(&result, mh, &args, CHECK_NULL);
  MANAGEMENT_ONLY(FinalizerService::on_register(h_i(), THREAD);)
  return h_i();
}

instanceOop InstanceKlass::allocate_instance(TRAPS) {
  bool has_finalizer_flag = has_finalizer(); // Query before possible GC
  size_t size = size_helper();  // Query before forming handle.

  instanceOop i;

  i = (instanceOop)Universe::heap()->obj_allocate(this, size, CHECK_NULL);
  if (has_finalizer_flag && !RegisterFinalizersAtInit) {
    i = register_finalizer(i, CHECK_NULL);
  }
  return i;
}

instanceHandle InstanceKlass::allocate_instance_handle(TRAPS) {
  return instanceHandle(THREAD, allocate_instance(THREAD));
}

void InstanceKlass::check_valid_for_instantiation(bool throwError, TRAPS) {
  if (is_interface() || is_abstract()) {
    ResourceMark rm(THREAD);
    THROW_MSG(throwError ? vmSymbols::java_lang_InstantiationError()
              : vmSymbols::java_lang_InstantiationException(), external_name());
  }
  if (this == vmClasses::Class_klass()) {
    ResourceMark rm(THREAD);
    THROW_MSG(throwError ? vmSymbols::java_lang_IllegalAccessError()
              : vmSymbols::java_lang_IllegalAccessException(), external_name());
  }
}

Klass* InstanceKlass::array_klass(int n, TRAPS) {
  // Need load-acquire for lock-free read
  if (array_klasses_acquire() == NULL) {
    ResourceMark rm(THREAD);
    JavaThread *jt = THREAD;
    {
      // Atomic creation of array_klasses
      MutexLocker ma(THREAD, MultiArray_lock);

      // Check if update has already taken place
      if (array_klasses() == NULL) {
        ObjArrayKlass* k = ObjArrayKlass::allocate_objArray_klass(class_loader_data(), 1, this, CHECK_NULL);
        // use 'release' to pair with lock-free load
        release_set_array_klasses(k);
      }
    }
  }
  // array_klasses() will always be set at this point
  ObjArrayKlass* oak = array_klasses();
  return oak->array_klass(n, THREAD);
}

Klass* InstanceKlass::array_klass_or_null(int n) {
  // Need load-acquire for lock-free read
  ObjArrayKlass* oak = array_klasses_acquire();
  if (oak == NULL) {
    return NULL;
  } else {
    return oak->array_klass_or_null(n);
  }
}

Klass* InstanceKlass::array_klass(TRAPS) {
  return array_klass(1, THREAD);
}

Klass* InstanceKlass::array_klass_or_null() {
  return array_klass_or_null(1);
}

static int call_class_initializer_counter = 0;   // for debugging

Method* InstanceKlass::class_initializer() const {
  Method* clinit = find_method(
      vmSymbols::class_initializer_name(), vmSymbols::void_method_signature());
  if (clinit != NULL && clinit->has_valid_initializer_flags()) {
    return clinit;
  }
  return NULL;
}

void InstanceKlass::call_class_initializer(TRAPS) {
  if (ReplayCompiles &&
      (ReplaySuppressInitializers == 1 ||
       (ReplaySuppressInitializers >= 2 && class_loader() != NULL))) {
    // Hide the existence of the initializer for the purpose of replaying the compile
    return;
  }

#if INCLUDE_CDS
  // This is needed to ensure the consistency of the archived heap objects.
  if (has_archived_enum_objs()) {
    assert(is_shared(), "must be");
    bool initialized = HeapShared::initialize_enum_klass(this, CHECK);
    if (initialized) {
      return;
    }
  }
#endif

  methodHandle h_method(THREAD, class_initializer());
  assert(!is_initialized(), "we cannot initialize twice");
  LogTarget(Info, class, init) lt;
  if (lt.is_enabled()) {
    ResourceMark rm(THREAD);
    LogStream ls(lt);
    ls.print("%d Initializing ", call_class_initializer_counter++);
    name()->print_value_on(&ls);
    ls.print_cr("%s (" INTPTR_FORMAT ")", h_method() == NULL ? "(no method)" : "", p2i(this));
  }
  if (h_method() != NULL) {
    JavaCallArguments args; // No arguments
    JavaValue result(T_VOID);
    JavaCalls::call(&result, h_method, &args, CHECK); // Static call (no args)
  }
}


void InstanceKlass::mask_for(const methodHandle& method, int bci,
  InterpreterOopMap* entry_for) {
  // Lazily create the _oop_map_cache at first request
  // Lock-free access requires load_acquire.
  OopMapCache* oop_map_cache = Atomic::load_acquire(&_oop_map_cache);
  if (oop_map_cache == NULL) {
    MutexLocker x(OopMapCacheAlloc_lock);
    // Check if _oop_map_cache was allocated while we were waiting for this lock
    if ((oop_map_cache = _oop_map_cache) == NULL) {
      oop_map_cache = new OopMapCache();
      // Ensure _oop_map_cache is stable, since it is examined without a lock
      Atomic::release_store(&_oop_map_cache, oop_map_cache);
    }
  }
  // _oop_map_cache is constant after init; lookup below does its own locking.
  oop_map_cache->lookup(method, bci, entry_for);
}

bool InstanceKlass::contains_field_offset(int offset) {
  fieldDescriptor fd;
  return find_field_from_offset(offset, false, &fd);
}

bool InstanceKlass::find_local_field(Symbol* name, Symbol* sig, fieldDescriptor* fd) const {
  for (JavaFieldStream fs(this); !fs.done(); fs.next()) {
    Symbol* f_name = fs.name();
    Symbol* f_sig  = fs.signature();
    if (f_name == name && f_sig == sig) {
      fd->reinitialize(const_cast<InstanceKlass*>(this), fs.index());
      return true;
    }
  }
  return false;
}


Klass* InstanceKlass::find_interface_field(Symbol* name, Symbol* sig, fieldDescriptor* fd) const {
  const int n = local_interfaces()->length();
  for (int i = 0; i < n; i++) {
    Klass* intf1 = local_interfaces()->at(i);
    assert(intf1->is_interface(), "just checking type");
    // search for field in current interface
    if (InstanceKlass::cast(intf1)->find_local_field(name, sig, fd)) {
      assert(fd->is_static(), "interface field must be static");
      return intf1;
    }
    // search for field in direct superinterfaces
    Klass* intf2 = InstanceKlass::cast(intf1)->find_interface_field(name, sig, fd);
    if (intf2 != NULL) return intf2;
  }
  // otherwise field lookup fails
  return NULL;
}


Klass* InstanceKlass::find_field(Symbol* name, Symbol* sig, fieldDescriptor* fd) const {
  // search order according to newest JVM spec (5.4.3.2, p.167).
  // 1) search for field in current klass
  if (find_local_field(name, sig, fd)) {
    return const_cast<InstanceKlass*>(this);
  }
  // 2) search for field recursively in direct superinterfaces
  { Klass* intf = find_interface_field(name, sig, fd);
    if (intf != NULL) return intf;
  }
  // 3) apply field lookup recursively if superclass exists
  { Klass* supr = super();
    if (supr != NULL) return InstanceKlass::cast(supr)->find_field(name, sig, fd);
  }
  // 4) otherwise field lookup fails
  return NULL;
}


Klass* InstanceKlass::find_field(Symbol* name, Symbol* sig, bool is_static, fieldDescriptor* fd) const {
  // search order according to newest JVM spec (5.4.3.2, p.167).
  // 1) search for field in current klass
  if (find_local_field(name, sig, fd)) {
    if (fd->is_static() == is_static) return const_cast<InstanceKlass*>(this);
  }
  // 2) search for field recursively in direct superinterfaces
  if (is_static) {
    Klass* intf = find_interface_field(name, sig, fd);
    if (intf != NULL) return intf;
  }
  // 3) apply field lookup recursively if superclass exists
  { Klass* supr = super();
    if (supr != NULL) return InstanceKlass::cast(supr)->find_field(name, sig, is_static, fd);
  }
  // 4) otherwise field lookup fails
  return NULL;
}


bool InstanceKlass::find_local_field_from_offset(int offset, bool is_static, fieldDescriptor* fd) const {
  for (JavaFieldStream fs(this); !fs.done(); fs.next()) {
    if (fs.offset() == offset) {
      fd->reinitialize(const_cast<InstanceKlass*>(this), fs.index());
      if (fd->is_static() == is_static) return true;
    }
  }
  return false;
}


bool InstanceKlass::find_field_from_offset(int offset, bool is_static, fieldDescriptor* fd) const {
  Klass* klass = const_cast<InstanceKlass*>(this);
  while (klass != NULL) {
    if (InstanceKlass::cast(klass)->find_local_field_from_offset(offset, is_static, fd)) {
      return true;
    }
    klass = klass->super();
  }
  return false;
}


void InstanceKlass::methods_do(void f(Method* method)) {
  // Methods aren't stable until they are loaded.  This can be read outside
  // a lock through the ClassLoaderData for profiling
  // Redefined scratch classes are on the list and need to be cleaned
  if (!is_loaded() && !is_scratch_class()) {
    return;
  }

  int len = methods()->length();
  for (int index = 0; index < len; index++) {
    Method* m = methods()->at(index);
    assert(m->is_method(), "must be method");
    f(m);
  }
}


void InstanceKlass::do_local_static_fields(FieldClosure* cl) {
  for (JavaFieldStream fs(this); !fs.done(); fs.next()) {
    if (fs.access_flags().is_static()) {
      fieldDescriptor& fd = fs.field_descriptor();
      cl->do_field(&fd);
    }
  }
}


void InstanceKlass::do_local_static_fields(void f(fieldDescriptor*, Handle, TRAPS), Handle mirror, TRAPS) {
  for (JavaFieldStream fs(this); !fs.done(); fs.next()) {
    if (fs.access_flags().is_static()) {
      fieldDescriptor& fd = fs.field_descriptor();
      f(&fd, mirror, CHECK);
    }
  }
}

void InstanceKlass::do_nonstatic_fields(FieldClosure* cl) {
  InstanceKlass* super = superklass();
  if (super != NULL) {
    super->do_nonstatic_fields(cl);
  }
  fieldDescriptor fd;
  int length = java_fields_count();
  for (int i = 0; i < length; i += 1) {
    fd.reinitialize(this, i);
    if (!fd.is_static()) {
      cl->do_field(&fd);
    }
  }
}

// first in Pair is offset, second is index.
static int compare_fields_by_offset(Pair<int,int>* a, Pair<int,int>* b) {
  return a->first - b->first;
}

void InstanceKlass::print_nonstatic_fields(FieldClosure* cl) {
  InstanceKlass* super = superklass();
  if (super != NULL) {
    super->print_nonstatic_fields(cl);
  }
  ResourceMark rm;
  fieldDescriptor fd;
  // In DebugInfo nonstatic fields are sorted by offset.
  GrowableArray<Pair<int,int> > fields_sorted;
  int i = 0;
  for (AllFieldStream fs(this); !fs.done(); fs.next()) {
    if (!fs.access_flags().is_static()) {
      fd = fs.field_descriptor();
      Pair<int,int> f(fs.offset(), fs.index());
      fields_sorted.push(f);
      i++;
    }
  }
  if (i > 0) {
    int length = i;
    assert(length == fields_sorted.length(), "duh");
    // _sort_Fn is defined in growableArray.hpp.
    fields_sorted.sort(compare_fields_by_offset);
    for (int i = 0; i < length; i++) {
      fd.reinitialize(this, fields_sorted.at(i).second);
      assert(!fd.is_static() && fd.offset() == fields_sorted.at(i).first, "only nonstatic fields");
      cl->do_field(&fd);
    }
  }
}

#ifdef ASSERT
static int linear_search(const Array<Method*>* methods,
                         const Symbol* name,
                         const Symbol* signature) {
  const int len = methods->length();
  for (int index = 0; index < len; index++) {
    const Method* const m = methods->at(index);
    assert(m->is_method(), "must be method");
    if (m->signature() == signature && m->name() == name) {
       return index;
    }
  }
  return -1;
}
#endif

bool InstanceKlass::_disable_method_binary_search = false;

NOINLINE int linear_search(const Array<Method*>* methods, const Symbol* name) {
  int len = methods->length();
  int l = 0;
  int h = len - 1;
  while (l <= h) {
    Method* m = methods->at(l);
    if (m->name() == name) {
      return l;
    }
    l++;
  }
  return -1;
}

inline int InstanceKlass::quick_search(const Array<Method*>* methods, const Symbol* name) {
  if (_disable_method_binary_search) {
    assert(DynamicDumpSharedSpaces, "must be");
    // At the final stage of dynamic dumping, the methods array may not be sorted
    // by ascending addresses of their names, so we can't use binary search anymore.
    // However, methods with the same name are still laid out consecutively inside the
    // methods array, so let's look for the first one that matches.
    return linear_search(methods, name);
  }

  int len = methods->length();
  int l = 0;
  int h = len - 1;

  // methods are sorted by ascending addresses of their names, so do binary search
  while (l <= h) {
    int mid = (l + h) >> 1;
    Method* m = methods->at(mid);
    assert(m->is_method(), "must be method");
    int res = m->name()->fast_compare(name);
    if (res == 0) {
      return mid;
    } else if (res < 0) {
      l = mid + 1;
    } else {
      h = mid - 1;
    }
  }
  return -1;
}

// find_method looks up the name/signature in the local methods array
Method* InstanceKlass::find_method(const Symbol* name,
                                   const Symbol* signature) const {
  return find_method_impl(name, signature,
                          OverpassLookupMode::find,
                          StaticLookupMode::find,
                          PrivateLookupMode::find);
}

Method* InstanceKlass::find_method_impl(const Symbol* name,
                                        const Symbol* signature,
                                        OverpassLookupMode overpass_mode,
                                        StaticLookupMode static_mode,
                                        PrivateLookupMode private_mode) const {
  return InstanceKlass::find_method_impl(methods(),
                                         name,
                                         signature,
                                         overpass_mode,
                                         static_mode,
                                         private_mode);
}

// find_instance_method looks up the name/signature in the local methods array
// and skips over static methods
Method* InstanceKlass::find_instance_method(const Array<Method*>* methods,
                                            const Symbol* name,
                                            const Symbol* signature,
                                            PrivateLookupMode private_mode) {
  Method* const meth = InstanceKlass::find_method_impl(methods,
                                                 name,
                                                 signature,
                                                 OverpassLookupMode::find,
                                                 StaticLookupMode::skip,
                                                 private_mode);
  assert(((meth == NULL) || !meth->is_static()),
    "find_instance_method should have skipped statics");
  return meth;
}

// find_instance_method looks up the name/signature in the local methods array
// and skips over static methods
Method* InstanceKlass::find_instance_method(const Symbol* name,
                                            const Symbol* signature,
                                            PrivateLookupMode private_mode) const {
  return InstanceKlass::find_instance_method(methods(), name, signature, private_mode);
}

// Find looks up the name/signature in the local methods array
// and filters on the overpass, static and private flags
// This returns the first one found
// note that the local methods array can have up to one overpass, one static
// and one instance (private or not) with the same name/signature
Method* InstanceKlass::find_local_method(const Symbol* name,
                                         const Symbol* signature,
                                         OverpassLookupMode overpass_mode,
                                         StaticLookupMode static_mode,
                                         PrivateLookupMode private_mode) const {
  return InstanceKlass::find_method_impl(methods(),
                                         name,
                                         signature,
                                         overpass_mode,
                                         static_mode,
                                         private_mode);
}

// Find looks up the name/signature in the local methods array
// and filters on the overpass, static and private flags
// This returns the first one found
// note that the local methods array can have up to one overpass, one static
// and one instance (private or not) with the same name/signature
Method* InstanceKlass::find_local_method(const Array<Method*>* methods,
                                         const Symbol* name,
                                         const Symbol* signature,
                                         OverpassLookupMode overpass_mode,
                                         StaticLookupMode static_mode,
                                         PrivateLookupMode private_mode) {
  return InstanceKlass::find_method_impl(methods,
                                         name,
                                         signature,
                                         overpass_mode,
                                         static_mode,
                                         private_mode);
}

Method* InstanceKlass::find_method(const Array<Method*>* methods,
                                   const Symbol* name,
                                   const Symbol* signature) {
  return InstanceKlass::find_method_impl(methods,
                                         name,
                                         signature,
                                         OverpassLookupMode::find,
                                         StaticLookupMode::find,
                                         PrivateLookupMode::find);
}

Method* InstanceKlass::find_method_impl(const Array<Method*>* methods,
                                        const Symbol* name,
                                        const Symbol* signature,
                                        OverpassLookupMode overpass_mode,
                                        StaticLookupMode static_mode,
                                        PrivateLookupMode private_mode) {
  int hit = find_method_index(methods, name, signature, overpass_mode, static_mode, private_mode);
  return hit >= 0 ? methods->at(hit): NULL;
}

// true if method matches signature and conforms to skipping_X conditions.
static bool method_matches(const Method* m,
                           const Symbol* signature,
                           bool skipping_overpass,
                           bool skipping_static,
                           bool skipping_private) {
  return ((m->signature() == signature) &&
    (!skipping_overpass || !m->is_overpass()) &&
    (!skipping_static || !m->is_static()) &&
    (!skipping_private || !m->is_private()));
}

// Used directly for default_methods to find the index into the
// default_vtable_indices, and indirectly by find_method
// find_method_index looks in the local methods array to return the index
// of the matching name/signature. If, overpass methods are being ignored,
// the search continues to find a potential non-overpass match.  This capability
// is important during method resolution to prefer a static method, for example,
// over an overpass method.
// There is the possibility in any _method's array to have the same name/signature
// for a static method, an overpass method and a local instance method
// To correctly catch a given method, the search criteria may need
// to explicitly skip the other two. For local instance methods, it
// is often necessary to skip private methods
int InstanceKlass::find_method_index(const Array<Method*>* methods,
                                     const Symbol* name,
                                     const Symbol* signature,
                                     OverpassLookupMode overpass_mode,
                                     StaticLookupMode static_mode,
                                     PrivateLookupMode private_mode) {
  const bool skipping_overpass = (overpass_mode == OverpassLookupMode::skip);
  const bool skipping_static = (static_mode == StaticLookupMode::skip);
  const bool skipping_private = (private_mode == PrivateLookupMode::skip);
  const int hit = quick_search(methods, name);
  if (hit != -1) {
    const Method* const m = methods->at(hit);

    // Do linear search to find matching signature.  First, quick check
    // for common case, ignoring overpasses if requested.
    if (method_matches(m, signature, skipping_overpass, skipping_static, skipping_private)) {
      return hit;
    }

    // search downwards through overloaded methods
    int i;
    for (i = hit - 1; i >= 0; --i) {
        const Method* const m = methods->at(i);
        assert(m->is_method(), "must be method");
        if (m->name() != name) {
          break;
        }
        if (method_matches(m, signature, skipping_overpass, skipping_static, skipping_private)) {
          return i;
        }
    }
    // search upwards
    for (i = hit + 1; i < methods->length(); ++i) {
        const Method* const m = methods->at(i);
        assert(m->is_method(), "must be method");
        if (m->name() != name) {
          break;
        }
        if (method_matches(m, signature, skipping_overpass, skipping_static, skipping_private)) {
          return i;
        }
    }
    // not found
#ifdef ASSERT
    const int index = (skipping_overpass || skipping_static || skipping_private) ? -1 :
      linear_search(methods, name, signature);
    assert(-1 == index, "binary search should have found entry %d", index);
#endif
  }
  return -1;
}

int InstanceKlass::find_method_by_name(const Symbol* name, int* end) const {
  return find_method_by_name(methods(), name, end);
}

int InstanceKlass::find_method_by_name(const Array<Method*>* methods,
                                       const Symbol* name,
                                       int* end_ptr) {
  assert(end_ptr != NULL, "just checking");
  int start = quick_search(methods, name);
  int end = start + 1;
  if (start != -1) {
    while (start - 1 >= 0 && (methods->at(start - 1))->name() == name) --start;
    while (end < methods->length() && (methods->at(end))->name() == name) ++end;
    *end_ptr = end;
    return start;
  }
  return -1;
}

// uncached_lookup_method searches both the local class methods array and all
// superclasses methods arrays, skipping any overpass methods in superclasses,
// and possibly skipping private methods.
Method* InstanceKlass::uncached_lookup_method(const Symbol* name,
                                              const Symbol* signature,
                                              OverpassLookupMode overpass_mode,
                                              PrivateLookupMode private_mode) const {
  OverpassLookupMode overpass_local_mode = overpass_mode;
  const Klass* klass = this;
  while (klass != NULL) {
    Method* const method = InstanceKlass::cast(klass)->find_method_impl(name,
                                                                        signature,
                                                                        overpass_local_mode,
                                                                        StaticLookupMode::find,
                                                                        private_mode);
    if (method != NULL) {
      return method;
    }
    klass = klass->super();
    overpass_local_mode = OverpassLookupMode::skip;   // Always ignore overpass methods in superclasses
  }
  return NULL;
}

#ifdef ASSERT
// search through class hierarchy and return true if this class or
// one of the superclasses was redefined
bool InstanceKlass::has_redefined_this_or_super() const {
  const Klass* klass = this;
  while (klass != NULL) {
    if (InstanceKlass::cast(klass)->has_been_redefined()) {
      return true;
    }
    klass = klass->super();
  }
  return false;
}
#endif

// lookup a method in the default methods list then in all transitive interfaces
// Do NOT return private or static methods
Method* InstanceKlass::lookup_method_in_ordered_interfaces(Symbol* name,
                                                         Symbol* signature) const {
  Method* m = NULL;
  if (default_methods() != NULL) {
    m = find_method(default_methods(), name, signature);
  }
  // Look up interfaces
  if (m == NULL) {
    m = lookup_method_in_all_interfaces(name, signature, DefaultsLookupMode::find);
  }
  return m;
}

// lookup a method in all the interfaces that this class implements
// Do NOT return private or static methods, new in JDK8 which are not externally visible
// They should only be found in the initial InterfaceMethodRef
Method* InstanceKlass::lookup_method_in_all_interfaces(Symbol* name,
                                                       Symbol* signature,
                                                       DefaultsLookupMode defaults_mode) const {
  Array<InstanceKlass*>* all_ifs = transitive_interfaces();
  int num_ifs = all_ifs->length();
  InstanceKlass *ik = NULL;
  for (int i = 0; i < num_ifs; i++) {
    ik = all_ifs->at(i);
    Method* m = ik->lookup_method(name, signature);
    if (m != NULL && m->is_public() && !m->is_static() &&
        ((defaults_mode != DefaultsLookupMode::skip) || !m->is_default_method())) {
      return m;
    }
  }
  return NULL;
}

PrintClassClosure::PrintClassClosure(outputStream* st, bool verbose)
  :_st(st), _verbose(verbose) {
  ResourceMark rm;
  _st->print("%-18s  ", "KlassAddr");
  _st->print("%-4s  ", "Size");
  _st->print("%-20s  ", "State");
  _st->print("%-7s  ", "Flags");
  _st->print("%-5s  ", "ClassName");
  _st->cr();
}

void PrintClassClosure::do_klass(Klass* k)  {
  ResourceMark rm;
  // klass pointer
  _st->print(INTPTR_FORMAT "  ", p2i(k));
  // klass size
  _st->print("%4d  ", k->size());
  // initialization state
  if (k->is_instance_klass()) {
    _st->print("%-20s  ",InstanceKlass::cast(k)->init_state_name());
  } else {
    _st->print("%-20s  ","");
  }
  // misc flags(Changes should synced with ClassesDCmd::ClassesDCmd help doc)
  char buf[10];
  int i = 0;
  if (k->has_finalizer()) buf[i++] = 'F';
  if (k->has_final_method()) buf[i++] = 'f';
  if (k->is_instance_klass()) {
    InstanceKlass* ik = InstanceKlass::cast(k);
    if (ik->is_rewritten()) buf[i++] = 'W';
    if (ik->is_contended()) buf[i++] = 'C';
    if (ik->has_been_redefined()) buf[i++] = 'R';
    if (ik->is_shared()) buf[i++] = 'S';
  }
  buf[i++] = '\0';
  _st->print("%-7s  ", buf);
  // klass name
  _st->print("%-5s  ", k->external_name());
  // end
  _st->cr();
  if (_verbose) {
    k->print_on(_st);
  }
}

/* jni_id_for for jfieldIds only */
JNIid* InstanceKlass::jni_id_for(int offset) {
  MutexLocker ml(JfieldIdCreation_lock);
  JNIid* probe = jni_ids() == NULL ? NULL : jni_ids()->find(offset);
  if (probe == NULL) {
    // Allocate new static field identifier
    probe = new JNIid(this, offset, jni_ids());
    set_jni_ids(probe);
  }
  return probe;
}

u2 InstanceKlass::enclosing_method_data(int offset) const {
  const Array<jushort>* const inner_class_list = inner_classes();
  if (inner_class_list == NULL) {
    return 0;
  }
  const int length = inner_class_list->length();
  if (length % inner_class_next_offset == 0) {
    return 0;
  }
  const int index = length - enclosing_method_attribute_size;
  assert(offset < enclosing_method_attribute_size, "invalid offset");
  return inner_class_list->at(index + offset);
}

void InstanceKlass::set_enclosing_method_indices(u2 class_index,
                                                 u2 method_index) {
  Array<jushort>* inner_class_list = inner_classes();
  assert (inner_class_list != NULL, "_inner_classes list is not set up");
  int length = inner_class_list->length();
  if (length % inner_class_next_offset == enclosing_method_attribute_size) {
    int index = length - enclosing_method_attribute_size;
    inner_class_list->at_put(
      index + enclosing_method_class_index_offset, class_index);
    inner_class_list->at_put(
      index + enclosing_method_method_index_offset, method_index);
  }
}

// Lookup or create a jmethodID.
// This code is called by the VMThread and JavaThreads so the
// locking has to be done very carefully to avoid deadlocks
// and/or other cache consistency problems.
//
jmethodID InstanceKlass::get_jmethod_id(const methodHandle& method_h) {
  size_t idnum = (size_t)method_h->method_idnum();
  jmethodID* jmeths = methods_jmethod_ids_acquire();
  size_t length = 0;
  jmethodID id = NULL;

  // We use a double-check locking idiom here because this cache is
  // performance sensitive. In the normal system, this cache only
  // transitions from NULL to non-NULL which is safe because we use
  // release_set_methods_jmethod_ids() to advertise the new cache.
  // A partially constructed cache should never be seen by a racing
  // thread. We also use release_store() to save a new jmethodID
  // in the cache so a partially constructed jmethodID should never be
  // seen either. Cache reads of existing jmethodIDs proceed without a
  // lock, but cache writes of a new jmethodID requires uniqueness and
  // creation of the cache itself requires no leaks so a lock is
  // generally acquired in those two cases.
  //
  // If the RedefineClasses() API has been used, then this cache can
  // grow and we'll have transitions from non-NULL to bigger non-NULL.
  // Cache creation requires no leaks and we require safety between all
  // cache accesses and freeing of the old cache so a lock is generally
  // acquired when the RedefineClasses() API has been used.

  if (jmeths != NULL) {
    // the cache already exists
    if (!idnum_can_increment()) {
      // the cache can't grow so we can just get the current values
      get_jmethod_id_length_value(jmeths, idnum, &length, &id);
    } else {
      // cache can grow so we have to be more careful
      if (Threads::number_of_threads() == 0 ||
          SafepointSynchronize::is_at_safepoint()) {
        // we're single threaded or at a safepoint - no locking needed
        get_jmethod_id_length_value(jmeths, idnum, &length, &id);
      } else {
        MutexLocker ml(JmethodIdCreation_lock, Mutex::_no_safepoint_check_flag);
        get_jmethod_id_length_value(jmeths, idnum, &length, &id);
      }
    }
  }
  // implied else:
  // we need to allocate a cache so default length and id values are good

  if (jmeths == NULL ||   // no cache yet
      length <= idnum ||  // cache is too short
      id == NULL) {       // cache doesn't contain entry

    // This function can be called by the VMThread so we have to do all
    // things that might block on a safepoint before grabbing the lock.
    // Otherwise, we can deadlock with the VMThread or have a cache
    // consistency issue. These vars keep track of what we might have
    // to free after the lock is dropped.
    jmethodID  to_dealloc_id     = NULL;
    jmethodID* to_dealloc_jmeths = NULL;

    // may not allocate new_jmeths or use it if we allocate it
    jmethodID* new_jmeths = NULL;
    if (length <= idnum) {
      // allocate a new cache that might be used
      size_t size = MAX2(idnum+1, (size_t)idnum_allocated_count());
      new_jmeths = NEW_C_HEAP_ARRAY(jmethodID, size+1, mtClass);
      memset(new_jmeths, 0, (size+1)*sizeof(jmethodID));
      // cache size is stored in element[0], other elements offset by one
      new_jmeths[0] = (jmethodID)size;
    }

    // allocate a new jmethodID that might be used
    jmethodID new_id = NULL;
    if (method_h->is_old() && !method_h->is_obsolete()) {
      // The method passed in is old (but not obsolete), we need to use the current version
      Method* current_method = method_with_idnum((int)idnum);
      assert(current_method != NULL, "old and but not obsolete, so should exist");
      new_id = Method::make_jmethod_id(class_loader_data(), current_method);
    } else {
      // It is the current version of the method or an obsolete method,
      // use the version passed in
      new_id = Method::make_jmethod_id(class_loader_data(), method_h());
    }

    if (Threads::number_of_threads() == 0 ||
        SafepointSynchronize::is_at_safepoint()) {
      // we're single threaded or at a safepoint - no locking needed
      id = get_jmethod_id_fetch_or_update(idnum, new_id, new_jmeths,
                                          &to_dealloc_id, &to_dealloc_jmeths);
    } else {
      MutexLocker ml(JmethodIdCreation_lock, Mutex::_no_safepoint_check_flag);
      id = get_jmethod_id_fetch_or_update(idnum, new_id, new_jmeths,
                                          &to_dealloc_id, &to_dealloc_jmeths);
    }

    // The lock has been dropped so we can free resources.
    // Free up either the old cache or the new cache if we allocated one.
    if (to_dealloc_jmeths != NULL) {
      FreeHeap(to_dealloc_jmeths);
    }
    // free up the new ID since it wasn't needed
    if (to_dealloc_id != NULL) {
      Method::destroy_jmethod_id(class_loader_data(), to_dealloc_id);
    }
  }
  return id;
}

// Figure out how many jmethodIDs haven't been allocated, and make
// sure space for them is pre-allocated.  This makes getting all
// method ids much, much faster with classes with more than 8
// methods, and has a *substantial* effect on performance with jvmti
// code that loads all jmethodIDs for all classes.
void InstanceKlass::ensure_space_for_methodids(int start_offset) {
  int new_jmeths = 0;
  int length = methods()->length();
  for (int index = start_offset; index < length; index++) {
    Method* m = methods()->at(index);
    jmethodID id = m->find_jmethod_id_or_null();
    if (id == NULL) {
      new_jmeths++;
    }
  }
  if (new_jmeths != 0) {
    Method::ensure_jmethod_ids(class_loader_data(), new_jmeths);
  }
}

// Common code to fetch the jmethodID from the cache or update the
// cache with the new jmethodID. This function should never do anything
// that causes the caller to go to a safepoint or we can deadlock with
// the VMThread or have cache consistency issues.
//
jmethodID InstanceKlass::get_jmethod_id_fetch_or_update(
            size_t idnum, jmethodID new_id,
            jmethodID* new_jmeths, jmethodID* to_dealloc_id_p,
            jmethodID** to_dealloc_jmeths_p) {
  assert(new_id != NULL, "sanity check");
  assert(to_dealloc_id_p != NULL, "sanity check");
  assert(to_dealloc_jmeths_p != NULL, "sanity check");
  assert(Threads::number_of_threads() == 0 ||
         SafepointSynchronize::is_at_safepoint() ||
         JmethodIdCreation_lock->owned_by_self(), "sanity check");

  // reacquire the cache - we are locked, single threaded or at a safepoint
  jmethodID* jmeths = methods_jmethod_ids_acquire();
  jmethodID  id     = NULL;
  size_t     length = 0;

  if (jmeths == NULL ||                         // no cache yet
      (length = (size_t)jmeths[0]) <= idnum) {  // cache is too short
    if (jmeths != NULL) {
      // copy any existing entries from the old cache
      for (size_t index = 0; index < length; index++) {
        new_jmeths[index+1] = jmeths[index+1];
      }
      *to_dealloc_jmeths_p = jmeths;  // save old cache for later delete
    }
    release_set_methods_jmethod_ids(jmeths = new_jmeths);
  } else {
    // fetch jmethodID (if any) from the existing cache
    id = jmeths[idnum+1];
    *to_dealloc_jmeths_p = new_jmeths;  // save new cache for later delete
  }
  if (id == NULL) {
    // No matching jmethodID in the existing cache or we have a new
    // cache or we just grew the cache. This cache write is done here
    // by the first thread to win the foot race because a jmethodID
    // needs to be unique once it is generally available.
    id = new_id;

    // The jmethodID cache can be read while unlocked so we have to
    // make sure the new jmethodID is complete before installing it
    // in the cache.
    Atomic::release_store(&jmeths[idnum+1], id);
  } else {
    *to_dealloc_id_p = new_id; // save new id for later delete
  }
  return id;
}


// Common code to get the jmethodID cache length and the jmethodID
// value at index idnum if there is one.
//
void InstanceKlass::get_jmethod_id_length_value(jmethodID* cache,
       size_t idnum, size_t *length_p, jmethodID* id_p) {
  assert(cache != NULL, "sanity check");
  assert(length_p != NULL, "sanity check");
  assert(id_p != NULL, "sanity check");

  // cache size is stored in element[0], other elements offset by one
  *length_p = (size_t)cache[0];
  if (*length_p <= idnum) {  // cache is too short
    *id_p = NULL;
  } else {
    *id_p = cache[idnum+1];  // fetch jmethodID (if any)
  }
}


// Lookup a jmethodID, NULL if not found.  Do no blocking, no allocations, no handles
jmethodID InstanceKlass::jmethod_id_or_null(Method* method) {
  size_t idnum = (size_t)method->method_idnum();
  jmethodID* jmeths = methods_jmethod_ids_acquire();
  size_t length;                                // length assigned as debugging crumb
  jmethodID id = NULL;
  if (jmeths != NULL &&                         // If there is a cache
      (length = (size_t)jmeths[0]) > idnum) {   // and if it is long enough,
    id = jmeths[idnum+1];                       // Look up the id (may be NULL)
  }
  return id;
}

inline DependencyContext InstanceKlass::dependencies() {
  DependencyContext dep_context(&_dep_context, &_dep_context_last_cleaned);
  return dep_context;
}

int InstanceKlass::mark_dependent_nmethods(KlassDepChange& changes) {
  return dependencies().mark_dependent_nmethods(changes);
}

void InstanceKlass::add_dependent_nmethod(nmethod* nm) {
  dependencies().add_dependent_nmethod(nm);
}

void InstanceKlass::remove_dependent_nmethod(nmethod* nm) {
  dependencies().remove_dependent_nmethod(nm);
}

void InstanceKlass::clean_dependency_context() {
  dependencies().clean_unloading_dependents();
}

#ifndef PRODUCT
void InstanceKlass::print_dependent_nmethods(bool verbose) {
  dependencies().print_dependent_nmethods(verbose);
}

bool InstanceKlass::is_dependent_nmethod(nmethod* nm) {
  return dependencies().is_dependent_nmethod(nm);
}
#endif //PRODUCT

void InstanceKlass::clean_weak_instanceklass_links() {
  clean_implementors_list();
  clean_method_data();
}

void InstanceKlass::clean_implementors_list() {
  assert(is_loader_alive(), "this klass should be live");
  if (is_interface()) {
    assert (ClassUnloading, "only called for ClassUnloading");
    for (;;) {
      // Use load_acquire due to competing with inserts
      InstanceKlass* impl = Atomic::load_acquire(adr_implementor());
      if (impl != NULL && !impl->is_loader_alive()) {
        // NULL this field, might be an unloaded instance klass or NULL
        InstanceKlass* volatile* iklass = adr_implementor();
        if (Atomic::cmpxchg(iklass, impl, (InstanceKlass*)NULL) == impl) {
          // Successfully unlinking implementor.
          if (log_is_enabled(Trace, class, unload)) {
            ResourceMark rm;
            log_trace(class, unload)("unlinking class (implementor): %s", impl->external_name());
          }
          return;
        }
      } else {
        return;
      }
    }
  }
}

void InstanceKlass::clean_method_data() {
  for (int m = 0; m < methods()->length(); m++) {
    MethodData* mdo = methods()->at(m)->method_data();
    if (mdo != NULL) {
      MutexLocker ml(SafepointSynchronize::is_at_safepoint() ? NULL : mdo->extra_data_lock());
      mdo->clean_method_data(/*always_clean*/false);
    }
  }
}

void InstanceKlass::metaspace_pointers_do(MetaspaceClosure* it) {
  Klass::metaspace_pointers_do(it);

  if (log_is_enabled(Trace, cds)) {
    ResourceMark rm;
    log_trace(cds)("Iter(InstanceKlass): %p (%s)", this, external_name());
  }

  it->push(&_annotations);
  it->push((Klass**)&_array_klasses);
  if (!is_rewritten()) {
    it->push(&_constants, MetaspaceClosure::_writable);
  } else {
    it->push(&_constants);
  }
  it->push(&_inner_classes);
#if INCLUDE_JVMTI
  it->push(&_previous_versions);
#endif
  it->push(&_methods);
  it->push(&_default_methods);
  it->push(&_local_interfaces);
  it->push(&_transitive_interfaces);
  it->push(&_method_ordering);
  if (!is_rewritten()) {
    it->push(&_default_vtable_indices, MetaspaceClosure::_writable);
  } else {
    it->push(&_default_vtable_indices);
  }

  // _fields might be written into by Rewriter::scan_method() -> fd.set_has_initialized_final_update()
  it->push(&_fields, MetaspaceClosure::_writable);

  if (itable_length() > 0) {
    itableOffsetEntry* ioe = (itableOffsetEntry*)start_of_itable();
    int method_table_offset_in_words = ioe->offset()/wordSize;
    int nof_interfaces = (method_table_offset_in_words - itable_offset_in_words())
                         / itableOffsetEntry::size();

    for (int i = 0; i < nof_interfaces; i ++, ioe ++) {
      if (ioe->interface_klass() != NULL) {
        it->push(ioe->interface_klass_addr());
        itableMethodEntry* ime = ioe->first_method_entry(this);
        int n = klassItable::method_count_for_interface(ioe->interface_klass());
        for (int index = 0; index < n; index ++) {
          it->push(ime[index].method_addr());
        }
      }
    }
  }

  it->push(&_nest_members);
  it->push(&_permitted_subclasses);
  it->push(&_record_components);
}

void InstanceKlass::remove_unshareable_info() {

  if (is_linked()) {
    assert(can_be_verified_at_dumptime(), "must be");
    // Remember this so we can avoid walking the hierarchy at runtime.
    set_verified_at_dump_time();
  }

  Klass::remove_unshareable_info();

  if (SystemDictionaryShared::has_class_failed_verification(this)) {
    // Classes are attempted to link during dumping and may fail,
    // but these classes are still in the dictionary and class list in CLD.
    // If the class has failed verification, there is nothing else to remove.
    return;
  }

  // Reset to the 'allocated' state to prevent any premature accessing to
  // a shared class at runtime while the class is still being loaded and
  // restored. A class' init_state is set to 'loaded' at runtime when it's
  // being added to class hierarchy (see SystemDictionary:::add_to_hierarchy()).
  _init_state = allocated;

  { // Otherwise this needs to take out the Compile_lock.
    assert(SafepointSynchronize::is_at_safepoint(), "only called at safepoint");
    init_implementor();
  }

  constants()->remove_unshareable_info();

  for (int i = 0; i < methods()->length(); i++) {
    Method* m = methods()->at(i);
    m->remove_unshareable_info();
  }

  // do array classes also.
  if (array_klasses() != NULL) {
    array_klasses()->remove_unshareable_info();
  }

  // These are not allocated from metaspace. They are safe to set to NULL.
  _source_debug_extension = NULL;
  _dep_context = NULL;
  _osr_nmethods_head = NULL;
#if INCLUDE_JVMTI
  _breakpoints = NULL;
  _previous_versions = NULL;
  _cached_class_file = NULL;
  _jvmti_cached_class_field_map = NULL;
#endif

  _init_thread = NULL;
  _methods_jmethod_ids = NULL;
  _jni_ids = NULL;
  _oop_map_cache = NULL;
  // clear _nest_host to ensure re-load at runtime
  _nest_host = NULL;
  init_shared_package_entry();
  _dep_context_last_cleaned = 0;
}

void InstanceKlass::remove_java_mirror() {
  Klass::remove_java_mirror();

  // do array classes also.
  if (array_klasses() != NULL) {
    array_klasses()->remove_java_mirror();
  }
}

void InstanceKlass::init_shared_package_entry() {
#if !INCLUDE_CDS_JAVA_HEAP
  _package_entry = NULL;
#else
  if (!MetaspaceShared::use_full_module_graph()) {
    _package_entry = NULL;
  } else if (DynamicDumpSharedSpaces) {
    if (!MetaspaceShared::is_in_shared_metaspace(_package_entry)) {
      _package_entry = NULL;
    }
  } else {
    if (is_shared_unregistered_class()) {
      _package_entry = NULL;
    } else {
      _package_entry = PackageEntry::get_archived_entry(_package_entry);
    }
  }
  ArchivePtrMarker::mark_pointer((address**)&_package_entry);
#endif
}

void InstanceKlass::restore_unshareable_info(ClassLoaderData* loader_data, Handle protection_domain,
                                             PackageEntry* pkg_entry, TRAPS) {
  // SystemDictionary::add_to_hierarchy() sets the init_state to loaded
  // before the InstanceKlass is added to the SystemDictionary. Make
  // sure the current state is <loaded.
  assert(!is_loaded(), "invalid init state");
  assert(!shared_loading_failed(), "Must not try to load failed class again");
  set_package(loader_data, pkg_entry, CHECK);
  Klass::restore_unshareable_info(loader_data, protection_domain, CHECK);

  Array<Method*>* methods = this->methods();
  int num_methods = methods->length();
  for (int index = 0; index < num_methods; ++index) {
    methods->at(index)->restore_unshareable_info(CHECK);
  }
#if INCLUDE_JVMTI
  if (JvmtiExport::has_redefined_a_class()) {
    // Reinitialize vtable because RedefineClasses may have changed some
    // entries in this vtable for super classes so the CDS vtable might
    // point to old or obsolete entries.  RedefineClasses doesn't fix up
    // vtables in the shared system dictionary, only the main one.
    // It also redefines the itable too so fix that too.
    // First fix any default methods that point to a super class that may
    // have been redefined.
    bool trace_name_printed = false;
    adjust_default_methods(&trace_name_printed);
    vtable().initialize_vtable();
    itable().initialize_itable();
  }
#endif

  // restore constant pool resolved references
  constants()->restore_unshareable_info(CHECK);

  if (array_klasses() != NULL) {
    // To get a consistent list of classes we need MultiArray_lock to ensure
    // array classes aren't observed while they are being restored.
     MutexLocker ml(MultiArray_lock);
    // Array classes have null protection domain.
    // --> see ArrayKlass::complete_create_array_klass()
    array_klasses()->restore_unshareable_info(ClassLoaderData::the_null_class_loader_data(), Handle(), CHECK);
  }

  // Initialize @ValueBased class annotation
  if (DiagnoseSyncOnValueBasedClasses && has_value_based_class_annotation()) {
    set_is_value_based();
  }
}

// Check if a class or any of its supertypes has a version older than 50.
// CDS will not perform verification of old classes during dump time because
// without changing the old verifier, the verification constraint cannot be
// retrieved during dump time.
// Verification of archived old classes will be performed during run time.
bool InstanceKlass::can_be_verified_at_dumptime() const {
  if (MetaspaceShared::is_in_shared_metaspace(this)) {
    // This is a class that was dumped into the base archive, so we know
    // it was verified at dump time.
    return true;
  }
  if (major_version() < 50 /*JAVA_6_VERSION*/) {
    return false;
  }
  if (java_super() != NULL && !java_super()->can_be_verified_at_dumptime()) {
    return false;
  }
  Array<InstanceKlass*>* interfaces = local_interfaces();
  int len = interfaces->length();
  for (int i = 0; i < len; i++) {
    if (!interfaces->at(i)->can_be_verified_at_dumptime()) {
      return false;
    }
  }
  return true;
}

void InstanceKlass::set_shared_class_loader_type(s2 loader_type) {
  switch (loader_type) {
  case ClassLoader::BOOT_LOADER:
    _misc_flags |= _misc_is_shared_boot_class;
    break;
  case ClassLoader::PLATFORM_LOADER:
    _misc_flags |= _misc_is_shared_platform_class;
    break;
  case ClassLoader::APP_LOADER:
    _misc_flags |= _misc_is_shared_app_class;
    break;
  default:
    ShouldNotReachHere();
    break;
  }
}

void InstanceKlass::assign_class_loader_type() {
  ClassLoaderData *cld = class_loader_data();
  if (cld->is_boot_class_loader_data()) {
    set_shared_class_loader_type(ClassLoader::BOOT_LOADER);
  }
  else if (cld->is_platform_class_loader_data()) {
    set_shared_class_loader_type(ClassLoader::PLATFORM_LOADER);
  }
  else if (cld->is_system_class_loader_data()) {
    set_shared_class_loader_type(ClassLoader::APP_LOADER);
  }
}

#if INCLUDE_JVMTI
static void clear_all_breakpoints(Method* m) {
  m->clear_all_breakpoints();
}
#endif

void InstanceKlass::unload_class(InstanceKlass* ik) {
  // Release dependencies.
  ik->dependencies().remove_all_dependents();

  // notify the debugger
  if (JvmtiExport::should_post_class_unload()) {
    JvmtiExport::post_class_unload(ik);
  }

  // notify ClassLoadingService of class unload
  ClassLoadingService::notify_class_unloaded(ik);

  SystemDictionaryShared::handle_class_unloading(ik);

  if (log_is_enabled(Info, class, unload)) {
    ResourceMark rm;
    log_info(class, unload)("unloading class %s " INTPTR_FORMAT, ik->external_name(), p2i(ik));
  }

  Events::log_class_unloading(Thread::current(), ik);

#if INCLUDE_JFR
  assert(ik != NULL, "invariant");
  EventClassUnload event;
  event.set_unloadedClass(ik);
  event.set_definingClassLoader(ik->class_loader_data());
  event.commit();
#endif
}

static void method_release_C_heap_structures(Method* m) {
  m->release_C_heap_structures();
}

// Called also by InstanceKlass::deallocate_contents, with false for release_constant_pool.
void InstanceKlass::release_C_heap_structures(bool release_constant_pool) {
  // Clean up C heap
  Klass::release_C_heap_structures();

  // Deallocate and call destructors for MDO mutexes
  methods_do(method_release_C_heap_structures);

  // Deallocate oop map cache
  if (_oop_map_cache != NULL) {
    delete _oop_map_cache;
    _oop_map_cache = NULL;
  }

  // Deallocate JNI identifiers for jfieldIDs
  JNIid::deallocate(jni_ids());
  set_jni_ids(NULL);

  jmethodID* jmeths = methods_jmethod_ids_acquire();
  if (jmeths != (jmethodID*)NULL) {
    release_set_methods_jmethod_ids(NULL);
    FreeHeap(jmeths);
  }

  assert(_dep_context == NULL,
         "dependencies should already be cleaned");

#if INCLUDE_JVMTI
  // Deallocate breakpoint records
  if (breakpoints() != 0x0) {
    methods_do(clear_all_breakpoints);
    assert(breakpoints() == 0x0, "should have cleared breakpoints");
  }

  // deallocate the cached class file
  if (_cached_class_file != NULL) {
    os::free(_cached_class_file);
    _cached_class_file = NULL;
  }
#endif

  FREE_C_HEAP_ARRAY(char, _source_debug_extension);

  if (release_constant_pool) {
    constants()->release_C_heap_structures();
  }
}

void InstanceKlass::set_source_debug_extension(const char* array, int length) {
  if (array == NULL) {
    _source_debug_extension = NULL;
  } else {
    // Adding one to the attribute length in order to store a null terminator
    // character could cause an overflow because the attribute length is
    // already coded with an u4 in the classfile, but in practice, it's
    // unlikely to happen.
    assert((length+1) > length, "Overflow checking");
    char* sde = NEW_C_HEAP_ARRAY(char, (length + 1), mtClass);
    for (int i = 0; i < length; i++) {
      sde[i] = array[i];
    }
    sde[length] = '\0';
    _source_debug_extension = sde;
  }
}

const char* InstanceKlass::signature_name() const {
  int hash_len = 0;
  char hash_buf[40];

  // Get the internal name as a c string
  const char* src = (const char*) (name()->as_C_string());
  const int src_length = (int)strlen(src);

  char* dest = NEW_RESOURCE_ARRAY(char, src_length + hash_len + 3);

  // Add L as type indicator
  int dest_index = 0;
  dest[dest_index++] = JVM_SIGNATURE_CLASS;

  // Add the actual class name
  for (int src_index = 0; src_index < src_length; ) {
    dest[dest_index++] = src[src_index++];
  }

  if (is_hidden()) { // Replace the last '+' with a '.'.
    for (int index = (int)src_length; index > 0; index--) {
      if (dest[index] == '+') {
        dest[index] = JVM_SIGNATURE_DOT;
        break;
      }
    }
  }

  // If we have a hash, append it
  for (int hash_index = 0; hash_index < hash_len; ) {
    dest[dest_index++] = hash_buf[hash_index++];
  }

  // Add the semicolon and the NULL
  dest[dest_index++] = JVM_SIGNATURE_ENDCLASS;
  dest[dest_index] = '\0';
  return dest;
}

ModuleEntry* InstanceKlass::module() const {
  if (is_hidden() &&
      in_unnamed_package() &&
      class_loader_data()->has_class_mirror_holder()) {
    // For a non-strong hidden class defined to an unnamed package,
    // its (class held) CLD will not have an unnamed module created for it.
    // Two choices to find the correct ModuleEntry:
    // 1. If hidden class is within a nest, use nest host's module
    // 2. Find the unnamed module off from the class loader
    // For now option #2 is used since a nest host is not set until
    // after the instance class is created in jvm_lookup_define_class().
    if (class_loader_data()->is_boot_class_loader_data()) {
      return ClassLoaderData::the_null_class_loader_data()->unnamed_module();
    } else {
      oop module = java_lang_ClassLoader::unnamedModule(class_loader_data()->class_loader());
      assert(java_lang_Module::is_instance(module), "Not an instance of java.lang.Module");
      return java_lang_Module::module_entry(module);
    }
  }

  // Class is in a named package
  if (!in_unnamed_package()) {
    return _package_entry->module();
  }

  // Class is in an unnamed package, return its loader's unnamed module
  return class_loader_data()->unnamed_module();
}

void InstanceKlass::set_package(ClassLoaderData* loader_data, PackageEntry* pkg_entry, TRAPS) {

  // ensure java/ packages only loaded by boot or platform builtin loaders
  // not needed for shared class since CDS does not archive prohibited classes.
  if (!is_shared()) {
    check_prohibited_package(name(), loader_data, CHECK);
  }

  if (is_shared() && _package_entry != NULL) {
    if (MetaspaceShared::use_full_module_graph() && _package_entry == pkg_entry) {
      // we can use the saved package
      assert(MetaspaceShared::is_in_shared_metaspace(_package_entry), "must be");
      return;
    } else {
      _package_entry = NULL;
    }
  }

  // ClassLoader::package_from_class_name has already incremented the refcount of the symbol
  // it returns, so we need to decrement it when the current function exits.
  TempNewSymbol from_class_name =
      (pkg_entry != NULL) ? NULL : ClassLoader::package_from_class_name(name());

  Symbol* pkg_name;
  if (pkg_entry != NULL) {
    pkg_name = pkg_entry->name();
  } else {
    pkg_name = from_class_name;
  }

  if (pkg_name != NULL && loader_data != NULL) {

    // Find in class loader's package entry table.
    _package_entry = pkg_entry != NULL ? pkg_entry : loader_data->packages()->lookup_only(pkg_name);

    // If the package name is not found in the loader's package
    // entry table, it is an indication that the package has not
    // been defined. Consider it defined within the unnamed module.
    if (_package_entry == NULL) {

      if (!ModuleEntryTable::javabase_defined()) {
        // Before java.base is defined during bootstrapping, define all packages in
        // the java.base module.  If a non-java.base package is erroneously placed
        // in the java.base module it will be caught later when java.base
        // is defined by ModuleEntryTable::verify_javabase_packages check.
        assert(ModuleEntryTable::javabase_moduleEntry() != NULL, JAVA_BASE_NAME " module is NULL");
        _package_entry = loader_data->packages()->lookup(pkg_name, ModuleEntryTable::javabase_moduleEntry());
      } else {
        assert(loader_data->unnamed_module() != NULL, "unnamed module is NULL");
        _package_entry = loader_data->packages()->lookup(pkg_name,
                                                         loader_data->unnamed_module());
      }

      // A package should have been successfully created
      DEBUG_ONLY(ResourceMark rm(THREAD));
      assert(_package_entry != NULL, "Package entry for class %s not found, loader %s",
             name()->as_C_string(), loader_data->loader_name_and_id());
    }

    if (log_is_enabled(Debug, module)) {
      ResourceMark rm(THREAD);
      ModuleEntry* m = _package_entry->module();
      log_trace(module)("Setting package: class: %s, package: %s, loader: %s, module: %s",
                        external_name(),
                        pkg_name->as_C_string(),
                        loader_data->loader_name_and_id(),
                        (m->is_named() ? m->name()->as_C_string() : UNNAMED_MODULE));
    }
  } else {
    ResourceMark rm(THREAD);
    log_trace(module)("Setting package: class: %s, package: unnamed, loader: %s, module: %s",
                      external_name(),
                      (loader_data != NULL) ? loader_data->loader_name_and_id() : "NULL",
                      UNNAMED_MODULE);
  }
}

// Function set_classpath_index ensures that for a non-null _package_entry
// of the InstanceKlass, the entry is in the boot loader's package entry table.
// It then sets the classpath_index in the package entry record.
//
// The classpath_index field is used to find the entry on the boot loader class
// path for packages with classes loaded by the boot loader from -Xbootclasspath/a
// in an unnamed module.  It is also used to indicate (for all packages whose
// classes are loaded by the boot loader) that at least one of the package's
// classes has been loaded.
void InstanceKlass::set_classpath_index(s2 path_index) {
  if (_package_entry != NULL) {
    DEBUG_ONLY(PackageEntryTable* pkg_entry_tbl = ClassLoaderData::the_null_class_loader_data()->packages();)
    assert(pkg_entry_tbl->lookup_only(_package_entry->name()) == _package_entry, "Should be same");
    assert(path_index != -1, "Unexpected classpath_index");
    _package_entry->set_classpath_index(path_index);
  }
}

// different versions of is_same_class_package

bool InstanceKlass::is_same_class_package(const Klass* class2) const {
  oop classloader1 = this->class_loader();
  PackageEntry* classpkg1 = this->package();
  if (class2->is_objArray_klass()) {
    class2 = ObjArrayKlass::cast(class2)->bottom_klass();
  }

  oop classloader2;
  PackageEntry* classpkg2;
  if (class2->is_instance_klass()) {
    classloader2 = class2->class_loader();
    classpkg2 = class2->package();
  } else {
    assert(class2->is_typeArray_klass(), "should be type array");
    classloader2 = NULL;
    classpkg2 = NULL;
  }

  // Same package is determined by comparing class loader
  // and package entries. Both must be the same. This rule
  // applies even to classes that are defined in the unnamed
  // package, they still must have the same class loader.
  if ((classloader1 == classloader2) && (classpkg1 == classpkg2)) {
    return true;
  }

  return false;
}

// return true if this class and other_class are in the same package. Classloader
// and classname information is enough to determine a class's package
bool InstanceKlass::is_same_class_package(oop other_class_loader,
                                          const Symbol* other_class_name) const {
  if (class_loader() != other_class_loader) {
    return false;
  }
  if (name()->fast_compare(other_class_name) == 0) {
     return true;
  }

  {
    ResourceMark rm;

    bool bad_class_name = false;
    TempNewSymbol other_pkg = ClassLoader::package_from_class_name(other_class_name, &bad_class_name);
    if (bad_class_name) {
      return false;
    }
    // Check that package_from_class_name() returns NULL, not "", if there is no package.
    assert(other_pkg == NULL || other_pkg->utf8_length() > 0, "package name is empty string");

    const Symbol* const this_package_name =
      this->package() != NULL ? this->package()->name() : NULL;

    if (this_package_name == NULL || other_pkg == NULL) {
      // One of the two doesn't have a package.  Only return true if the other
      // one also doesn't have a package.
      return this_package_name == other_pkg;
    }

    // Check if package is identical
    return this_package_name->fast_compare(other_pkg) == 0;
  }
}

static bool is_prohibited_package_slow(Symbol* class_name) {
  // Caller has ResourceMark
  int length;
  jchar* unicode = class_name->as_unicode(length);
  return (length >= 5 &&
          unicode[0] == 'j' &&
          unicode[1] == 'a' &&
          unicode[2] == 'v' &&
          unicode[3] == 'a' &&
          unicode[4] == '/');
}

// Only boot and platform class loaders can define classes in "java/" packages.
void InstanceKlass::check_prohibited_package(Symbol* class_name,
                                             ClassLoaderData* loader_data,
                                             TRAPS) {
  if (!loader_data->is_boot_class_loader_data() &&
      !loader_data->is_platform_class_loader_data() &&
      class_name != NULL && class_name->utf8_length() >= 5) {
    ResourceMark rm(THREAD);
    bool prohibited;
    const u1* base = class_name->base();
    if ((base[0] | base[1] | base[2] | base[3] | base[4]) & 0x80) {
      prohibited = is_prohibited_package_slow(class_name);
    } else {
      char* name = class_name->as_C_string();
      prohibited = (strncmp(name, JAVAPKG, JAVAPKG_LEN) == 0 && name[JAVAPKG_LEN] == '/');
    }
    if (prohibited) {
      TempNewSymbol pkg_name = ClassLoader::package_from_class_name(class_name);
      assert(pkg_name != NULL, "Error in parsing package name starting with 'java/'");
      char* name = pkg_name->as_C_string();
      const char* class_loader_name = loader_data->loader_name_and_id();
      StringUtils::replace_no_expand(name, "/", ".");
      const char* msg_text1 = "Class loader (instance of): ";
      const char* msg_text2 = " tried to load prohibited package name: ";
      size_t len = strlen(msg_text1) + strlen(class_loader_name) + strlen(msg_text2) + strlen(name) + 1;
      char* message = NEW_RESOURCE_ARRAY_IN_THREAD(THREAD, char, len);
      jio_snprintf(message, len, "%s%s%s%s", msg_text1, class_loader_name, msg_text2, name);
      THROW_MSG(vmSymbols::java_lang_SecurityException(), message);
    }
  }
  return;
}

bool InstanceKlass::find_inner_classes_attr(int* ooff, int* noff, TRAPS) const {
  constantPoolHandle i_cp(THREAD, constants());
  for (InnerClassesIterator iter(this); !iter.done(); iter.next()) {
    int ioff = iter.inner_class_info_index();
    if (ioff != 0) {
      // Check to see if the name matches the class we're looking for
      // before attempting to find the class.
      if (i_cp->klass_name_at_matches(this, ioff)) {
        Klass* inner_klass = i_cp->klass_at(ioff, CHECK_false);
        if (this == inner_klass) {
          *ooff = iter.outer_class_info_index();
          *noff = iter.inner_name_index();
          return true;
        }
      }
    }
  }
  return false;
}

InstanceKlass* InstanceKlass::compute_enclosing_class(bool* inner_is_member, TRAPS) const {
  InstanceKlass* outer_klass = NULL;
  *inner_is_member = false;
  int ooff = 0, noff = 0;
  bool has_inner_classes_attr = find_inner_classes_attr(&ooff, &noff, THREAD);
  if (has_inner_classes_attr) {
    constantPoolHandle i_cp(THREAD, constants());
    if (ooff != 0) {
      Klass* ok = i_cp->klass_at(ooff, CHECK_NULL);
      if (!ok->is_instance_klass()) {
        // If the outer class is not an instance klass then it cannot have
        // declared any inner classes.
        ResourceMark rm(THREAD);
        Exceptions::fthrow(
          THREAD_AND_LOCATION,
          vmSymbols::java_lang_IncompatibleClassChangeError(),
          "%s and %s disagree on InnerClasses attribute",
          ok->external_name(),
          external_name());
        return NULL;
      }
      outer_klass = InstanceKlass::cast(ok);
      *inner_is_member = true;
    }
    if (NULL == outer_klass) {
      // It may be a local class; try for that.
      int encl_method_class_idx = enclosing_method_class_index();
      if (encl_method_class_idx != 0) {
        Klass* ok = i_cp->klass_at(encl_method_class_idx, CHECK_NULL);
        outer_klass = InstanceKlass::cast(ok);
        *inner_is_member = false;
      }
    }
  }

  // If no inner class attribute found for this class.
  if (NULL == outer_klass) return NULL;

  // Throws an exception if outer klass has not declared k as an inner klass
  // We need evidence that each klass knows about the other, or else
  // the system could allow a spoof of an inner class to gain access rights.
  Reflection::check_for_inner_class(outer_klass, this, *inner_is_member, CHECK_NULL);
  return outer_klass;
}

jint InstanceKlass::compute_modifier_flags() const {
  jint access = access_flags().as_int();

  // But check if it happens to be member class.
  InnerClassesIterator iter(this);
  for (; !iter.done(); iter.next()) {
    int ioff = iter.inner_class_info_index();
    // Inner class attribute can be zero, skip it.
    // Strange but true:  JVM spec. allows null inner class refs.
    if (ioff == 0) continue;

    // only look at classes that are already loaded
    // since we are looking for the flags for our self.
    Symbol* inner_name = constants()->klass_name_at(ioff);
    if (name() == inner_name) {
      // This is really a member class.
      access = iter.inner_access_flags();
      break;
    }
  }
  // Remember to strip ACC_SUPER bit
  return (access & (~JVM_ACC_SUPER)) & JVM_ACC_WRITTEN_FLAGS;
}

jint InstanceKlass::jvmti_class_status() const {
  jint result = 0;

  if (is_linked()) {
    result |= JVMTI_CLASS_STATUS_VERIFIED | JVMTI_CLASS_STATUS_PREPARED;
  }

  if (is_initialized()) {
    assert(is_linked(), "Class status is not consistent");
    result |= JVMTI_CLASS_STATUS_INITIALIZED;
  }
  if (is_in_error_state()) {
    result |= JVMTI_CLASS_STATUS_ERROR;
  }
  return result;
}

Method* InstanceKlass::method_at_itable(InstanceKlass* holder, int index, TRAPS) {
  bool implements_interface; // initialized by method_at_itable_or_null
  Method* m = method_at_itable_or_null(holder, index,
                                       implements_interface); // out parameter
  if (m != NULL) {
    assert(implements_interface, "sanity");
    return m;
  } else if (implements_interface) {
    // Throw AbstractMethodError since corresponding itable slot is empty.
    THROW_NULL(vmSymbols::java_lang_AbstractMethodError());
  } else {
    // If the interface isn't implemented by the receiver class,
    // the VM should throw IncompatibleClassChangeError.
    ResourceMark rm(THREAD);
    stringStream ss;
    bool same_module = (module() == holder->module());
    ss.print("Receiver class %s does not implement "
             "the interface %s defining the method to be called "
             "(%s%s%s)",
             external_name(), holder->external_name(),
             (same_module) ? joint_in_module_of_loader(holder) : class_in_module_of_loader(),
             (same_module) ? "" : "; ",
             (same_module) ? "" : holder->class_in_module_of_loader());
    THROW_MSG_NULL(vmSymbols::java_lang_IncompatibleClassChangeError(), ss.as_string());
  }
}

Method* InstanceKlass::method_at_itable_or_null(InstanceKlass* holder, int index, bool& implements_interface) {
  klassItable itable(this);
  for (int i = 0; i < itable.size_offset_table(); i++) {
    itableOffsetEntry* offset_entry = itable.offset_entry(i);
    if (offset_entry->interface_klass() == holder) {
      implements_interface = true;
      itableMethodEntry* ime = offset_entry->first_method_entry(this);
      Method* m = ime[index].method();
      return m;
    }
  }
  implements_interface = false;
  return NULL; // offset entry not found
}

int InstanceKlass::vtable_index_of_interface_method(Method* intf_method) {
  assert(is_linked(), "required");
  assert(intf_method->method_holder()->is_interface(), "not an interface method");
  assert(is_subtype_of(intf_method->method_holder()), "interface not implemented");

  int vtable_index = Method::invalid_vtable_index;
  Symbol* name = intf_method->name();
  Symbol* signature = intf_method->signature();

  // First check in default method array
  if (!intf_method->is_abstract() && default_methods() != NULL) {
    int index = find_method_index(default_methods(),
                                  name, signature,
                                  Klass::OverpassLookupMode::find,
                                  Klass::StaticLookupMode::find,
                                  Klass::PrivateLookupMode::find);
    if (index >= 0) {
      vtable_index = default_vtable_indices()->at(index);
    }
  }
  if (vtable_index == Method::invalid_vtable_index) {
    // get vtable_index for miranda methods
    klassVtable vt = vtable();
    vtable_index = vt.index_of_miranda(name, signature);
  }
  return vtable_index;
}

#if INCLUDE_JVMTI
// update default_methods for redefineclasses for methods that are
// not yet in the vtable due to concurrent subclass define and superinterface
// redefinition
// Note: those in the vtable, should have been updated via adjust_method_entries
void InstanceKlass::adjust_default_methods(bool* trace_name_printed) {
  // search the default_methods for uses of either obsolete or EMCP methods
  if (default_methods() != NULL) {
    for (int index = 0; index < default_methods()->length(); index ++) {
      Method* old_method = default_methods()->at(index);
      if (old_method == NULL || !old_method->is_old()) {
        continue; // skip uninteresting entries
      }
      assert(!old_method->is_deleted(), "default methods may not be deleted");
      Method* new_method = old_method->get_new_method();
      default_methods()->at_put(index, new_method);

      if (log_is_enabled(Info, redefine, class, update)) {
        ResourceMark rm;
        if (!(*trace_name_printed)) {
          log_info(redefine, class, update)
            ("adjust: klassname=%s default methods from name=%s",
             external_name(), old_method->method_holder()->external_name());
          *trace_name_printed = true;
        }
        log_debug(redefine, class, update, vtables)
          ("default method update: %s(%s) ",
           new_method->name()->as_C_string(), new_method->signature()->as_C_string());
      }
    }
  }
}
#endif // INCLUDE_JVMTI

// On-stack replacement stuff
void InstanceKlass::add_osr_nmethod(nmethod* n) {
  assert_lock_strong(CompiledMethod_lock);
#ifndef PRODUCT
  nmethod* prev = lookup_osr_nmethod(n->method(), n->osr_entry_bci(), n->comp_level(), true);
  assert(prev == NULL || !prev->is_in_use() COMPILER2_PRESENT(|| StressRecompilation),
      "redundant OSR recompilation detected. memory leak in CodeCache!");
#endif
  // only one compilation can be active
  assert(n->is_osr_method(), "wrong kind of nmethod");
  n->set_osr_link(osr_nmethods_head());
  set_osr_nmethods_head(n);
  // Raise the highest osr level if necessary
  n->method()->set_highest_osr_comp_level(MAX2(n->method()->highest_osr_comp_level(), n->comp_level()));

  // Get rid of the osr methods for the same bci that have lower levels.
  for (int l = CompLevel_limited_profile; l < n->comp_level(); l++) {
    nmethod *inv = lookup_osr_nmethod(n->method(), n->osr_entry_bci(), l, true);
    if (inv != NULL && inv->is_in_use()) {
      inv->make_not_entrant();
    }
  }
}

// Remove osr nmethod from the list. Return true if found and removed.
bool InstanceKlass::remove_osr_nmethod(nmethod* n) {
  // This is a short non-blocking critical region, so the no safepoint check is ok.
  MutexLocker ml(CompiledMethod_lock->owned_by_self() ? NULL : CompiledMethod_lock
                 , Mutex::_no_safepoint_check_flag);
  assert(n->is_osr_method(), "wrong kind of nmethod");
  nmethod* last = NULL;
  nmethod* cur  = osr_nmethods_head();
  int max_level = CompLevel_none;  // Find the max comp level excluding n
  Method* m = n->method();
  // Search for match
  bool found = false;
  while(cur != NULL && cur != n) {
    if (m == cur->method()) {
      // Find max level before n
      max_level = MAX2(max_level, cur->comp_level());
    }
    last = cur;
    cur = cur->osr_link();
  }
  nmethod* next = NULL;
  if (cur == n) {
    found = true;
    next = cur->osr_link();
    if (last == NULL) {
      // Remove first element
      set_osr_nmethods_head(next);
    } else {
      last->set_osr_link(next);
    }
  }
  n->set_osr_link(NULL);
  cur = next;
  while (cur != NULL) {
    // Find max level after n
    if (m == cur->method()) {
      max_level = MAX2(max_level, cur->comp_level());
    }
    cur = cur->osr_link();
  }
  m->set_highest_osr_comp_level(max_level);
  return found;
}

int InstanceKlass::mark_osr_nmethods(const Method* m) {
  MutexLocker ml(CompiledMethod_lock->owned_by_self() ? NULL : CompiledMethod_lock,
                 Mutex::_no_safepoint_check_flag);
  nmethod* osr = osr_nmethods_head();
  int found = 0;
  while (osr != NULL) {
    assert(osr->is_osr_method(), "wrong kind of nmethod found in chain");
    if (osr->method() == m) {
      osr->mark_for_deoptimization();
      found++;
    }
    osr = osr->osr_link();
  }
  return found;
}

nmethod* InstanceKlass::lookup_osr_nmethod(const Method* m, int bci, int comp_level, bool match_level) const {
  MutexLocker ml(CompiledMethod_lock->owned_by_self() ? NULL : CompiledMethod_lock,
                 Mutex::_no_safepoint_check_flag);
  nmethod* osr = osr_nmethods_head();
  nmethod* best = NULL;
  while (osr != NULL) {
    assert(osr->is_osr_method(), "wrong kind of nmethod found in chain");
    // There can be a time when a c1 osr method exists but we are waiting
    // for a c2 version. When c2 completes its osr nmethod we will trash
    // the c1 version and only be able to find the c2 version. However
    // while we overflow in the c1 code at back branches we don't want to
    // try and switch to the same code as we are already running

    if (osr->method() == m &&
        (bci == InvocationEntryBci || osr->osr_entry_bci() == bci)) {
      if (match_level) {
        if (osr->comp_level() == comp_level) {
          // Found a match - return it.
          return osr;
        }
      } else {
        if (best == NULL || (osr->comp_level() > best->comp_level())) {
          if (osr->comp_level() == CompilationPolicy::highest_compile_level()) {
            // Found the best possible - return it.
            return osr;
          }
          best = osr;
        }
      }
    }
    osr = osr->osr_link();
  }

  assert(match_level == false || best == NULL, "shouldn't pick up anything if match_level is set");
  if (best != NULL && best->comp_level() >= comp_level) {
    return best;
  }
  return NULL;
}

// -----------------------------------------------------------------------------------------------------
// Printing

#define BULLET  " - "

static const char* state_names[] = {
  "allocated", "loaded", "linked", "being_initialized", "fully_initialized", "initialization_error"
};

static void print_vtable(intptr_t* start, int len, outputStream* st) {
  for (int i = 0; i < len; i++) {
    intptr_t e = start[i];
    st->print("%d : " INTPTR_FORMAT, i, e);
    if (MetaspaceObj::is_valid((Metadata*)e)) {
      st->print(" ");
      ((Metadata*)e)->print_value_on(st);
    }
    st->cr();
  }
}

static void print_vtable(vtableEntry* start, int len, outputStream* st) {
  return print_vtable(reinterpret_cast<intptr_t*>(start), len, st);
}

const char* InstanceKlass::init_state_name() const {
  return state_names[_init_state];
}

void InstanceKlass::print_on(outputStream* st) const {
  assert(is_klass(), "must be klass");
  Klass::print_on(st);

  st->print(BULLET"instance size:     %d", size_helper());                        st->cr();
  st->print(BULLET"klass size:        %d", size());                               st->cr();
  st->print(BULLET"access:            "); access_flags().print_on(st);            st->cr();
  st->print(BULLET"state:             "); st->print_cr("%s", init_state_name());
  st->print(BULLET"name:              "); name()->print_value_on(st);             st->cr();
  st->print(BULLET"super:             "); Metadata::print_value_on_maybe_null(st, super()); st->cr();
  st->print(BULLET"sub:               ");
  Klass* sub = subklass();
  int n;
  for (n = 0; sub != NULL; n++, sub = sub->next_sibling()) {
    if (n < MaxSubklassPrintSize) {
      sub->print_value_on(st);
      st->print("   ");
    }
  }
  if (n >= MaxSubklassPrintSize) st->print("(" INTX_FORMAT " more klasses...)", n - MaxSubklassPrintSize);
  st->cr();

  if (is_interface()) {
    st->print_cr(BULLET"nof implementors:  %d", nof_implementors());
    if (nof_implementors() == 1) {
      st->print_cr(BULLET"implementor:    ");
      st->print("   ");
      implementor()->print_value_on(st);
      st->cr();
    }
  }

  st->print(BULLET"arrays:            "); Metadata::print_value_on_maybe_null(st, array_klasses()); st->cr();
  st->print(BULLET"methods:           "); methods()->print_value_on(st);                  st->cr();
  if (Verbose || WizardMode) {
    Array<Method*>* method_array = methods();
    for (int i = 0; i < method_array->length(); i++) {
      st->print("%d : ", i); method_array->at(i)->print_value(); st->cr();
    }
  }
  st->print(BULLET"method ordering:   "); method_ordering()->print_value_on(st);      st->cr();
  st->print(BULLET"default_methods:   "); default_methods()->print_value_on(st);      st->cr();
  if (Verbose && default_methods() != NULL) {
    Array<Method*>* method_array = default_methods();
    for (int i = 0; i < method_array->length(); i++) {
      st->print("%d : ", i); method_array->at(i)->print_value(); st->cr();
    }
  }
  if (default_vtable_indices() != NULL) {
    st->print(BULLET"default vtable indices:   "); default_vtable_indices()->print_value_on(st);       st->cr();
  }
  st->print(BULLET"local interfaces:  "); local_interfaces()->print_value_on(st);      st->cr();
  st->print(BULLET"trans. interfaces: "); transitive_interfaces()->print_value_on(st); st->cr();
  st->print(BULLET"constants:         "); constants()->print_value_on(st);         st->cr();
  if (class_loader_data() != NULL) {
    st->print(BULLET"class loader data:  ");
    class_loader_data()->print_value_on(st);
    st->cr();
  }
  if (source_file_name() != NULL) {
    st->print(BULLET"source file:       ");
    source_file_name()->print_value_on(st);
    st->cr();
  }
  if (source_debug_extension() != NULL) {
    st->print(BULLET"source debug extension:       ");
    st->print("%s", source_debug_extension());
    st->cr();
  }
  st->print(BULLET"class annotations:       "); class_annotations()->print_value_on(st); st->cr();
  st->print(BULLET"class type annotations:  "); class_type_annotations()->print_value_on(st); st->cr();
  st->print(BULLET"field annotations:       "); fields_annotations()->print_value_on(st); st->cr();
  st->print(BULLET"field type annotations:  "); fields_type_annotations()->print_value_on(st); st->cr();
  {
    bool have_pv = false;
    // previous versions are linked together through the InstanceKlass
    for (InstanceKlass* pv_node = previous_versions();
         pv_node != NULL;
         pv_node = pv_node->previous_versions()) {
      if (!have_pv)
        st->print(BULLET"previous version:  ");
      have_pv = true;
      pv_node->constants()->print_value_on(st);
    }
    if (have_pv) st->cr();
  }

  if (generic_signature() != NULL) {
    st->print(BULLET"generic signature: ");
    generic_signature()->print_value_on(st);
    st->cr();
  }
  st->print(BULLET"inner classes:     "); inner_classes()->print_value_on(st);     st->cr();
  st->print(BULLET"nest members:     "); nest_members()->print_value_on(st);     st->cr();
  if (record_components() != NULL) {
    st->print(BULLET"record components:     "); record_components()->print_value_on(st);     st->cr();
  }
  st->print(BULLET"permitted subclasses:     "); permitted_subclasses()->print_value_on(st);     st->cr();
  if (java_mirror() != NULL) {
    st->print(BULLET"java mirror:       ");
    java_mirror()->print_value_on(st);
    st->cr();
  } else {
    st->print_cr(BULLET"java mirror:       NULL");
  }
  st->print(BULLET"vtable length      %d  (start addr: " INTPTR_FORMAT ")", vtable_length(), p2i(start_of_vtable())); st->cr();
  if (vtable_length() > 0 && (Verbose || WizardMode))  print_vtable(start_of_vtable(), vtable_length(), st);
  st->print(BULLET"itable length      %d (start addr: " INTPTR_FORMAT ")", itable_length(), p2i(start_of_itable())); st->cr();
  if (itable_length() > 0 && (Verbose || WizardMode))  print_vtable(start_of_itable(), itable_length(), st);
  st->print_cr(BULLET"---- static fields (%d words):", static_field_size());
  FieldPrinter print_static_field(st);
  ((InstanceKlass*)this)->do_local_static_fields(&print_static_field);
  st->print_cr(BULLET"---- non-static fields (%d words):", nonstatic_field_size());
  FieldPrinter print_nonstatic_field(st);
  InstanceKlass* ik = const_cast<InstanceKlass*>(this);
  ik->print_nonstatic_fields(&print_nonstatic_field);

  st->print(BULLET"non-static oop maps: ");
  OopMapBlock* map     = start_of_nonstatic_oop_maps();
  OopMapBlock* end_map = map + nonstatic_oop_map_count();
  while (map < end_map) {
    st->print("%d-%d ", map->offset(), map->offset() + heapOopSize*(map->count() - 1));
    map++;
  }
  st->cr();
}

void InstanceKlass::print_value_on(outputStream* st) const {
  assert(is_klass(), "must be klass");
  if (Verbose || WizardMode)  access_flags().print_on(st);
  name()->print_value_on(st);
}

void FieldPrinter::do_field(fieldDescriptor* fd) {
  _st->print(BULLET);
   if (_obj == NULL) {
     fd->print_on(_st);
     _st->cr();
   } else {
     fd->print_on_for(_st, _obj);
     _st->cr();
   }
}


void InstanceKlass::oop_print_on(oop obj, outputStream* st) {
  Klass::oop_print_on(obj, st);

  if (this == vmClasses::String_klass()) {
    typeArrayOop value  = java_lang_String::value(obj);
    juint        length = java_lang_String::length(obj);
    if (value != NULL &&
        value->is_typeArray() &&
        length <= (juint) value->length()) {
      st->print(BULLET"string: ");
      java_lang_String::print(obj, st);
      st->cr();
    }
  }

  st->print_cr(BULLET"---- fields (total size " SIZE_FORMAT " words):", oop_size(obj));
  FieldPrinter print_field(st, obj);
  print_nonstatic_fields(&print_field);

  if (this == vmClasses::Class_klass()) {
    st->print(BULLET"signature: ");
    java_lang_Class::print_signature(obj, st);
    st->cr();
    Klass* real_klass = java_lang_Class::as_Klass(obj);
    if (real_klass != NULL && real_klass->is_instance_klass()) {
      st->print_cr(BULLET"---- static fields (%d):", java_lang_Class::static_oop_field_count(obj));
      InstanceKlass::cast(real_klass)->do_local_static_fields(&print_field);
    }
  } else if (this == vmClasses::MethodType_klass()) {
    st->print(BULLET"signature: ");
    java_lang_invoke_MethodType::print_signature(obj, st);
    st->cr();
  }
}

#ifndef PRODUCT

bool InstanceKlass::verify_itable_index(int i) {
  int method_count = klassItable::method_count_for_interface(this);
  assert(i >= 0 && i < method_count, "index out of bounds");
  return true;
}

#endif //PRODUCT

void InstanceKlass::oop_print_value_on(oop obj, outputStream* st) {
  st->print("a ");
  name()->print_value_on(st);
  obj->print_address_on(st);
  if (this == vmClasses::String_klass()
      && java_lang_String::value(obj) != NULL) {
    ResourceMark rm;
    int len = java_lang_String::length(obj);
    int plen = (len < 24 ? len : 12);
    char* str = java_lang_String::as_utf8_string(obj, 0, plen);
    st->print(" = \"%s\"", str);
    if (len > plen)
      st->print("...[%d]", len);
  } else if (this == vmClasses::Class_klass()) {
    Klass* k = java_lang_Class::as_Klass(obj);
    st->print(" = ");
    if (k != NULL) {
      k->print_value_on(st);
    } else {
      const char* tname = type2name(java_lang_Class::primitive_type(obj));
      st->print("%s", tname ? tname : "type?");
    }
  } else if (this == vmClasses::MethodType_klass()) {
    st->print(" = ");
    java_lang_invoke_MethodType::print_signature(obj, st);
  } else if (java_lang_boxing_object::is_instance(obj)) {
    st->print(" = ");
    java_lang_boxing_object::print(obj, st);
  } else if (this == vmClasses::LambdaForm_klass()) {
    oop vmentry = java_lang_invoke_LambdaForm::vmentry(obj);
    if (vmentry != NULL) {
      st->print(" => ");
      vmentry->print_value_on(st);
    }
  } else if (this == vmClasses::MemberName_klass()) {
    Metadata* vmtarget = java_lang_invoke_MemberName::vmtarget(obj);
    if (vmtarget != NULL) {
      st->print(" = ");
      vmtarget->print_value_on(st);
    } else {
      oop clazz = java_lang_invoke_MemberName::clazz(obj);
      oop name  = java_lang_invoke_MemberName::name(obj);
      if (clazz != NULL) {
        clazz->print_value_on(st);
      } else {
        st->print("NULL");
      }
      st->print(".");
      if (name != NULL) {
        name->print_value_on(st);
      } else {
        st->print("NULL");
      }
    }
  }
}

const char* InstanceKlass::internal_name() const {
  return external_name();
}

void InstanceKlass::print_class_load_logging(ClassLoaderData* loader_data,
                                             const ModuleEntry* module_entry,
                                             const ClassFileStream* cfs) const {
  if (ClassListWriter::is_enabled()) {
    ClassListWriter::write(this, cfs);
  }

  if (!log_is_enabled(Info, class, load)) {
    return;
  }

  ResourceMark rm;
  LogMessage(class, load) msg;
  stringStream info_stream;

  // Name and class hierarchy info
  info_stream.print("%s", external_name());

  // Source
  if (cfs != NULL) {
    if (cfs->source() != NULL) {
      const char* module_name = (module_entry->name() == NULL) ? UNNAMED_MODULE : module_entry->name()->as_C_string();
      if (module_name != NULL) {
        // When the boot loader created the stream, it didn't know the module name
        // yet. Let's format it now.
        if (cfs->from_boot_loader_modules_image()) {
          info_stream.print(" source: jrt:/%s", module_name);
        } else {
          info_stream.print(" source: %s", cfs->source());
        }
      } else {
        info_stream.print(" source: %s", cfs->source());
      }
    } else if (loader_data == ClassLoaderData::the_null_class_loader_data()) {
      Thread* current = Thread::current();
      Klass* caller = current->is_Java_thread() ?
        JavaThread::cast(current)->security_get_caller_class(1):
        NULL;
      // caller can be NULL, for example, during a JVMTI VM_Init hook
      if (caller != NULL) {
        info_stream.print(" source: instance of %s", caller->external_name());
      } else {
        // source is unknown
      }
    } else {
      oop class_loader = loader_data->class_loader();
      info_stream.print(" source: %s", class_loader->klass()->external_name());
    }
  } else {
    assert(this->is_shared(), "must be");
    if (MetaspaceShared::is_shared_dynamic((void*)this)) {
      info_stream.print(" source: shared objects file (top)");
    } else {
      info_stream.print(" source: shared objects file");
    }
  }

  msg.info("%s", info_stream.as_string());

  if (log_is_enabled(Debug, class, load)) {
    stringStream debug_stream;

    // Class hierarchy info
    debug_stream.print(" klass: " INTPTR_FORMAT " super: " INTPTR_FORMAT,
                       p2i(this),  p2i(superklass()));

    // Interfaces
    if (local_interfaces() != NULL && local_interfaces()->length() > 0) {
      debug_stream.print(" interfaces:");
      int length = local_interfaces()->length();
      for (int i = 0; i < length; i++) {
        debug_stream.print(" " INTPTR_FORMAT,
                           p2i(InstanceKlass::cast(local_interfaces()->at(i))));
      }
    }

    // Class loader
    debug_stream.print(" loader: [");
    loader_data->print_value_on(&debug_stream);
    debug_stream.print("]");

    // Classfile checksum
    if (cfs) {
      debug_stream.print(" bytes: %d checksum: %08x",
                         cfs->length(),
                         ClassLoader::crc32(0, (const char*)cfs->buffer(),
                         cfs->length()));
    }

    msg.debug("%s", debug_stream.as_string());
  }
}

// Verification

class VerifyFieldClosure: public BasicOopIterateClosure {
 protected:
  template <class T> void do_oop_work(T* p) {
    oop obj = RawAccess<>::oop_load(p);
    if (!oopDesc::is_oop_or_null(obj)) {
      tty->print_cr("Failed: " PTR_FORMAT " -> " PTR_FORMAT, p2i(p), p2i(obj));
      Universe::print_on(tty);
      guarantee(false, "boom");
    }
  }
 public:
  virtual void do_oop(oop* p)       { VerifyFieldClosure::do_oop_work(p); }
  virtual void do_oop(narrowOop* p) { VerifyFieldClosure::do_oop_work(p); }
};

void InstanceKlass::verify_on(outputStream* st) {
#ifndef PRODUCT
  // Avoid redundant verifies, this really should be in product.
  if (_verify_count == Universe::verify_count()) return;
  _verify_count = Universe::verify_count();
#endif

  // Verify Klass
  Klass::verify_on(st);

  // Verify that klass is present in ClassLoaderData
  guarantee(class_loader_data()->contains_klass(this),
            "this class isn't found in class loader data");

  // Verify vtables
  if (is_linked()) {
    // $$$ This used to be done only for m/s collections.  Doing it
    // always seemed a valid generalization.  (DLD -- 6/00)
    vtable().verify(st);
  }

  // Verify first subklass
  if (subklass() != NULL) {
    guarantee(subklass()->is_klass(), "should be klass");
  }

  // Verify siblings
  Klass* super = this->super();
  Klass* sib = next_sibling();
  if (sib != NULL) {
    if (sib == this) {
      fatal("subclass points to itself " PTR_FORMAT, p2i(sib));
    }

    guarantee(sib->is_klass(), "should be klass");
    guarantee(sib->super() == super, "siblings should have same superklass");
  }

  // Verify local interfaces
  if (local_interfaces()) {
    Array<InstanceKlass*>* local_interfaces = this->local_interfaces();
    for (int j = 0; j < local_interfaces->length(); j++) {
      InstanceKlass* e = local_interfaces->at(j);
      guarantee(e->is_klass() && e->is_interface(), "invalid local interface");
    }
  }

  // Verify transitive interfaces
  if (transitive_interfaces() != NULL) {
    Array<InstanceKlass*>* transitive_interfaces = this->transitive_interfaces();
    for (int j = 0; j < transitive_interfaces->length(); j++) {
      InstanceKlass* e = transitive_interfaces->at(j);
      guarantee(e->is_klass() && e->is_interface(), "invalid transitive interface");
    }
  }

  // Verify methods
  if (methods() != NULL) {
    Array<Method*>* methods = this->methods();
    for (int j = 0; j < methods->length(); j++) {
      guarantee(methods->at(j)->is_method(), "non-method in methods array");
    }
    for (int j = 0; j < methods->length() - 1; j++) {
      Method* m1 = methods->at(j);
      Method* m2 = methods->at(j + 1);
      guarantee(m1->name()->fast_compare(m2->name()) <= 0, "methods not sorted correctly");
    }
  }

  // Verify method ordering
  if (method_ordering() != NULL) {
    Array<int>* method_ordering = this->method_ordering();
    int length = method_ordering->length();
    if (JvmtiExport::can_maintain_original_method_order() ||
        ((UseSharedSpaces || Arguments::is_dumping_archive()) && length != 0)) {
      guarantee(length == methods()->length(), "invalid method ordering length");
      jlong sum = 0;
      for (int j = 0; j < length; j++) {
        int original_index = method_ordering->at(j);
        guarantee(original_index >= 0, "invalid method ordering index");
        guarantee(original_index < length, "invalid method ordering index");
        sum += original_index;
      }
      // Verify sum of indices 0,1,...,length-1
      guarantee(sum == ((jlong)length*(length-1))/2, "invalid method ordering sum");
    } else {
      guarantee(length == 0, "invalid method ordering length");
    }
  }

  // Verify default methods
  if (default_methods() != NULL) {
    Array<Method*>* methods = this->default_methods();
    for (int j = 0; j < methods->length(); j++) {
      guarantee(methods->at(j)->is_method(), "non-method in methods array");
    }
    for (int j = 0; j < methods->length() - 1; j++) {
      Method* m1 = methods->at(j);
      Method* m2 = methods->at(j + 1);
      guarantee(m1->name()->fast_compare(m2->name()) <= 0, "methods not sorted correctly");
    }
  }

  // Verify JNI static field identifiers
  if (jni_ids() != NULL) {
    jni_ids()->verify(this);
  }

  // Verify other fields
  if (constants() != NULL) {
    guarantee(constants()->is_constantPool(), "should be constant pool");
  }
}

void InstanceKlass::oop_verify_on(oop obj, outputStream* st) {
  Klass::oop_verify_on(obj, st);
  VerifyFieldClosure blk;
  obj->oop_iterate(&blk);
}


// JNIid class for jfieldIDs only
// Note to reviewers:
// These JNI functions are just moved over to column 1 and not changed
// in the compressed oops workspace.
JNIid::JNIid(Klass* holder, int offset, JNIid* next) {
  _holder = holder;
  _offset = offset;
  _next = next;
  debug_only(_is_static_field_id = false;)
}


JNIid* JNIid::find(int offset) {
  JNIid* current = this;
  while (current != NULL) {
    if (current->offset() == offset) return current;
    current = current->next();
  }
  return NULL;
}

void JNIid::deallocate(JNIid* current) {
  while (current != NULL) {
    JNIid* next = current->next();
    delete current;
    current = next;
  }
}


void JNIid::verify(Klass* holder) {
  int first_field_offset  = InstanceMirrorKlass::offset_of_static_fields();
  int end_field_offset;
  end_field_offset = first_field_offset + (InstanceKlass::cast(holder)->static_field_size() * wordSize);

  JNIid* current = this;
  while (current != NULL) {
    guarantee(current->holder() == holder, "Invalid klass in JNIid");
#ifdef ASSERT
    int o = current->offset();
    if (current->is_static_field_id()) {
      guarantee(o >= first_field_offset  && o < end_field_offset,  "Invalid static field offset in JNIid");
    }
#endif
    current = current->next();
  }
}

void InstanceKlass::set_init_state(ClassState state) {
#ifdef ASSERT
  bool good_state = is_shared() ? (_init_state <= state)
                                               : (_init_state < state);
  assert(good_state || state == allocated, "illegal state transition");
#endif
  assert(_init_thread == NULL, "should be cleared before state change");
  _init_state = (u1)state;
}

#if INCLUDE_JVMTI

// RedefineClasses() support for previous versions

// Globally, there is at least one previous version of a class to walk
// during class unloading, which is saved because old methods in the class
// are still running.   Otherwise the previous version list is cleaned up.
bool InstanceKlass::_has_previous_versions = false;

// Returns true if there are previous versions of a class for class
// unloading only. Also resets the flag to false. purge_previous_version
// will set the flag to true if there are any left, i.e., if there's any
// work to do for next time. This is to avoid the expensive code cache
// walk in CLDG::clean_deallocate_lists().
bool InstanceKlass::has_previous_versions_and_reset() {
  bool ret = _has_previous_versions;
  log_trace(redefine, class, iklass, purge)("Class unloading: has_previous_versions = %s",
     ret ? "true" : "false");
  _has_previous_versions = false;
  return ret;
}

// Purge previous versions before adding new previous versions of the class and
// during class unloading.
void InstanceKlass::purge_previous_version_list() {
  assert(SafepointSynchronize::is_at_safepoint(), "only called at safepoint");
  assert(has_been_redefined(), "Should only be called for main class");

  // Quick exit.
  if (previous_versions() == NULL) {
    return;
  }

  // This klass has previous versions so see what we can cleanup
  // while it is safe to do so.

  int deleted_count = 0;    // leave debugging breadcrumbs
  int live_count = 0;
  ClassLoaderData* loader_data = class_loader_data();
  assert(loader_data != NULL, "should never be null");

  ResourceMark rm;
  log_trace(redefine, class, iklass, purge)("%s: previous versions", external_name());

  // previous versions are linked together through the InstanceKlass
  InstanceKlass* pv_node = previous_versions();
  InstanceKlass* last = this;
  int version = 0;

  // check the previous versions list
  for (; pv_node != NULL; ) {

    ConstantPool* pvcp = pv_node->constants();
    assert(pvcp != NULL, "cp ref was unexpectedly cleared");

    if (!pvcp->on_stack()) {
      // If the constant pool isn't on stack, none of the methods
      // are executing.  Unlink this previous_version.
      // The previous version InstanceKlass is on the ClassLoaderData deallocate list
      // so will be deallocated during the next phase of class unloading.
      log_trace(redefine, class, iklass, purge)
        ("previous version " INTPTR_FORMAT " is dead.", p2i(pv_node));
      // Unlink from previous version list.
      assert(pv_node->class_loader_data() == loader_data, "wrong loader_data");
      InstanceKlass* next = pv_node->previous_versions();
      pv_node->link_previous_versions(NULL);   // point next to NULL
      last->link_previous_versions(next);
      // Delete this node directly. Nothing is referring to it and we don't
      // want it to increase the counter for metadata to delete in CLDG.
      MetadataFactory::free_metadata(loader_data, pv_node);
      pv_node = next;
      deleted_count++;
      version++;
      continue;
    } else {
      log_trace(redefine, class, iklass, purge)("previous version " INTPTR_FORMAT " is alive", p2i(pv_node));
      assert(pvcp->pool_holder() != NULL, "Constant pool with no holder");
      guarantee (!loader_data->is_unloading(), "unloaded classes can't be on the stack");
      live_count++;
      // found a previous version for next time we do class unloading
      _has_previous_versions = true;
    }

    // next previous version
    last = pv_node;
    pv_node = pv_node->previous_versions();
    version++;
  }
  log_trace(redefine, class, iklass, purge)
    ("previous version stats: live=%d, deleted=%d", live_count, deleted_count);
}

void InstanceKlass::mark_newly_obsolete_methods(Array<Method*>* old_methods,
                                                int emcp_method_count) {
  int obsolete_method_count = old_methods->length() - emcp_method_count;

  if (emcp_method_count != 0 && obsolete_method_count != 0 &&
      _previous_versions != NULL) {
    // We have a mix of obsolete and EMCP methods so we have to
    // clear out any matching EMCP method entries the hard way.
    int local_count = 0;
    for (int i = 0; i < old_methods->length(); i++) {
      Method* old_method = old_methods->at(i);
      if (old_method->is_obsolete()) {
        // only obsolete methods are interesting
        Symbol* m_name = old_method->name();
        Symbol* m_signature = old_method->signature();

        // previous versions are linked together through the InstanceKlass
        int j = 0;
        for (InstanceKlass* prev_version = _previous_versions;
             prev_version != NULL;
             prev_version = prev_version->previous_versions(), j++) {

          Array<Method*>* method_refs = prev_version->methods();
          for (int k = 0; k < method_refs->length(); k++) {
            Method* method = method_refs->at(k);

            if (!method->is_obsolete() &&
                method->name() == m_name &&
                method->signature() == m_signature) {
              // The current RedefineClasses() call has made all EMCP
              // versions of this method obsolete so mark it as obsolete
              log_trace(redefine, class, iklass, add)
                ("%s(%s): flush obsolete method @%d in version @%d",
                 m_name->as_C_string(), m_signature->as_C_string(), k, j);

              method->set_is_obsolete();
              break;
            }
          }

          // The previous loop may not find a matching EMCP method, but
          // that doesn't mean that we can optimize and not go any
          // further back in the PreviousVersion generations. The EMCP
          // method for this generation could have already been made obsolete,
          // but there still may be an older EMCP method that has not
          // been made obsolete.
        }

        if (++local_count >= obsolete_method_count) {
          // no more obsolete methods so bail out now
          break;
        }
      }
    }
  }
}

// Save the scratch_class as the previous version if any of the methods are running.
// The previous_versions are used to set breakpoints in EMCP methods and they are
// also used to clean MethodData links to redefined methods that are no longer running.
void InstanceKlass::add_previous_version(InstanceKlass* scratch_class,
                                         int emcp_method_count) {
  assert(Thread::current()->is_VM_thread(),
         "only VMThread can add previous versions");

  ResourceMark rm;
  log_trace(redefine, class, iklass, add)
    ("adding previous version ref for %s, EMCP_cnt=%d", scratch_class->external_name(), emcp_method_count);

  // Clean out old previous versions for this class
  purge_previous_version_list();

  // Mark newly obsolete methods in remaining previous versions.  An EMCP method from
  // a previous redefinition may be made obsolete by this redefinition.
  Array<Method*>* old_methods = scratch_class->methods();
  mark_newly_obsolete_methods(old_methods, emcp_method_count);

  // If the constant pool for this previous version of the class
  // is not marked as being on the stack, then none of the methods
  // in this previous version of the class are on the stack so
  // we don't need to add this as a previous version.
  ConstantPool* cp_ref = scratch_class->constants();
  if (!cp_ref->on_stack()) {
    log_trace(redefine, class, iklass, add)("scratch class not added; no methods are running");
    scratch_class->class_loader_data()->add_to_deallocate_list(scratch_class);
    return;
  }

  // Add previous version if any methods are still running.
  // Set has_previous_version flag for processing during class unloading.
  _has_previous_versions = true;
  log_trace(redefine, class, iklass, add) ("scratch class added; one of its methods is on_stack.");
  assert(scratch_class->previous_versions() == NULL, "shouldn't have a previous version");
  scratch_class->link_previous_versions(previous_versions());
  link_previous_versions(scratch_class);
} // end add_previous_version()

#endif // INCLUDE_JVMTI

Method* InstanceKlass::method_with_idnum(int idnum) {
  Method* m = NULL;
  if (idnum < methods()->length()) {
    m = methods()->at(idnum);
  }
  if (m == NULL || m->method_idnum() != idnum) {
    for (int index = 0; index < methods()->length(); ++index) {
      m = methods()->at(index);
      if (m->method_idnum() == idnum) {
        return m;
      }
    }
    // None found, return null for the caller to handle.
    return NULL;
  }
  return m;
}


Method* InstanceKlass::method_with_orig_idnum(int idnum) {
  if (idnum >= methods()->length()) {
    return NULL;
  }
  Method* m = methods()->at(idnum);
  if (m != NULL && m->orig_method_idnum() == idnum) {
    return m;
  }
  // Obsolete method idnum does not match the original idnum
  for (int index = 0; index < methods()->length(); ++index) {
    m = methods()->at(index);
    if (m->orig_method_idnum() == idnum) {
      return m;
    }
  }
  // None found, return null for the caller to handle.
  return NULL;
}


Method* InstanceKlass::method_with_orig_idnum(int idnum, int version) {
  InstanceKlass* holder = get_klass_version(version);
  if (holder == NULL) {
    return NULL; // The version of klass is gone, no method is found
  }
  Method* method = holder->method_with_orig_idnum(idnum);
  return method;
}

#if INCLUDE_JVMTI
JvmtiCachedClassFileData* InstanceKlass::get_cached_class_file() {
  return _cached_class_file;
}

jint InstanceKlass::get_cached_class_file_len() {
  return VM_RedefineClasses::get_cached_class_file_len(_cached_class_file);
}

unsigned char * InstanceKlass::get_cached_class_file_bytes() {
  return VM_RedefineClasses::get_cached_class_file_bytes(_cached_class_file);
}
#endif

// Make a step iterating over the class hierarchy under the root class.
// Skips subclasses if requested.
void ClassHierarchyIterator::next() {
  assert(_current != NULL, "required");
  if (_visit_subclasses && _current->subklass() != NULL) {
    _current = _current->subklass();
    return; // visit next subclass
  }
  _visit_subclasses = true; // reset
  while (_current->next_sibling() == NULL && _current != _root) {
    _current = _current->superklass(); // backtrack; no more sibling subclasses left
  }
  if (_current == _root) {
    // Iteration is over (back at root after backtracking). Invalidate the iterator.
    _current = NULL;
    return;
  }
  _current = _current->next_sibling();
  return; // visit next sibling subclass
}<|MERGE_RESOLUTION|>--- conflicted
+++ resolved
@@ -442,19 +442,13 @@
   if (REF_NONE == parser.reference_type()) {
     if (class_name == vmSymbols::java_lang_Class()) {
       ik = new (loader_data, size, THREAD) InstanceMirrorKlass(parser);
-<<<<<<< HEAD
     } else if (class_name == vmSymbols::jdk_internal_vm_StackChunk()) {
       ik = new (loader_data, size, THREAD) InstanceStackChunkKlass(parser);
-    } else if (is_class_loader(class_name, parser)) {
-      ik = new (loader_data, size, THREAD) InstanceClassLoaderKlass(parser);
-    } else {
-=======
     } else if (is_class_loader(class_name, parser)) {
       // class loader
       ik = new (loader_data, size, THREAD) InstanceClassLoaderKlass(parser);
     } else {
       // normal
->>>>>>> e61ccfba
       ik = new (loader_data, size, THREAD) InstanceKlass(parser);
     }
   } else {
@@ -492,13 +486,8 @@
   return vtable_indices;
 }
 
-<<<<<<< HEAD
-InstanceKlass::InstanceKlass(const ClassFileParser& parser, KlassID id) :
-  Klass(id),
-=======
 InstanceKlass::InstanceKlass(const ClassFileParser& parser, KlassKind kind) :
   Klass(kind),
->>>>>>> e61ccfba
   _nest_members(NULL),
   _nest_host(NULL),
   _permitted_subclasses(NULL),

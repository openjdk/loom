--- conflicted
+++ resolved
@@ -53,11 +53,8 @@
     _oops_in_cld(g1h, pss),
     _oops_in_nmethod(g1h, pss),
     _clds(&_oops_in_cld, process_only_dirty),
-<<<<<<< HEAD
-    _strong_codeblobs(pss->worker_id(), &_oops, needs_strong_processing(), true),
-    _weak_codeblobs(pss->worker_id(), &_oops, needs_strong_processing(), false)
-  {}
-=======
-    _codeblobs(pss->worker_id(), &_oops_in_nmethod, should_mark) {}
->>>>>>> ad54d8dd
+    _strong_codeblobs(pss->worker_id(), &_oops_in_nmethod, should_mark, true),
+    _weak_codeblobs(pss->worker_id(), &_oops_in_nmethod, should_mark, false)
+
+    {}
 };
/*
 * Copyright (c) 2001, 2020, Oracle and/or its affiliates. All rights reserved.
 * DO NOT ALTER OR REMOVE COPYRIGHT NOTICES OR THIS FILE HEADER.
 *
 * This code is free software; you can redistribute it and/or modify it
 * under the terms of the GNU General Public License version 2 only, as
 * published by the Free Software Foundation.
 *
 * This code is distributed in the hope that it will be useful, but WITHOUT
 * ANY WARRANTY; without even the implied warranty of MERCHANTABILITY or
 * FITNESS FOR A PARTICULAR PURPOSE.  See the GNU General Public License
 * version 2 for more details (a copy is included in the LICENSE file that
 * accompanied this code).
 *
 * You should have received a copy of the GNU General Public License version
 * 2 along with this work; if not, write to the Free Software Foundation,
 * Inc., 51 Franklin St, Fifth Floor, Boston, MA 02110-1301 USA.
 *
 * Please contact Oracle, 500 Oracle Parkway, Redwood Shores, CA 94065 USA
 * or visit www.oracle.com if you need additional information or have any
 * questions.
 *
 */

#ifndef SHARE_GC_G1_G1COLLECTEDHEAP_INLINE_HPP
#define SHARE_GC_G1_G1COLLECTEDHEAP_INLINE_HPP

#include "gc/g1/g1CollectedHeap.hpp"

#include "gc/g1/g1BarrierSet.hpp"
#include "gc/g1/g1CardSetContainers.hpp"
#include "gc/g1/g1CollectorState.hpp"
#include "gc/g1/g1EvacFailureRegions.hpp"
#include "gc/g1/g1Policy.hpp"
#include "gc/g1/g1RemSet.hpp"
#include "gc/g1/heapRegion.inline.hpp"
#include "gc/g1/heapRegionManager.inline.hpp"
#include "gc/g1/heapRegionRemSet.hpp"
#include "gc/g1/heapRegionSet.inline.hpp"
#include "gc/shared/markBitMap.inline.hpp"
#include "gc/shared/taskqueue.inline.hpp"
#include "runtime/atomic.hpp"
#include "utilities/bitMap.inline.hpp"

G1GCPhaseTimes* G1CollectedHeap::phase_times() const {
  return _policy->phase_times();
}

G1EvacStats* G1CollectedHeap::alloc_buffer_stats(G1HeapRegionAttr dest) {
  switch (dest.type()) {
    case G1HeapRegionAttr::Young:
      return &_survivor_evac_stats;
    case G1HeapRegionAttr::Old:
      return &_old_evac_stats;
    default:
      ShouldNotReachHere();
      return NULL; // Keep some compilers happy
  }
}

size_t G1CollectedHeap::desired_plab_sz(G1HeapRegionAttr dest) {
  size_t gclab_word_size = alloc_buffer_stats(dest)->desired_plab_sz(workers()->active_workers());
  // Prevent humongous PLAB sizes for two reasons:
  // * PLABs are allocated using a similar paths as oops, but should
  //   never be in a humongous region
  // * Allowing humongous PLABs needlessly churns the region free lists
  return MIN2(_humongous_object_threshold_in_words, gclab_word_size);
}

// Inline functions for G1CollectedHeap

// Return the region with the given index. It assumes the index is valid.
inline HeapRegion* G1CollectedHeap::region_at(uint index) const { return _hrm.at(index); }

// Return the region with the given index, or NULL if unmapped. It assumes the index is valid.
inline HeapRegion* G1CollectedHeap::region_at_or_null(uint index) const { return _hrm.at_or_null(index); }

inline HeapRegion* G1CollectedHeap::next_region_in_humongous(HeapRegion* hr) const {
  return _hrm.next_region_in_humongous(hr);
}

inline uint G1CollectedHeap::addr_to_region(HeapWord* addr) const {
  assert(is_in_reserved(addr),
         "Cannot calculate region index for address " PTR_FORMAT " that is outside of the heap [" PTR_FORMAT ", " PTR_FORMAT ")",
         p2i(addr), p2i(reserved().start()), p2i(reserved().end()));
  return (uint)(pointer_delta(addr, reserved().start(), sizeof(uint8_t)) >> HeapRegion::LogOfHRGrainBytes);
}

inline HeapWord* G1CollectedHeap::bottom_addr_for_region(uint index) const {
  return _hrm.reserved().start() + index * HeapRegion::GrainWords;
}

template <class T>
inline HeapRegion* G1CollectedHeap::heap_region_containing(const T addr) const {
  assert(addr != NULL, "invariant");
  assert(is_in_reserved((const void*) addr),
         "Address " PTR_FORMAT " is outside of the heap ranging from [" PTR_FORMAT " to " PTR_FORMAT ")",
         p2i((void*)addr), p2i(reserved().start()), p2i(reserved().end()));
  return _hrm.addr_to_region((HeapWord*)(void*) addr);
}

template <class T>
inline HeapRegion* G1CollectedHeap::heap_region_containing_or_null(const T addr) const {
  assert(addr != NULL, "invariant");
  assert(is_in_reserved((const void*) addr),
         "Address " PTR_FORMAT " is outside of the heap ranging from [" PTR_FORMAT " to " PTR_FORMAT ")",
         p2i((void*)addr), p2i(reserved().start()), p2i(reserved().end()));
  uint const region_idx = addr_to_region(addr);
  return region_at_or_null(region_idx);
}

inline void G1CollectedHeap::old_set_add(HeapRegion* hr) {
  _old_set.add(hr);
}

inline void G1CollectedHeap::old_set_remove(HeapRegion* hr) {
  _old_set.remove(hr);
}

inline void G1CollectedHeap::archive_set_add(HeapRegion* hr) {
  _archive_set.add(hr);
}

// It dirties the cards that cover the block so that the post
// write barrier never queues anything when updating objects on this
// block. It is assumed (and in fact we assert) that the block
// belongs to a young region.
inline void
G1CollectedHeap::dirty_young_block(HeapWord* start, size_t word_size) {
  assert_heap_not_locked();

  // Assign the containing region to containing_hr so that we don't
  // have to keep calling heap_region_containing() in the
  // asserts below.
  DEBUG_ONLY(HeapRegion* containing_hr = heap_region_containing(start);)
  assert(word_size > 0, "pre-condition");
  assert(containing_hr->is_in(start), "it should contain start");
  assert(containing_hr->is_young(), "it should be young");
  assert(!containing_hr->is_humongous(), "it should not be humongous");

  HeapWord* end = start + word_size;
  assert(containing_hr->is_in(end - 1), "it should also contain end - 1");

  MemRegion mr(start, end);
  card_table()->g1_mark_as_young(mr);
}

inline G1ScannerTasksQueueSet* G1CollectedHeap::task_queues() const {
  return _task_queues;
}

inline G1ScannerTasksQueue* G1CollectedHeap::task_queue(uint i) const {
  return _task_queues->queue(i);
}

inline bool G1CollectedHeap::is_marked_next(oop obj) const {
  return _cm->next_mark_bitmap()->is_marked(obj);
}

inline bool G1CollectedHeap::is_in_cset(oop obj) {
  return is_in_cset(cast_from_oop<HeapWord*>(obj));
}

inline bool G1CollectedHeap::is_in_cset(HeapWord* addr) {
  return _region_attr.is_in_cset(addr);
}

bool G1CollectedHeap::is_in_cset(const HeapRegion* hr) {
  return _region_attr.is_in_cset(hr);
}

bool G1CollectedHeap::is_in_cset_or_humongous(const oop obj) {
  return _region_attr.is_in_cset_or_humongous(cast_from_oop<HeapWord*>(obj));
}

G1HeapRegionAttr G1CollectedHeap::region_attr(const void* addr) const {
  return _region_attr.at((HeapWord*)addr);
}

G1HeapRegionAttr G1CollectedHeap::region_attr(uint idx) const {
  return _region_attr.get_by_index(idx);
}

void G1CollectedHeap::register_humongous_region_with_region_attr(uint index) {
  _region_attr.set_humongous(index, region_at(index)->rem_set()->is_tracked());
}

void G1CollectedHeap::register_region_with_region_attr(HeapRegion* r) {
  _region_attr.set_has_remset(r->hrm_index(), r->rem_set()->is_tracked());
}

void G1CollectedHeap::register_old_region_with_region_attr(HeapRegion* r) {
  _region_attr.set_in_old(r->hrm_index(), r->rem_set()->is_tracked());
  _rem_set->exclude_region_from_scan(r->hrm_index());
}

void G1CollectedHeap::register_optional_region_with_region_attr(HeapRegion* r) {
  _region_attr.set_optional(r->hrm_index(), r->rem_set()->is_tracked());
}

<<<<<<< HEAD
bool G1CollectedHeap::evacuation_failed() const {
  return _evac_failure_regions.num_regions_failed_evacuation() > 0;
}

inline bool G1CollectedHeap::is_in_young(const oop obj) const {
=======
inline bool G1CollectedHeap::is_in_young(const oop obj) {
>>>>>>> 1dc8fa99
  if (obj == NULL) {
    return false;
  }
  return heap_region_containing(obj)->is_young();
}

inline bool G1CollectedHeap::is_obj_dead(const oop obj, const HeapRegion* hr) const {
  return hr->is_obj_dead(obj, _cm->prev_mark_bitmap());
}

inline bool G1CollectedHeap::is_obj_dead(const oop obj) const {
  if (obj == NULL) {
    return false;
  }
  return is_obj_dead(obj, heap_region_containing(obj));
}

inline bool G1CollectedHeap::is_obj_ill(const oop obj, const HeapRegion* hr) const {
  return
    !hr->obj_allocated_since_next_marking(obj) &&
    !is_marked_next(obj) &&
    !hr->is_closed_archive();
}

inline bool G1CollectedHeap::is_obj_ill(const oop obj) const {
  if (obj == NULL) {
    return false;
  }
  return is_obj_ill(obj, heap_region_containing(obj));
}

inline bool G1CollectedHeap::is_obj_dead_full(const oop obj, const HeapRegion* hr) const {
   return !is_marked_next(obj) && !hr->is_closed_archive();
}

inline bool G1CollectedHeap::is_obj_dead_full(const oop obj) const {
    return is_obj_dead_full(obj, heap_region_containing(obj));
}

inline void G1CollectedHeap::set_humongous_reclaim_candidate(uint region, bool value) {
  assert(_hrm.at(region)->is_starts_humongous(), "Must start a humongous object");
  _humongous_reclaim_candidates.set_candidate(region, value);
}

inline bool G1CollectedHeap::is_humongous_reclaim_candidate(uint region) {
  assert(_hrm.at(region)->is_starts_humongous(), "Must start a humongous object");
  return _humongous_reclaim_candidates.is_candidate(region);
}

inline void G1CollectedHeap::set_humongous_is_live(oop obj) {
  uint region = addr_to_region(cast_from_oop<HeapWord*>(obj));
  // Clear the flag in the humongous_reclaim_candidates table.  Also
  // reset the entry in the region attribute table so that subsequent references
  // to the same humongous object do not go into the slow path again.
  // This is racy, as multiple threads may at the same time enter here, but this
  // is benign.
  // During collection we only ever clear the "candidate" flag, and only ever clear the
  // entry in the in_cset_fast_table.
  // We only ever evaluate the contents of these tables (in the VM thread) after
  // having synchronized the worker threads with the VM thread, or in the same
  // thread (i.e. within the VM thread).
  if (is_humongous_reclaim_candidate(region)) {
    set_humongous_reclaim_candidate(region, false);
    _region_attr.clear_humongous(region);
  }
}

inline bool G1CollectedHeap::requires_barriers(oop obj) const {
  assert (obj != NULL, "");
  return !heap_region_containing(obj)->is_young(); // is_in_young does an unnecessary NULL check
}

#endif // SHARE_GC_G1_G1COLLECTEDHEAP_INLINE_HPP<|MERGE_RESOLUTION|>--- conflicted
+++ resolved
@@ -198,15 +198,8 @@
   _region_attr.set_optional(r->hrm_index(), r->rem_set()->is_tracked());
 }
 
-<<<<<<< HEAD
-bool G1CollectedHeap::evacuation_failed() const {
-  return _evac_failure_regions.num_regions_failed_evacuation() > 0;
-}
 
 inline bool G1CollectedHeap::is_in_young(const oop obj) const {
-=======
-inline bool G1CollectedHeap::is_in_young(const oop obj) {
->>>>>>> 1dc8fa99
   if (obj == NULL) {
     return false;
   }

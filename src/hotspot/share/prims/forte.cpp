--- conflicted
+++ resolved
@@ -91,12 +91,8 @@
 
 vframeStreamForte::vframeStreamForte(JavaThread *jt,
                                      frame fr,
-<<<<<<< HEAD
                                      bool stop_at_java_call_stub) 
-    : vframeStreamCommon(RegisterMap(jt, false, false)) {
-=======
-                                     bool stop_at_java_call_stub) : vframeStreamCommon(jt, false /* process_frames */) {
->>>>>>> cd33abb1
+    : vframeStreamCommon(RegisterMap(jt, false, false, false)) {
 
   _stop_at_java_call_stub = stop_at_java_call_stub;
   _frame = fr;

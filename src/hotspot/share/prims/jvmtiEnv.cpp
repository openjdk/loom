--- conflicted
+++ resolved
@@ -1942,28 +1942,11 @@
   JavaThread* current = JavaThread::current();
   HandleMark hm(current);
   Handle thread_handle(current, thread_obj);
-<<<<<<< HEAD
-
-  if (java_lang_VirtualThread::is_instance(thread_obj) && java_thread == NULL) {
-    // Virtual thread is unmounted.
-    JvmtiThreadState *state = JvmtiThreadState::state_for(java_thread, thread_handle);
-    if (state == NULL) {
-      return JVMTI_ERROR_THREAD_NOT_ALIVE;
-    }
-    MutexLocker mu(JvmtiThreadState_lock);
-    int frame_number = state->count_frames() - depth;
-    state->env_thread_state(this)->set_frame_pop(frame_number);
-    return JVMTI_ERROR_NONE;
-  }
-
-=======
->>>>>>> 344530b8
   JvmtiThreadState *state = JvmtiThreadState::state_for(java_thread, thread_handle);
   if (state == NULL) {
     return JVMTI_ERROR_THREAD_NOT_ALIVE;
   }
 
-  // Support for virtual threads
   if (java_lang_VirtualThread::is_instance(thread_handle())) {
     VirtualThreadSetFramePopClosure op(this, thread_handle, state, depth);
     MutexLocker mu(current, JvmtiThreadState_lock);

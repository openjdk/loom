/*
 * Copyright (c) 2019, 2025, Oracle and/or its affiliates. All rights reserved.
 * DO NOT ALTER OR REMOVE COPYRIGHT NOTICES OR THIS FILE HEADER.
 *
 * This code is free software; you can redistribute it and/or modify it
 * under the terms of the GNU General Public License version 2 only, as
 * published by the Free Software Foundation.
 *
 * This code is distributed in the hope that it will be useful, but WITHOUT
 * ANY WARRANTY; without even the implied warranty of MERCHANTABILITY or
 * FITNESS FOR A PARTICULAR PURPOSE.  See the GNU General Public License
 * version 2 for more details (a copy is included in the LICENSE file that
 * accompanied this code).
 *
 * You should have received a copy of the GNU General Public License version
 * 2 along with this work; if not, write to the Free Software Foundation,
 * Inc., 51 Franklin St, Fifth Floor, Boston, MA 02110-1301 USA.
 *
 * Please contact Oracle, 500 Oracle Parkway, Redwood Shores, CA 94065 USA
 * or visit www.oracle.com if you need additional information or have any
 * questions.
 *
 */

#ifndef CPU_X86_CONTINUATIONFREEZETHAW_X86_INLINE_HPP
#define CPU_X86_CONTINUATIONFREEZETHAW_X86_INLINE_HPP

#include "code/codeBlob.inline.hpp"
#include "oops/stackChunkOop.inline.hpp"
#include "runtime/frame.hpp"
#include "runtime/frame.inline.hpp"

inline void patch_callee_link(const frame& f, intptr_t* fp) {
  *ContinuationHelper::Frame::callee_link_address(f) = fp;
}

inline void patch_callee_link_relative(const frame& f, intptr_t* fp) {
  intptr_t* la = (intptr_t*)ContinuationHelper::Frame::callee_link_address(f);
  intptr_t new_value = fp - la;
  *la = new_value;
}

////// Freeze

// Fast path

inline void FreezeBase::patch_stack_pd(intptr_t* frame_sp, intptr_t* heap_sp) {
  // copy the spilled rbp from the heap to the stack
  *(frame_sp - frame::sender_sp_offset) = *(heap_sp - frame::sender_sp_offset);
}

// Slow path

template<typename FKind>
inline frame FreezeBase::sender(const frame& f) {
  assert(FKind::is_instance(f), "");
  if (FKind::interpreted) {
    return frame(f.sender_sp(), f.interpreter_frame_sender_sp(), f.link(), f.sender_pc());
  }
  intptr_t** link_addr = link_address<FKind>(f);

  intptr_t* sender_sp = (intptr_t*)(link_addr + frame::sender_sp_offset); //  f.unextended_sp() + (fsize/wordSize); //
  address sender_pc = (address) *(sender_sp-1);
  assert(sender_sp != f.sp(), "must have changed");

  int slot = 0;
  CodeBlob* sender_cb = CodeCache::find_blob_and_oopmap(sender_pc, slot);
  return sender_cb != nullptr
    ? frame(sender_sp, sender_sp, *link_addr, sender_pc, sender_cb,
            slot == -1 ? nullptr : sender_cb->oop_map_for_slot(slot, sender_pc), false)
    : frame(sender_sp, sender_sp, *link_addr, sender_pc);
}

template<typename FKind>
frame FreezeBase::new_heap_frame(frame& f, frame& caller) {
  assert(FKind::is_instance(f), "");
  assert(!caller.is_interpreted_frame()
    || caller.unextended_sp() == (intptr_t*)caller.at(frame::interpreter_frame_last_sp_offset), "");

  intptr_t *sp, *fp; // sp is really our unextended_sp
  if (FKind::interpreted) {
    assert((intptr_t*)f.at_relative_or_null(frame::interpreter_frame_last_sp_offset) == nullptr
      || f.unextended_sp() == (intptr_t*)f.at_relative(frame::interpreter_frame_last_sp_offset), "");
    intptr_t locals_offset = *f.addr_at(frame::interpreter_frame_locals_offset);
    // If the caller.is_empty(), i.e. we're freezing into an empty chunk, then we set
    // the chunk's argsize in finalize_freeze and make room for it above the unextended_sp
    bool overlap_caller = caller.is_interpreted_frame() || caller.is_empty();
    fp = caller.unextended_sp() - 1 - locals_offset + (overlap_caller ? ContinuationHelper::InterpretedFrame::stack_argsize(f) : 0);
    sp = fp - (f.fp() - f.unextended_sp());
    assert(sp <= fp, "");
    assert(fp <= caller.unextended_sp(), "");
    caller.set_sp(fp + frame::sender_sp_offset);

    assert(_cont.tail()->is_in_chunk(sp), "");

    frame hf(sp, sp, fp, f.pc(), nullptr, nullptr, true /* on_heap */);
    // copy relativized locals from the stack frame
    *hf.addr_at(frame::interpreter_frame_locals_offset) = locals_offset;
    return hf;
  } else {
    // For a compiled frame we need to re-read fp out of the frame because it may be an
    // oop and we might have had a safepoint in finalize_freeze, after constructing f.
    // For stub/native frames the value is not used while frozen, and will be constructed again
    // when thawing the frame (see ThawBase::new_stack_frame). We use a special bad address to
    // help with debugging, particularly when inspecting frames and identifying invalid accesses.
    fp = FKind::compiled ? *(intptr_t**)(f.sp() - frame::sender_sp_offset) : (intptr_t*)badAddressVal;

    int fsize = FKind::size(f);
    sp = caller.unextended_sp() - fsize;
    if (caller.is_interpreted_frame()) {
      // If the caller is interpreted, our stackargs are not supposed to overlap with it
      // so we make more room by moving sp down by argsize
      int argsize = FKind::stack_argsize(f);
      sp -= argsize;
    }
    caller.set_sp(sp + fsize);

    assert(_cont.tail()->is_in_chunk(sp), "");

    return frame(sp, sp, fp, f.pc(), nullptr, nullptr, true /* on_heap */);
  }
}

void FreezeBase::adjust_interpreted_frame_unextended_sp(frame& f) {
  assert((f.at(frame::interpreter_frame_last_sp_offset) != 0) || (f.unextended_sp() == f.sp()), "");
  intptr_t* real_unextended_sp = (intptr_t*)f.at_relative_or_null(frame::interpreter_frame_last_sp_offset);
  if (real_unextended_sp != nullptr) {
    f.set_unextended_sp(real_unextended_sp); // can be null at a safepoint
  }
}

inline void FreezeBase::prepare_freeze_interpreted_top_frame(frame& f) {
  assert(f.interpreter_frame_last_sp() == nullptr, "should be null for top frame");
  f.interpreter_frame_set_last_sp(f.unextended_sp());
}

inline void FreezeBase::relativize_interpreted_frame_metadata(const frame& f, const frame& hf) {
  assert(hf.fp() == hf.unextended_sp() + (f.fp() - f.unextended_sp()), "");
  assert((f.at(frame::interpreter_frame_last_sp_offset) != 0)
    || (f.unextended_sp() == f.sp()), "");
  assert(f.fp() > (intptr_t*)f.at_relative(frame::interpreter_frame_initial_sp_offset), "");

  // Make sure that last_sp is already relativized.
  assert((intptr_t*)hf.at_relative(frame::interpreter_frame_last_sp_offset) == hf.unextended_sp(), "");

  // Make sure that locals is already relativized.
  DEBUG_ONLY(Method* m = f.interpreter_frame_method();)
  // Frames for native methods have 2 extra words (temp oop/result handler) before fixed part of frame.
  DEBUG_ONLY(int max_locals = !m->is_native() ? m->max_locals() : m->size_of_parameters() + 2;)
  assert((*hf.addr_at(frame::interpreter_frame_locals_offset) == frame::sender_sp_offset + max_locals - 1), "");

  // Make sure that monitor_block_top is already relativized.
  assert(hf.at_absolute(frame::interpreter_frame_monitor_block_top_offset) <= frame::interpreter_frame_initial_sp_offset, "");

  assert((hf.fp() - hf.unextended_sp()) == (f.fp() - f.unextended_sp()), "");
  assert(hf.unextended_sp() == (intptr_t*)hf.at(frame::interpreter_frame_last_sp_offset), "");
  assert(hf.unextended_sp() <= (intptr_t*)hf.at(frame::interpreter_frame_initial_sp_offset), "");
  assert(hf.fp()            >  (intptr_t*)hf.at(frame::interpreter_frame_initial_sp_offset), "");
  assert(hf.fp()            <= (intptr_t*)hf.at(frame::interpreter_frame_locals_offset), "");
}

inline void FreezeBase::set_top_frame_metadata_pd(const frame& hf) {
  stackChunkOop chunk = _cont.tail();
  assert(chunk->is_in_chunk(hf.sp() - 1), "");
  assert(chunk->is_in_chunk(hf.sp() - frame::sender_sp_offset), "");

  address frame_pc = hf.pc();

  *(hf.sp() - 1) = (intptr_t)hf.pc();

  intptr_t* fp_addr = hf.sp() - frame::sender_sp_offset;
  *fp_addr = hf.is_interpreted_frame() ? (intptr_t)(hf.fp() - fp_addr)
                                       : (intptr_t)hf.fp();
  assert(frame_pc == ContinuationHelper::Frame::real_pc(hf), "");
}

inline void FreezeBase::patch_pd(frame& hf, const frame& caller) {
  if (caller.is_interpreted_frame()) {
    assert(!caller.is_empty(), "");
    patch_callee_link_relative(caller, caller.fp());
  } else {
    // If we're the bottom-most frame frozen in this freeze, the caller might have stayed frozen in the chunk,
    // and its oop-containing fp fixed. We've now just overwritten it, so we must patch it back to its value
    // as read from the chunk.
    patch_callee_link(caller, caller.fp());
  }
}

<<<<<<< HEAD
inline intptr_t* AnchorMark::anchor_mark_set_pd() {
  intptr_t* sp = _top_frame.sp();
  if (_top_frame.is_interpreted_frame()) {
    // In case the top frame is interpreted we need to set up the anchor using
    // the last_sp saved in the frame (remove possible alignment added while
    // thawing, see ThawBase::finish_thaw()). We also need to clear the last_sp
    // saved in the frame as it is not expected to be set in case we preempt again.
    _last_sp_from_frame = _top_frame.interpreter_frame_last_sp();
    assert(_last_sp_from_frame != nullptr, "");
    _top_frame.interpreter_frame_set_last_sp(nullptr);
    if (sp != _last_sp_from_frame) {
      _last_sp_from_frame[-1] = (intptr_t)_top_frame.pc();
      _last_sp_from_frame[-2] = (intptr_t)_top_frame.fp();
    }
    _is_interpreted = true;
    sp = _last_sp_from_frame;
  }
  return sp;
}

inline void AnchorMark::anchor_mark_clear_pd() {
  if (_is_interpreted) {
    // Restore last_sp_from_frame and possibly overwritten pc.
    _top_frame.interpreter_frame_set_last_sp(_last_sp_from_frame);
    intptr_t* sp = _top_frame.sp();
    if (sp != _last_sp_from_frame) {
      sp[-1] = (intptr_t)_top_frame.pc();
    }  
  }
=======
inline void FreezeBase::patch_pd_unused(intptr_t* sp) {
  intptr_t* fp_addr = sp - frame::sender_sp_offset;
  *fp_addr = badAddressVal;
>>>>>>> bdf9834b
}

//////// Thaw

// Fast path

inline void ThawBase::prefetch_chunk_pd(void* start, int size) {
  size <<= LogBytesPerWord;
  Prefetch::read(start, size);
  Prefetch::read(start, size - 64);
}

template <typename ConfigT>
inline void Thaw<ConfigT>::patch_caller_links(intptr_t* sp, intptr_t* bottom) {
  // Fast path depends on !PreserveFramePointer. See can_thaw_fast().
  assert(!PreserveFramePointer, "Frame pointers need to be fixed");
}

// Slow path

inline frame ThawBase::new_entry_frame() {
  intptr_t* sp = _cont.entrySP();
  return frame(sp, sp, _cont.entryFP(), _cont.entryPC()); // TODO PERF: This finds code blob and computes deopt state
}

template<typename FKind> frame ThawBase::new_stack_frame(const frame& hf, frame& caller, bool bottom) {
  assert(FKind::is_instance(hf), "");
  // The values in the returned frame object will be written into the callee's stack in patch.

  if (FKind::interpreted) {
    intptr_t* heap_sp = hf.unextended_sp();
    // If caller is interpreted it already made room for the callee arguments
    int overlap = caller.is_interpreted_frame() ? ContinuationHelper::InterpretedFrame::stack_argsize(hf) : 0;
    const int fsize = (int)(ContinuationHelper::InterpretedFrame::frame_bottom(hf) - hf.unextended_sp() - overlap);
    intptr_t* frame_sp = caller.unextended_sp() - fsize;
    intptr_t* fp = frame_sp + (hf.fp() - heap_sp);
    DEBUG_ONLY(intptr_t* unextended_sp = fp + *hf.addr_at(frame::interpreter_frame_last_sp_offset);)
    assert(frame_sp == unextended_sp, "");
    caller.set_sp(fp + frame::sender_sp_offset);
    frame f(frame_sp, frame_sp, fp, hf.pc());
    // we need to set the locals so that the caller of new_stack_frame() can call
    // ContinuationHelper::InterpretedFrame::frame_bottom
    intptr_t locals_offset = *hf.addr_at(frame::interpreter_frame_locals_offset);
    DEBUG_ONLY(Method* m = hf.interpreter_frame_method();)
    // Frames for native methods have 2 extra words (temp oop/result handler) before fixed part of frame.
    DEBUG_ONLY(const int max_locals = !m->is_native() ? m->max_locals() : m->size_of_parameters() + 2;)
    assert((int)locals_offset == frame::sender_sp_offset + max_locals - 1, "");
    // copy relativized locals from the heap frame
    *f.addr_at(frame::interpreter_frame_locals_offset) = locals_offset;
    return f;
  } else {
    int fsize = FKind::size(hf);
    intptr_t* frame_sp = caller.unextended_sp() - fsize;
    if (bottom || caller.is_interpreted_frame()) {
      int argsize = FKind::stack_argsize(hf);

      fsize += argsize;
      frame_sp   -= argsize;
      caller.set_sp(caller.sp() - argsize);
      assert(caller.sp() == frame_sp + (fsize-argsize), "");

      frame_sp = align(hf, frame_sp, caller, bottom);
    }

    assert(hf.cb() != nullptr, "");
    assert(hf.oop_map() != nullptr, "");
    intptr_t* fp;
    if (PreserveFramePointer) {
      // we need to recreate a "real" frame pointer, pointing into the stack
      fp = frame_sp + FKind::size(hf) - frame::sender_sp_offset;
    } else {
      fp = FKind::stub || FKind::native
        ? frame_sp + fsize - frame::sender_sp_offset // fp always points to the address below the pushed return pc. We need correct address.
        : *(intptr_t**)(hf.sp() - frame::sender_sp_offset); // we need to re-read fp because it may be an oop and we might have fixed the frame.
    }
    return frame(frame_sp, frame_sp, fp, hf.pc(), hf.cb(), hf.oop_map(), false); // TODO PERF : this computes deopt state; is it necessary?
  }
}

inline intptr_t* ThawBase::align(const frame& hf, intptr_t* frame_sp, frame& caller, bool bottom) {
  if (((intptr_t)frame_sp & 0xf) != 0) {
    assert(caller.is_interpreted_frame() || (bottom && hf.compiled_frame_stack_argsize() % 2 != 0), "");
    frame_sp--;
    caller.set_sp(caller.sp() - 1);
  }
  assert(is_aligned(frame_sp, frame::frame_alignment), "");
  return frame_sp;
}

inline void ThawBase::patch_pd(frame& f, const frame& caller) {
  patch_callee_link(caller, caller.fp());
}

inline void ThawBase::patch_pd(frame& f, intptr_t* caller_sp) {
  intptr_t* fp = caller_sp - frame::sender_sp_offset;
  patch_callee_link(f, fp);
}

inline intptr_t* ThawBase::push_cleanup_continuation() {
  frame enterSpecial = new_entry_frame();
  intptr_t* sp = enterSpecial.sp();

  sp[-1] = (intptr_t)ContinuationEntry::cleanup_pc();
  sp[-2] = (intptr_t)enterSpecial.fp();

  log_develop_trace(continuations, preempt)("push_cleanup_continuation initial sp: " INTPTR_FORMAT " final sp: " INTPTR_FORMAT, p2i(sp + 2 * frame::metadata_words), p2i(sp));
  return sp;
}

inline intptr_t* ThawBase::push_preempt_adapter() {
  frame enterSpecial = new_entry_frame();
  intptr_t* sp = enterSpecial.sp();

  sp[-1] = (intptr_t)StubRoutines::cont_preempt_stub();

  log_develop_trace(continuations, preempt)("push_preempt_adapter initial sp: " INTPTR_FORMAT " final sp: " INTPTR_FORMAT, p2i(sp + 2 * frame::metadata_words), p2i(sp));
  return sp;
}

inline void ThawBase::derelativize_interpreted_frame_metadata(const frame& hf, const frame& f) {
  // Make sure that last_sp is kept relativized.
  assert((intptr_t*)f.at_relative(frame::interpreter_frame_last_sp_offset) == f.unextended_sp(), "");

  // Make sure that monitor_block_top is still relativized.
  assert(f.at_absolute(frame::interpreter_frame_monitor_block_top_offset) <= frame::interpreter_frame_initial_sp_offset, "");
}

#endif // CPU_X86_CONTINUATIONFREEZE_THAW_X86_INLINE_HPP<|MERGE_RESOLUTION|>--- conflicted
+++ resolved
@@ -186,7 +186,11 @@
   }
 }
 
-<<<<<<< HEAD
+inline void FreezeBase::patch_pd_unused(intptr_t* sp) {
+  intptr_t* fp_addr = sp - frame::sender_sp_offset;
+  *fp_addr = badAddressVal;
+}
+
 inline intptr_t* AnchorMark::anchor_mark_set_pd() {
   intptr_t* sp = _top_frame.sp();
   if (_top_frame.is_interpreted_frame()) {
@@ -216,11 +220,6 @@
       sp[-1] = (intptr_t)_top_frame.pc();
     }  
   }
-=======
-inline void FreezeBase::patch_pd_unused(intptr_t* sp) {
-  intptr_t* fp_addr = sp - frame::sender_sp_offset;
-  *fp_addr = badAddressVal;
->>>>>>> bdf9834b
 }
 
 //////// Thaw

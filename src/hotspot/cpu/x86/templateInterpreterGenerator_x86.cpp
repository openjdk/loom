--- conflicted
+++ resolved
@@ -604,16 +604,9 @@
 void TemplateInterpreterGenerator::lock_method() {
   // synchronize method
   const Address access_flags(rbx, Method::access_flags_offset());
-<<<<<<< HEAD
   const Address monitor_block_top(rbp,
               frame::interpreter_frame_monitor_block_top_offset * wordSize);
-  const int entry_size = frame::interpreter_frame_monitor_size() * wordSize;
-=======
-  const Address monitor_block_top(
-        rbp,
-        frame::interpreter_frame_monitor_block_top_offset * wordSize);
   const int entry_size = frame::interpreter_frame_monitor_size_in_bytes();
->>>>>>> 9a83d558
 
 #ifdef ASSERT
   {

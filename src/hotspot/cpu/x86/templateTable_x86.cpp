--- conflicted
+++ resolved
@@ -3106,7 +3106,7 @@
     // Check to see if a field modification watch has been set before
     // we take the time to call into the VM.
     Label L1;
-<<<<<<< HEAD
+    assert_different_registers(cache, obj, rax);
 
     const Register java_thread = NOT_LP64(rcx) LP64_ONLY(r15_thread);
     NOT_LP64(__ get_thread(java_thread));
@@ -3114,10 +3114,6 @@
     __ cmpl(Address(java_thread, JavaThread::system_java_offset()), 0);
     __ jcc(Assembler::notEqual, L1);
 
-    assert_different_registers(cache, index, rax);
-=======
-    assert_different_registers(cache, obj, rax);
->>>>>>> 9a83d558
     __ mov32(rax, ExternalAddress((address)JvmtiExport::get_field_modification_count_addr()));
     __ testl(rax, rax);
     __ jcc(Assembler::zero, L1);

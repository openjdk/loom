/*
 * Copyright (c) 1997, 2025, Oracle and/or its affiliates. All rights reserved.
 * DO NOT ALTER OR REMOVE COPYRIGHT NOTICES OR THIS FILE HEADER.
 *
 * This code is free software; you can redistribute it and/or modify it
 * under the terms of the GNU General Public License version 2 only, as
 * published by the Free Software Foundation.
 *
 * This code is distributed in the hope that it will be useful, but WITHOUT
 * ANY WARRANTY; without even the implied warranty of MERCHANTABILITY or
 * FITNESS FOR A PARTICULAR PURPOSE.  See the GNU General Public License
 * version 2 for more details (a copy is included in the LICENSE file that
 * accompanied this code).
 *
 * You should have received a copy of the GNU General Public License version
 * 2 along with this work; if not, write to the Free Software Foundation,
 * Inc., 51 Franklin St, Fifth Floor, Boston, MA 02110-1301 USA.
 *
 * Please contact Oracle, 500 Oracle Parkway, Redwood Shores, CA 94065 USA
 * or visit www.oracle.com if you need additional information or have any
 * questions.
 *
 */

#include "asm/macroAssembler.hpp"
#include "compiler/disassembler.hpp"
#include "gc/shared/collectedHeap.hpp"
#include "gc/shared/gc_globals.hpp"
#include "gc/shared/tlab_globals.hpp"
#include "interpreter/interpreter.hpp"
#include "interpreter/interpreterRuntime.hpp"
#include "interpreter/interp_masm.hpp"
#include "interpreter/templateTable.hpp"
#include "memory/universe.hpp"
#include "oops/methodCounters.hpp"
#include "oops/methodData.hpp"
#include "oops/objArrayKlass.hpp"
#include "oops/oop.inline.hpp"
#include "oops/resolvedFieldEntry.hpp"
#include "oops/resolvedIndyEntry.hpp"
#include "oops/resolvedMethodEntry.hpp"
#include "prims/jvmtiExport.hpp"
#include "prims/methodHandles.hpp"
#include "runtime/frame.inline.hpp"
#include "runtime/safepointMechanism.hpp"
#include "runtime/sharedRuntime.hpp"
#include "runtime/stubRoutines.hpp"
#include "runtime/synchronizer.hpp"
#include "utilities/macros.hpp"

#define __ Disassembler::hook<InterpreterMacroAssembler>(__FILE__, __LINE__, _masm)->

// Global Register Names
static const Register rbcp     = r13;
static const Register rlocals  = r14;

// Address Computation: local variables
static inline Address iaddress(int n) {
  return Address(rlocals, Interpreter::local_offset_in_bytes(n));
}

static inline Address laddress(int n) {
  return iaddress(n + 1);
}

static inline Address faddress(int n) {
  return iaddress(n);
}

static inline Address daddress(int n) {
  return laddress(n);
}

static inline Address aaddress(int n) {
  return iaddress(n);
}

static inline Address iaddress(Register r) {
  return Address(rlocals, r, Address::times_ptr);
}

static inline Address laddress(Register r) {
  return Address(rlocals, r, Address::times_ptr, Interpreter::local_offset_in_bytes(1));
}

static inline Address faddress(Register r) {
  return iaddress(r);
}

static inline Address daddress(Register r) {
  return laddress(r);
}

static inline Address aaddress(Register r) {
  return iaddress(r);
}


// expression stack
// (Note: Must not use symmetric equivalents at_rsp_m1/2 since they store
// data beyond the rsp which is potentially unsafe in an MT environment;
// an interrupt may overwrite that data.)
static inline Address at_rsp   () {
  return Address(rsp, 0);
}

// At top of Java expression stack which may be different than esp().  It
// isn't for category 1 objects.
static inline Address at_tos   () {
  return Address(rsp,  Interpreter::expr_offset_in_bytes(0));
}

static inline Address at_tos_p1() {
  return Address(rsp,  Interpreter::expr_offset_in_bytes(1));
}

static inline Address at_tos_p2() {
  return Address(rsp,  Interpreter::expr_offset_in_bytes(2));
}

// Condition conversion
static Assembler::Condition j_not(TemplateTable::Condition cc) {
  switch (cc) {
  case TemplateTable::equal        : return Assembler::notEqual;
  case TemplateTable::not_equal    : return Assembler::equal;
  case TemplateTable::less         : return Assembler::greaterEqual;
  case TemplateTable::less_equal   : return Assembler::greater;
  case TemplateTable::greater      : return Assembler::lessEqual;
  case TemplateTable::greater_equal: return Assembler::less;
  }
  ShouldNotReachHere();
  return Assembler::zero;
}



// Miscellaneous helper routines
// Store an oop (or null) at the address described by obj.
// If val == noreg this means store a null


static void do_oop_store(InterpreterMacroAssembler* _masm,
                         Address dst,
                         Register val,
                         DecoratorSet decorators = 0) {
  assert(val == noreg || val == rax, "parameter is just for looks");
  __ store_heap_oop(dst, val, rscratch2, r9, r8, decorators);
}

static void do_oop_load(InterpreterMacroAssembler* _masm,
                        Address src,
                        Register dst,
                        DecoratorSet decorators = 0) {
  __ load_heap_oop(dst, src, rdx, decorators);
}

Address TemplateTable::at_bcp(int offset) {
  assert(_desc->uses_bcp(), "inconsistent uses_bcp information");
  return Address(rbcp, offset);
}


void TemplateTable::patch_bytecode(Bytecodes::Code bc, Register bc_reg,
                                   Register temp_reg, bool load_bc_into_bc_reg/*=true*/,
                                   int byte_no) {
  if (!RewriteBytecodes)  return;
  Label L_patch_done;

  switch (bc) {
  case Bytecodes::_fast_aputfield:
  case Bytecodes::_fast_bputfield:
  case Bytecodes::_fast_zputfield:
  case Bytecodes::_fast_cputfield:
  case Bytecodes::_fast_dputfield:
  case Bytecodes::_fast_fputfield:
  case Bytecodes::_fast_iputfield:
  case Bytecodes::_fast_lputfield:
  case Bytecodes::_fast_sputfield:
    {
      // We skip bytecode quickening for putfield instructions when
      // the put_code written to the constant pool cache is zero.
      // This is required so that every execution of this instruction
      // calls out to InterpreterRuntime::resolve_get_put to do
      // additional, required work.
      assert(byte_no == f1_byte || byte_no == f2_byte, "byte_no out of range");
      assert(load_bc_into_bc_reg, "we use bc_reg as temp");
      __ load_field_entry(temp_reg, bc_reg);
      if (byte_no == f1_byte) {
        __ load_unsigned_byte(temp_reg, Address(temp_reg, in_bytes(ResolvedFieldEntry::get_code_offset())));
      } else {
        __ load_unsigned_byte(temp_reg, Address(temp_reg, in_bytes(ResolvedFieldEntry::put_code_offset())));
      }

      __ movl(bc_reg, bc);
      __ cmpl(temp_reg, (int) 0);
      __ jcc(Assembler::zero, L_patch_done);  // don't patch
    }
    break;
  default:
    assert(byte_no == -1, "sanity");
    // the pair bytecodes have already done the load.
    if (load_bc_into_bc_reg) {
      __ movl(bc_reg, bc);
    }
  }

  if (JvmtiExport::can_post_breakpoint()) {
    Label L_fast_patch;
    // if a breakpoint is present we can't rewrite the stream directly
    __ movzbl(temp_reg, at_bcp(0));
    __ cmpl(temp_reg, Bytecodes::_breakpoint);
    __ jcc(Assembler::notEqual, L_fast_patch);
    __ get_method(temp_reg);
    // Let breakpoint table handling rewrite to quicker bytecode
    __ call_VM(noreg, CAST_FROM_FN_PTR(address, InterpreterRuntime::set_original_bytecode_at), temp_reg, rbcp, bc_reg);
#ifndef ASSERT
    __ jmpb(L_patch_done);
#else
    __ jmp(L_patch_done);
#endif
    __ bind(L_fast_patch);
  }

#ifdef ASSERT
  Label L_okay;
  __ load_unsigned_byte(temp_reg, at_bcp(0));
  __ cmpl(temp_reg, (int) Bytecodes::java_code(bc));
  __ jcc(Assembler::equal, L_okay);
  __ cmpl(temp_reg, bc_reg);
  __ jcc(Assembler::equal, L_okay);
  __ stop("patching the wrong bytecode");
  __ bind(L_okay);
#endif

  // patch bytecode
  __ movb(at_bcp(0), bc_reg);
  __ bind(L_patch_done);
}
// Individual instructions


void TemplateTable::nop() {
  transition(vtos, vtos);
  // nothing to do
}

void TemplateTable::shouldnotreachhere() {
  transition(vtos, vtos);
  __ stop("shouldnotreachhere bytecode");
}

void TemplateTable::aconst_null() {
  transition(vtos, atos);
  __ xorl(rax, rax);
}

void TemplateTable::iconst(int value) {
  transition(vtos, itos);
  if (value == 0) {
    __ xorl(rax, rax);
  } else {
    __ movl(rax, value);
  }
}

void TemplateTable::lconst(int value) {
  transition(vtos, ltos);
  if (value == 0) {
    __ xorl(rax, rax);
  } else {
    __ movl(rax, value);
  }
}



void TemplateTable::fconst(int value) {
  transition(vtos, ftos);
  static float one = 1.0f, two = 2.0f;
  switch (value) {
  case 0:
    __ xorps(xmm0, xmm0);
    break;
  case 1:
    __ movflt(xmm0, ExternalAddress((address) &one), rscratch1);
    break;
  case 2:
    __ movflt(xmm0, ExternalAddress((address) &two), rscratch1);
    break;
  default:
    ShouldNotReachHere();
    break;
  }
}

void TemplateTable::dconst(int value) {
  transition(vtos, dtos);
  static double one = 1.0;
  switch (value) {
  case 0:
    __ xorpd(xmm0, xmm0);
    break;
  case 1:
    __ movdbl(xmm0, ExternalAddress((address) &one), rscratch1);
    break;
  default:
    ShouldNotReachHere();
    break;
  }
}

void TemplateTable::bipush() {
  transition(vtos, itos);
  __ load_signed_byte(rax, at_bcp(1));
}

void TemplateTable::sipush() {
  transition(vtos, itos);
  __ load_unsigned_short(rax, at_bcp(1));
  __ bswapl(rax);
  __ sarl(rax, 16);
}

void TemplateTable::ldc(LdcType type) {
  transition(vtos, vtos);
  Register rarg = c_rarg1;
  Label call_ldc, notFloat, notClass, notInt, Done;

  if (is_ldc_wide(type)) {
    __ get_unsigned_2_byte_index_at_bcp(rbx, 1);
  } else {
    __ load_unsigned_byte(rbx, at_bcp(1));
  }

  __ get_cpool_and_tags(rcx, rax);
  const int base_offset = ConstantPool::header_size() * wordSize;
  const int tags_offset = Array<u1>::base_offset_in_bytes();

  // get type
  __ movzbl(rdx, Address(rax, rbx, Address::times_1, tags_offset));

  // unresolved class - get the resolved class
  __ cmpl(rdx, JVM_CONSTANT_UnresolvedClass);
  __ jccb(Assembler::equal, call_ldc);

  // unresolved class in error state - call into runtime to throw the error
  // from the first resolution attempt
  __ cmpl(rdx, JVM_CONSTANT_UnresolvedClassInError);
  __ jccb(Assembler::equal, call_ldc);

  // resolved class - need to call vm to get java mirror of the class
  __ cmpl(rdx, JVM_CONSTANT_Class);
  __ jcc(Assembler::notEqual, notClass);

  __ bind(call_ldc);

  __ movl(rarg, is_ldc_wide(type) ? 1 : 0);
  call_VM(rax, CAST_FROM_FN_PTR(address, InterpreterRuntime::ldc), rarg);

  __ push(atos);
  __ jmp(Done);

  __ bind(notClass);
  __ cmpl(rdx, JVM_CONSTANT_Float);
  __ jccb(Assembler::notEqual, notFloat);

  // ftos
  __ movflt(xmm0, Address(rcx, rbx, Address::times_ptr, base_offset));
  __ push(ftos);
  __ jmp(Done);

  __ bind(notFloat);
  __ cmpl(rdx, JVM_CONSTANT_Integer);
  __ jccb(Assembler::notEqual, notInt);

  // itos
  __ movl(rax, Address(rcx, rbx, Address::times_ptr, base_offset));
  __ push(itos);
  __ jmp(Done);

  // assume the tag is for condy; if not, the VM runtime will tell us
  __ bind(notInt);
  condy_helper(Done);

  __ bind(Done);
}

// Fast path for caching oop constants.
void TemplateTable::fast_aldc(LdcType type) {
  transition(vtos, atos);

  Register result = rax;
  Register tmp = rdx;
  Register rarg = c_rarg1;
  int index_size = is_ldc_wide(type) ? sizeof(u2) : sizeof(u1);

  Label resolved;

  // We are resolved if the resolved reference cache entry contains a
  // non-null object (String, MethodType, etc.)
  assert_different_registers(result, tmp);
  __ get_cache_index_at_bcp(tmp, 1, index_size);
  __ load_resolved_reference_at_index(result, tmp);
  __ testptr(result, result);
  __ jcc(Assembler::notZero, resolved);

  address entry = CAST_FROM_FN_PTR(address, InterpreterRuntime::resolve_ldc);

  // first time invocation - must resolve first
  __ movl(rarg, (int)bytecode());
  __ call_VM(result, entry, rarg);
  __ bind(resolved);

  { // Check for the null sentinel.
    // If we just called the VM, it already did the mapping for us,
    // but it's harmless to retry.
    Label notNull;
    ExternalAddress null_sentinel((address)Universe::the_null_sentinel_addr());
    __ movptr(tmp, null_sentinel);
    __ resolve_oop_handle(tmp, rscratch2);
    __ cmpoop(tmp, result);
    __ jccb(Assembler::notEqual, notNull);
    __ xorptr(result, result);  // null object reference
    __ bind(notNull);
  }

  if (VerifyOops) {
    __ verify_oop(result);
  }
}

void TemplateTable::ldc2_w() {
  transition(vtos, vtos);
  Label notDouble, notLong, Done;
  __ get_unsigned_2_byte_index_at_bcp(rbx, 1);

  __ get_cpool_and_tags(rcx, rax);
  const int base_offset = ConstantPool::header_size() * wordSize;
  const int tags_offset = Array<u1>::base_offset_in_bytes();

  // get type
  __ movzbl(rdx, Address(rax, rbx, Address::times_1, tags_offset));
  __ cmpl(rdx, JVM_CONSTANT_Double);
  __ jccb(Assembler::notEqual, notDouble);

  // dtos
  __ movdbl(xmm0, Address(rcx, rbx, Address::times_ptr, base_offset));
  __ push(dtos);

  __ jmp(Done);
  __ bind(notDouble);
  __ cmpl(rdx, JVM_CONSTANT_Long);
  __ jccb(Assembler::notEqual, notLong);

  // ltos
  __ movptr(rax, Address(rcx, rbx, Address::times_ptr, base_offset + 0 * wordSize));
  __ push(ltos);
  __ jmp(Done);

  __ bind(notLong);
  condy_helper(Done);

  __ bind(Done);
}

void TemplateTable::condy_helper(Label& Done) {
  const Register obj = rax;
  const Register off = rbx;
  const Register flags = rcx;
  const Register rarg = c_rarg1;
  __ movl(rarg, (int)bytecode());
  call_VM(obj, CAST_FROM_FN_PTR(address, InterpreterRuntime::resolve_ldc), rarg);
  __ get_vm_result_metadata(flags);
  // VMr = obj = base address to find primitive value to push
  // VMr2 = flags = (tos, off) using format of CPCE::_flags
  __ movl(off, flags);
  __ andl(off, ConstantPoolCache::field_index_mask);
  const Address field(obj, off, Address::times_1, 0*wordSize);

  // What sort of thing are we loading?
  __ shrl(flags, ConstantPoolCache::tos_state_shift);
  __ andl(flags, ConstantPoolCache::tos_state_mask);

  switch (bytecode()) {
  case Bytecodes::_ldc:
  case Bytecodes::_ldc_w:
    {
      // tos in (itos, ftos, stos, btos, ctos, ztos)
      Label notInt, notFloat, notShort, notByte, notChar, notBool;
      __ cmpl(flags, itos);
      __ jccb(Assembler::notEqual, notInt);
      // itos
      __ movl(rax, field);
      __ push(itos);
      __ jmp(Done);

      __ bind(notInt);
      __ cmpl(flags, ftos);
      __ jccb(Assembler::notEqual, notFloat);
      // ftos
      __ movflt(xmm0, field);
      __ push(ftos);
      __ jmp(Done);

      __ bind(notFloat);
      __ cmpl(flags, stos);
      __ jccb(Assembler::notEqual, notShort);
      // stos
      __ load_signed_short(rax, field);
      __ push(stos);
      __ jmp(Done);

      __ bind(notShort);
      __ cmpl(flags, btos);
      __ jccb(Assembler::notEqual, notByte);
      // btos
      __ load_signed_byte(rax, field);
      __ push(btos);
      __ jmp(Done);

      __ bind(notByte);
      __ cmpl(flags, ctos);
      __ jccb(Assembler::notEqual, notChar);
      // ctos
      __ load_unsigned_short(rax, field);
      __ push(ctos);
      __ jmp(Done);

      __ bind(notChar);
      __ cmpl(flags, ztos);
      __ jccb(Assembler::notEqual, notBool);
      // ztos
      __ load_signed_byte(rax, field);
      __ push(ztos);
      __ jmp(Done);

      __ bind(notBool);
      break;
    }

  case Bytecodes::_ldc2_w:
    {
      Label notLong, notDouble;
      __ cmpl(flags, ltos);
      __ jccb(Assembler::notEqual, notLong);
      // ltos
      // Loading high word first because movptr clobbers rax
      __ movptr(rax, field);
      __ push(ltos);
      __ jmp(Done);

      __ bind(notLong);
      __ cmpl(flags, dtos);
      __ jccb(Assembler::notEqual, notDouble);
      // dtos
      __ movdbl(xmm0, field);
      __ push(dtos);
      __ jmp(Done);

      __ bind(notDouble);
      break;
    }

  default:
    ShouldNotReachHere();
  }

  __ stop("bad ldc/condy");
}

void TemplateTable::locals_index(Register reg, int offset) {
  __ load_unsigned_byte(reg, at_bcp(offset));
  __ negptr(reg);
}

void TemplateTable::iload() {
  iload_internal();
}

void TemplateTable::nofast_iload() {
  iload_internal(may_not_rewrite);
}

void TemplateTable::iload_internal(RewriteControl rc) {
  transition(vtos, itos);
  if (RewriteFrequentPairs && rc == may_rewrite) {
    Label rewrite, done;
    const Register bc = c_rarg3;
    assert(rbx != bc, "register damaged");

    // get next byte
    __ load_unsigned_byte(rbx,
                          at_bcp(Bytecodes::length_for(Bytecodes::_iload)));
    // if _iload, wait to rewrite to iload2.  We only want to rewrite the
    // last two iloads in a pair.  Comparing against fast_iload means that
    // the next bytecode is neither an iload or a caload, and therefore
    // an iload pair.
    __ cmpl(rbx, Bytecodes::_iload);
    __ jcc(Assembler::equal, done);

    __ cmpl(rbx, Bytecodes::_fast_iload);
    __ movl(bc, Bytecodes::_fast_iload2);

    __ jccb(Assembler::equal, rewrite);

    // if _caload, rewrite to fast_icaload
    __ cmpl(rbx, Bytecodes::_caload);
    __ movl(bc, Bytecodes::_fast_icaload);
    __ jccb(Assembler::equal, rewrite);

    // rewrite so iload doesn't check again.
    __ movl(bc, Bytecodes::_fast_iload);

    // rewrite
    // bc: fast bytecode
    __ bind(rewrite);
    patch_bytecode(Bytecodes::_iload, bc, rbx, false);
    __ bind(done);
  }

  // Get the local value into tos
  locals_index(rbx);
  __ movl(rax, iaddress(rbx));
}

void TemplateTable::fast_iload2() {
  transition(vtos, itos);
  locals_index(rbx);
  __ movl(rax, iaddress(rbx));
  __ push(itos);
  locals_index(rbx, 3);
  __ movl(rax, iaddress(rbx));
}

void TemplateTable::fast_iload() {
  transition(vtos, itos);
  locals_index(rbx);
  __ movl(rax, iaddress(rbx));
}

void TemplateTable::lload() {
  transition(vtos, ltos);
  locals_index(rbx);
  __ movptr(rax, laddress(rbx));
}

void TemplateTable::fload() {
  transition(vtos, ftos);
  locals_index(rbx);
  __ movflt(xmm0, faddress(rbx));
}

void TemplateTable::dload() {
  transition(vtos, dtos);
  locals_index(rbx);
  __ movdbl(xmm0, daddress(rbx));
}

void TemplateTable::aload() {
  transition(vtos, atos);
  locals_index(rbx);
  __ movptr(rax, aaddress(rbx));
}

void TemplateTable::locals_index_wide(Register reg) {
  __ load_unsigned_short(reg, at_bcp(2));
  __ bswapl(reg);
  __ shrl(reg, 16);
  __ negptr(reg);
}

void TemplateTable::wide_iload() {
  transition(vtos, itos);
  locals_index_wide(rbx);
  __ movl(rax, iaddress(rbx));
}

void TemplateTable::wide_lload() {
  transition(vtos, ltos);
  locals_index_wide(rbx);
  __ movptr(rax, laddress(rbx));
}

void TemplateTable::wide_fload() {
  transition(vtos, ftos);
  locals_index_wide(rbx);
  __ movflt(xmm0, faddress(rbx));
}

void TemplateTable::wide_dload() {
  transition(vtos, dtos);
  locals_index_wide(rbx);
  __ movdbl(xmm0, daddress(rbx));
}

void TemplateTable::wide_aload() {
  transition(vtos, atos);
  locals_index_wide(rbx);
  __ movptr(rax, aaddress(rbx));
}

void TemplateTable::index_check(Register array, Register index) {
  // Pop ptr into array
  __ pop_ptr(array);
  index_check_without_pop(array, index);
}

void TemplateTable::index_check_without_pop(Register array, Register index) {
  // destroys rbx
  // sign extend index for use by indexed load
  __ movl2ptr(index, index);
  // check index
  __ cmpl(index, Address(array, arrayOopDesc::length_offset_in_bytes()));
  if (index != rbx) {
    // ??? convention: move aberrant index into rbx for exception message
    assert(rbx != array, "different registers");
    __ movl(rbx, index);
  }
  Label skip;
  __ jccb(Assembler::below, skip);
  // Pass array to create more detailed exceptions.
  __ mov(c_rarg1, array);
  __ jump(RuntimeAddress(Interpreter::_throw_ArrayIndexOutOfBoundsException_entry));
  __ bind(skip);
}

void TemplateTable::iaload() {
  transition(itos, itos);
  // rax: index
  // rdx: array
  index_check(rdx, rax); // kills rbx
  __ access_load_at(T_INT, IN_HEAP | IS_ARRAY, rax,
                    Address(rdx, rax, Address::times_4,
                            arrayOopDesc::base_offset_in_bytes(T_INT)),
                    noreg);
}

void TemplateTable::laload() {
  transition(itos, ltos);
  // rax: index
  // rdx: array
  index_check(rdx, rax); // kills rbx
  // rbx,: index
  __ access_load_at(T_LONG, IN_HEAP | IS_ARRAY, noreg /* ltos */,
                    Address(rdx, rbx, Address::times_8,
                            arrayOopDesc::base_offset_in_bytes(T_LONG)),
                    noreg);
}



void TemplateTable::faload() {
  transition(itos, ftos);
  // rax: index
  // rdx: array
  index_check(rdx, rax); // kills rbx
  __ access_load_at(T_FLOAT, IN_HEAP | IS_ARRAY, noreg /* ftos */,
                    Address(rdx, rax,
                            Address::times_4,
                            arrayOopDesc::base_offset_in_bytes(T_FLOAT)),
                    noreg);
}

void TemplateTable::daload() {
  transition(itos, dtos);
  // rax: index
  // rdx: array
  index_check(rdx, rax); // kills rbx
  __ access_load_at(T_DOUBLE, IN_HEAP | IS_ARRAY, noreg /* dtos */,
                    Address(rdx, rax,
                            Address::times_8,
                            arrayOopDesc::base_offset_in_bytes(T_DOUBLE)),
                    noreg);
}

void TemplateTable::aaload() {
  transition(itos, atos);
  // rax: index
  // rdx: array
  index_check(rdx, rax); // kills rbx
  do_oop_load(_masm,
              Address(rdx, rax,
                      UseCompressedOops ? Address::times_4 : Address::times_ptr,
                      arrayOopDesc::base_offset_in_bytes(T_OBJECT)),
              rax,
              IS_ARRAY);
}

void TemplateTable::baload() {
  transition(itos, itos);
  // rax: index
  // rdx: array
  index_check(rdx, rax); // kills rbx
  __ access_load_at(T_BYTE, IN_HEAP | IS_ARRAY, rax,
                    Address(rdx, rax, Address::times_1, arrayOopDesc::base_offset_in_bytes(T_BYTE)),
                    noreg);
}

void TemplateTable::caload() {
  transition(itos, itos);
  // rax: index
  // rdx: array
  index_check(rdx, rax); // kills rbx
  __ access_load_at(T_CHAR, IN_HEAP | IS_ARRAY, rax,
                    Address(rdx, rax, Address::times_2, arrayOopDesc::base_offset_in_bytes(T_CHAR)),
                    noreg);
}

// iload followed by caload frequent pair
void TemplateTable::fast_icaload() {
  transition(vtos, itos);
  // load index out of locals
  locals_index(rbx);
  __ movl(rax, iaddress(rbx));

  // rax: index
  // rdx: array
  index_check(rdx, rax); // kills rbx
  __ access_load_at(T_CHAR, IN_HEAP | IS_ARRAY, rax,
                    Address(rdx, rax, Address::times_2, arrayOopDesc::base_offset_in_bytes(T_CHAR)),
                    noreg);
}


void TemplateTable::saload() {
  transition(itos, itos);
  // rax: index
  // rdx: array
  index_check(rdx, rax); // kills rbx
  __ access_load_at(T_SHORT, IN_HEAP | IS_ARRAY, rax,
                    Address(rdx, rax, Address::times_2, arrayOopDesc::base_offset_in_bytes(T_SHORT)),
                    noreg);
}

void TemplateTable::iload(int n) {
  transition(vtos, itos);
  __ movl(rax, iaddress(n));
}

void TemplateTable::lload(int n) {
  transition(vtos, ltos);
  __ movptr(rax, laddress(n));
}

void TemplateTable::fload(int n) {
  transition(vtos, ftos);
  __ movflt(xmm0, faddress(n));
}

void TemplateTable::dload(int n) {
  transition(vtos, dtos);
  __ movdbl(xmm0, daddress(n));
}

void TemplateTable::aload(int n) {
  transition(vtos, atos);
  __ movptr(rax, aaddress(n));
}

void TemplateTable::aload_0() {
  aload_0_internal();
}

void TemplateTable::nofast_aload_0() {
  aload_0_internal(may_not_rewrite);
}

void TemplateTable::aload_0_internal(RewriteControl rc) {
  transition(vtos, atos);
  // According to bytecode histograms, the pairs:
  //
  // _aload_0, _fast_igetfield
  // _aload_0, _fast_agetfield
  // _aload_0, _fast_fgetfield
  //
  // occur frequently. If RewriteFrequentPairs is set, the (slow)
  // _aload_0 bytecode checks if the next bytecode is either
  // _fast_igetfield, _fast_agetfield or _fast_fgetfield and then
  // rewrites the current bytecode into a pair bytecode; otherwise it
  // rewrites the current bytecode into _fast_aload_0 that doesn't do
  // the pair check anymore.
  //
  // Note: If the next bytecode is _getfield, the rewrite must be
  //       delayed, otherwise we may miss an opportunity for a pair.
  //
  // Also rewrite frequent pairs
  //   aload_0, aload_1
  //   aload_0, iload_1
  // These bytecodes with a small amount of code are most profitable
  // to rewrite
  if (RewriteFrequentPairs && rc == may_rewrite) {
    Label rewrite, done;

    const Register bc = c_rarg3;
    assert(rbx != bc, "register damaged");

    // get next byte
    __ load_unsigned_byte(rbx, at_bcp(Bytecodes::length_for(Bytecodes::_aload_0)));

    // if _getfield then wait with rewrite
    __ cmpl(rbx, Bytecodes::_getfield);
    __ jcc(Assembler::equal, done);

    // if _igetfield then rewrite to _fast_iaccess_0
    assert(Bytecodes::java_code(Bytecodes::_fast_iaccess_0) == Bytecodes::_aload_0, "fix bytecode definition");
    __ cmpl(rbx, Bytecodes::_fast_igetfield);
    __ movl(bc, Bytecodes::_fast_iaccess_0);
    __ jccb(Assembler::equal, rewrite);

    // if _agetfield then rewrite to _fast_aaccess_0
    assert(Bytecodes::java_code(Bytecodes::_fast_aaccess_0) == Bytecodes::_aload_0, "fix bytecode definition");
    __ cmpl(rbx, Bytecodes::_fast_agetfield);
    __ movl(bc, Bytecodes::_fast_aaccess_0);
    __ jccb(Assembler::equal, rewrite);

    // if _fgetfield then rewrite to _fast_faccess_0
    assert(Bytecodes::java_code(Bytecodes::_fast_faccess_0) == Bytecodes::_aload_0, "fix bytecode definition");
    __ cmpl(rbx, Bytecodes::_fast_fgetfield);
    __ movl(bc, Bytecodes::_fast_faccess_0);
    __ jccb(Assembler::equal, rewrite);

    // else rewrite to _fast_aload0
    assert(Bytecodes::java_code(Bytecodes::_fast_aload_0) == Bytecodes::_aload_0, "fix bytecode definition");
    __ movl(bc, Bytecodes::_fast_aload_0);

    // rewrite
    // bc: fast bytecode
    __ bind(rewrite);
    patch_bytecode(Bytecodes::_aload_0, bc, rbx, false);

    __ bind(done);
  }

  // Do actual aload_0 (must do this after patch_bytecode which might call VM and GC might change oop).
  aload(0);
}

void TemplateTable::istore() {
  transition(itos, vtos);
  locals_index(rbx);
  __ movl(iaddress(rbx), rax);
}


void TemplateTable::lstore() {
  transition(ltos, vtos);
  locals_index(rbx);
  __ movptr(laddress(rbx), rax);
}

void TemplateTable::fstore() {
  transition(ftos, vtos);
  locals_index(rbx);
  __ movflt(faddress(rbx), xmm0);
}

void TemplateTable::dstore() {
  transition(dtos, vtos);
  locals_index(rbx);
  __ movdbl(daddress(rbx), xmm0);
}

void TemplateTable::astore() {
  transition(vtos, vtos);
  __ pop_ptr(rax);
  locals_index(rbx);
  __ movptr(aaddress(rbx), rax);
}

void TemplateTable::wide_istore() {
  transition(vtos, vtos);
  __ pop_i();
  locals_index_wide(rbx);
  __ movl(iaddress(rbx), rax);
}

void TemplateTable::wide_lstore() {
  transition(vtos, vtos);
  __ pop_l();
  locals_index_wide(rbx);
  __ movptr(laddress(rbx), rax);
}

void TemplateTable::wide_fstore() {
  transition(vtos, vtos);
  __ pop_f(xmm0);
  locals_index_wide(rbx);
  __ movflt(faddress(rbx), xmm0);
}

void TemplateTable::wide_dstore() {
  transition(vtos, vtos);
  __ pop_d(xmm0);
  locals_index_wide(rbx);
  __ movdbl(daddress(rbx), xmm0);
}

void TemplateTable::wide_astore() {
  transition(vtos, vtos);
  __ pop_ptr(rax);
  locals_index_wide(rbx);
  __ movptr(aaddress(rbx), rax);
}

void TemplateTable::iastore() {
  transition(itos, vtos);
  __ pop_i(rbx);
  // rax: value
  // rbx: index
  // rdx: array
  index_check(rdx, rbx); // prefer index in rbx
  __ access_store_at(T_INT, IN_HEAP | IS_ARRAY,
                     Address(rdx, rbx, Address::times_4,
                             arrayOopDesc::base_offset_in_bytes(T_INT)),
                     rax, noreg, noreg, noreg);
}

void TemplateTable::lastore() {
  transition(ltos, vtos);
  __ pop_i(rbx);
  // rax,: low(value)
  // rcx: array
  // rdx: high(value)
  index_check(rcx, rbx);  // prefer index in rbx,
  // rbx,: index
  __ access_store_at(T_LONG, IN_HEAP | IS_ARRAY,
                     Address(rcx, rbx, Address::times_8,
                             arrayOopDesc::base_offset_in_bytes(T_LONG)),
                     noreg /* ltos */, noreg, noreg, noreg);
}


void TemplateTable::fastore() {
  transition(ftos, vtos);
  __ pop_i(rbx);
  // value is in xmm0
  // rbx:  index
  // rdx:  array
  index_check(rdx, rbx); // prefer index in rbx
  __ access_store_at(T_FLOAT, IN_HEAP | IS_ARRAY,
                     Address(rdx, rbx, Address::times_4,
                             arrayOopDesc::base_offset_in_bytes(T_FLOAT)),
                     noreg /* ftos */, noreg, noreg, noreg);
}

void TemplateTable::dastore() {
  transition(dtos, vtos);
  __ pop_i(rbx);
  // value is in xmm0
  // rbx:  index
  // rdx:  array
  index_check(rdx, rbx); // prefer index in rbx
  __ access_store_at(T_DOUBLE, IN_HEAP | IS_ARRAY,
                     Address(rdx, rbx, Address::times_8,
                             arrayOopDesc::base_offset_in_bytes(T_DOUBLE)),
                     noreg /* dtos */, noreg, noreg, noreg);
}

void TemplateTable::aastore() {
  Label is_null, ok_is_subtype, done;
  transition(vtos, vtos);
  // stack: ..., array, index, value
  __ movptr(rax, at_tos());    // value
  __ movl(rcx, at_tos_p1()); // index
  __ movptr(rdx, at_tos_p2()); // array

  Address element_address(rdx, rcx,
                          UseCompressedOops? Address::times_4 : Address::times_ptr,
                          arrayOopDesc::base_offset_in_bytes(T_OBJECT));

  index_check_without_pop(rdx, rcx);     // kills rbx
  __ testptr(rax, rax);
  __ jcc(Assembler::zero, is_null);

  // Move subklass into rbx
  __ load_klass(rbx, rax, rscratch1);
  // Move superklass into rax
  __ load_klass(rax, rdx, rscratch1);
  __ movptr(rax, Address(rax,
                         ObjArrayKlass::element_klass_offset()));

  // Generate subtype check.  Blows rcx, rdi
  // Superklass in rax.  Subklass in rbx.
  __ gen_subtype_check(rbx, ok_is_subtype);

  // Come here on failure
  // object is at TOS
  __ jump(RuntimeAddress(Interpreter::_throw_ArrayStoreException_entry));

  // Come here on success
  __ bind(ok_is_subtype);

  // Get the value we will store
  __ movptr(rax, at_tos());
  __ movl(rcx, at_tos_p1()); // index
  // Now store using the appropriate barrier
  do_oop_store(_masm, element_address, rax, IS_ARRAY);
  __ jmp(done);

  // Have a null in rax, rdx=array, ecx=index.  Store null at ary[idx]
  __ bind(is_null);
  __ profile_null_seen(rbx);

  // Store a null
  do_oop_store(_masm, element_address, noreg, IS_ARRAY);

  // Pop stack arguments
  __ bind(done);
  __ addptr(rsp, 3 * Interpreter::stackElementSize);
}

void TemplateTable::bastore() {
  transition(itos, vtos);
  __ pop_i(rbx);
  // rax: value
  // rbx: index
  // rdx: array
  index_check(rdx, rbx); // prefer index in rbx
  // Need to check whether array is boolean or byte
  // since both types share the bastore bytecode.
  __ load_klass(rcx, rdx, rscratch1);
  __ movl(rcx, Address(rcx, Klass::layout_helper_offset()));
  int diffbit = Klass::layout_helper_boolean_diffbit();
  __ testl(rcx, diffbit);
  Label L_skip;
  __ jccb(Assembler::zero, L_skip);
  __ andl(rax, 1);  // if it is a T_BOOLEAN array, mask the stored value to 0/1
  __ bind(L_skip);
  __ access_store_at(T_BYTE, IN_HEAP | IS_ARRAY,
                     Address(rdx, rbx,Address::times_1,
                             arrayOopDesc::base_offset_in_bytes(T_BYTE)),
                     rax, noreg, noreg, noreg);
}

void TemplateTable::castore() {
  transition(itos, vtos);
  __ pop_i(rbx);
  // rax: value
  // rbx: index
  // rdx: array
  index_check(rdx, rbx);  // prefer index in rbx
  __ access_store_at(T_CHAR, IN_HEAP | IS_ARRAY,
                     Address(rdx, rbx, Address::times_2,
                             arrayOopDesc::base_offset_in_bytes(T_CHAR)),
                     rax, noreg, noreg, noreg);
}


void TemplateTable::sastore() {
  castore();
}

void TemplateTable::istore(int n) {
  transition(itos, vtos);
  __ movl(iaddress(n), rax);
}

void TemplateTable::lstore(int n) {
  transition(ltos, vtos);
  __ movptr(laddress(n), rax);
}

void TemplateTable::fstore(int n) {
  transition(ftos, vtos);
  __ movflt(faddress(n), xmm0);
}

void TemplateTable::dstore(int n) {
  transition(dtos, vtos);
  __ movdbl(daddress(n), xmm0);
}


void TemplateTable::astore(int n) {
  transition(vtos, vtos);
  __ pop_ptr(rax);
  __ movptr(aaddress(n), rax);
}

void TemplateTable::pop() {
  transition(vtos, vtos);
  __ addptr(rsp, Interpreter::stackElementSize);
}

void TemplateTable::pop2() {
  transition(vtos, vtos);
  __ addptr(rsp, 2 * Interpreter::stackElementSize);
}


void TemplateTable::dup() {
  transition(vtos, vtos);
  __ load_ptr(0, rax);
  __ push_ptr(rax);
  // stack: ..., a, a
}

void TemplateTable::dup_x1() {
  transition(vtos, vtos);
  // stack: ..., a, b
  __ load_ptr( 0, rax);  // load b
  __ load_ptr( 1, rcx);  // load a
  __ store_ptr(1, rax);  // store b
  __ store_ptr(0, rcx);  // store a
  __ push_ptr(rax);      // push b
  // stack: ..., b, a, b
}

void TemplateTable::dup_x2() {
  transition(vtos, vtos);
  // stack: ..., a, b, c
  __ load_ptr( 0, rax);  // load c
  __ load_ptr( 2, rcx);  // load a
  __ store_ptr(2, rax);  // store c in a
  __ push_ptr(rax);      // push c
  // stack: ..., c, b, c, c
  __ load_ptr( 2, rax);  // load b
  __ store_ptr(2, rcx);  // store a in b
  // stack: ..., c, a, c, c
  __ store_ptr(1, rax);  // store b in c
  // stack: ..., c, a, b, c
}

void TemplateTable::dup2() {
  transition(vtos, vtos);
  // stack: ..., a, b
  __ load_ptr(1, rax);  // load a
  __ push_ptr(rax);     // push a
  __ load_ptr(1, rax);  // load b
  __ push_ptr(rax);     // push b
  // stack: ..., a, b, a, b
}


void TemplateTable::dup2_x1() {
  transition(vtos, vtos);
  // stack: ..., a, b, c
  __ load_ptr( 0, rcx);  // load c
  __ load_ptr( 1, rax);  // load b
  __ push_ptr(rax);      // push b
  __ push_ptr(rcx);      // push c
  // stack: ..., a, b, c, b, c
  __ store_ptr(3, rcx);  // store c in b
  // stack: ..., a, c, c, b, c
  __ load_ptr( 4, rcx);  // load a
  __ store_ptr(2, rcx);  // store a in 2nd c
  // stack: ..., a, c, a, b, c
  __ store_ptr(4, rax);  // store b in a
  // stack: ..., b, c, a, b, c
}

void TemplateTable::dup2_x2() {
  transition(vtos, vtos);
  // stack: ..., a, b, c, d
  __ load_ptr( 0, rcx);  // load d
  __ load_ptr( 1, rax);  // load c
  __ push_ptr(rax);      // push c
  __ push_ptr(rcx);      // push d
  // stack: ..., a, b, c, d, c, d
  __ load_ptr( 4, rax);  // load b
  __ store_ptr(2, rax);  // store b in d
  __ store_ptr(4, rcx);  // store d in b
  // stack: ..., a, d, c, b, c, d
  __ load_ptr( 5, rcx);  // load a
  __ load_ptr( 3, rax);  // load c
  __ store_ptr(3, rcx);  // store a in c
  __ store_ptr(5, rax);  // store c in a
  // stack: ..., c, d, a, b, c, d
}

void TemplateTable::swap() {
  transition(vtos, vtos);
  // stack: ..., a, b
  __ load_ptr( 1, rcx);  // load a
  __ load_ptr( 0, rax);  // load b
  __ store_ptr(0, rcx);  // store a in b
  __ store_ptr(1, rax);  // store b in a
  // stack: ..., b, a
}

void TemplateTable::iop2(Operation op) {
  transition(itos, itos);
  switch (op) {
  case add  :                    __ pop_i(rdx); __ addl (rax, rdx); break;
  case sub  : __ movl(rdx, rax); __ pop_i(rax); __ subl (rax, rdx); break;
  case mul  :                    __ pop_i(rdx); __ imull(rax, rdx); break;
  case _and :                    __ pop_i(rdx); __ andl (rax, rdx); break;
  case _or  :                    __ pop_i(rdx); __ orl  (rax, rdx); break;
  case _xor :                    __ pop_i(rdx); __ xorl (rax, rdx); break;
  case shl  : __ movl(rcx, rax); __ pop_i(rax); __ shll (rax);      break;
  case shr  : __ movl(rcx, rax); __ pop_i(rax); __ sarl (rax);      break;
  case ushr : __ movl(rcx, rax); __ pop_i(rax); __ shrl (rax);      break;
  default   : ShouldNotReachHere();
  }
}

void TemplateTable::lop2(Operation op) {
  transition(ltos, ltos);
  switch (op) {
  case add  :                    __ pop_l(rdx); __ addptr(rax, rdx); break;
  case sub  : __ mov(rdx, rax);  __ pop_l(rax); __ subptr(rax, rdx); break;
  case _and :                    __ pop_l(rdx); __ andptr(rax, rdx); break;
  case _or  :                    __ pop_l(rdx); __ orptr (rax, rdx); break;
  case _xor :                    __ pop_l(rdx); __ xorptr(rax, rdx); break;
  default   : ShouldNotReachHere();
  }
}

void TemplateTable::idiv() {
  transition(itos, itos);
  __ movl(rcx, rax);
  __ pop_i(rax);
  // Note: could xor rax and ecx and compare with (-1 ^ min_int). If
  //       they are not equal, one could do a normal division (no correction
  //       needed), which may speed up this implementation for the common case.
  //       (see also JVM spec., p.243 & p.271)
  __ corrected_idivl(rcx);
}

void TemplateTable::irem() {
  transition(itos, itos);
  __ movl(rcx, rax);
  __ pop_i(rax);
  // Note: could xor rax and ecx and compare with (-1 ^ min_int). If
  //       they are not equal, one could do a normal division (no correction
  //       needed), which may speed up this implementation for the common case.
  //       (see also JVM spec., p.243 & p.271)
  __ corrected_idivl(rcx);
  __ movl(rax, rdx);
}

void TemplateTable::lmul() {
  transition(ltos, ltos);
  __ pop_l(rdx);
  __ imulq(rax, rdx);
}

void TemplateTable::ldiv() {
  transition(ltos, ltos);
  __ mov(rcx, rax);
  __ pop_l(rax);
  // generate explicit div0 check
  __ testq(rcx, rcx);
  __ jump_cc(Assembler::zero,
             RuntimeAddress(Interpreter::_throw_ArithmeticException_entry));
  // Note: could xor rax and rcx and compare with (-1 ^ min_int). If
  //       they are not equal, one could do a normal division (no correction
  //       needed), which may speed up this implementation for the common case.
  //       (see also JVM spec., p.243 & p.271)
  __ corrected_idivq(rcx); // kills rbx
}

void TemplateTable::lrem() {
  transition(ltos, ltos);
  __ mov(rcx, rax);
  __ pop_l(rax);
  __ testq(rcx, rcx);
  __ jump_cc(Assembler::zero,
             RuntimeAddress(Interpreter::_throw_ArithmeticException_entry));
  // Note: could xor rax and rcx and compare with (-1 ^ min_int). If
  //       they are not equal, one could do a normal division (no correction
  //       needed), which may speed up this implementation for the common case.
  //       (see also JVM spec., p.243 & p.271)
  __ corrected_idivq(rcx); // kills rbx
  __ mov(rax, rdx);
}

void TemplateTable::lshl() {
  transition(itos, ltos);
  __ movl(rcx, rax);                             // get shift count
  __ pop_l(rax);                                 // get shift value
  __ shlq(rax);
}

void TemplateTable::lshr() {
  transition(itos, ltos);
  __ movl(rcx, rax);                             // get shift count
  __ pop_l(rax);                                 // get shift value
  __ sarq(rax);
}

void TemplateTable::lushr() {
  transition(itos, ltos);
  __ movl(rcx, rax);                             // get shift count
  __ pop_l(rax);                                 // get shift value
  __ shrq(rax);
}

void TemplateTable::fop2(Operation op) {
  transition(ftos, ftos);

  switch (op) {
  case add:
    __ addss(xmm0, at_rsp());
    __ addptr(rsp, Interpreter::stackElementSize);
    break;
  case sub:
    __ movflt(xmm1, xmm0);
    __ pop_f(xmm0);
    __ subss(xmm0, xmm1);
    break;
  case mul:
    __ mulss(xmm0, at_rsp());
    __ addptr(rsp, Interpreter::stackElementSize);
    break;
  case div:
    __ movflt(xmm1, xmm0);
    __ pop_f(xmm0);
    __ divss(xmm0, xmm1);
    break;
  case rem:
    // On x86_64 platforms the SharedRuntime::frem method is called to perform the
    // modulo operation. The frem method calls the function
    // double fmod(double x, double y) in math.h. The documentation of fmod states:
    // "If x or y is a NaN, a NaN is returned." without specifying what type of NaN
    // (signalling or quiet) is returned.
    __ movflt(xmm1, xmm0);
    __ pop_f(xmm0);
    __ call_VM_leaf(CAST_FROM_FN_PTR(address, SharedRuntime::frem), 2);
    break;
  default:
    ShouldNotReachHere();
    break;
  }
}

void TemplateTable::dop2(Operation op) {
  transition(dtos, dtos);
  switch (op) {
  case add:
    __ addsd(xmm0, at_rsp());
    __ addptr(rsp, 2 * Interpreter::stackElementSize);
    break;
  case sub:
    __ movdbl(xmm1, xmm0);
    __ pop_d(xmm0);
    __ subsd(xmm0, xmm1);
    break;
  case mul:
    __ mulsd(xmm0, at_rsp());
    __ addptr(rsp, 2 * Interpreter::stackElementSize);
    break;
  case div:
    __ movdbl(xmm1, xmm0);
    __ pop_d(xmm0);
    __ divsd(xmm0, xmm1);
    break;
  case rem:
    // Similar to fop2(), the modulo operation is performed using the
    // SharedRuntime::drem method on x86_64 platforms for the same reasons
    // as mentioned in fop2().
    __ movdbl(xmm1, xmm0);
    __ pop_d(xmm0);
    __ call_VM_leaf(CAST_FROM_FN_PTR(address, SharedRuntime::drem), 2);
    break;
  default:
    ShouldNotReachHere();
    break;
  }
}

void TemplateTable::ineg() {
  transition(itos, itos);
  __ negl(rax);
}

void TemplateTable::lneg() {
  transition(ltos, ltos);
  __ negq(rax);
}

// Note: 'double' and 'long long' have 32-bits alignment on x86.
static jlong* double_quadword(jlong *adr, jlong lo, jlong hi) {
  // Use the expression (adr)&(~0xF) to provide 128-bits aligned address
  // of 128-bits operands for SSE instructions.
  jlong *operand = (jlong*)(((intptr_t)adr)&((intptr_t)(~0xF)));
  // Store the value to a 128-bits operand.
  operand[0] = lo;
  operand[1] = hi;
  return operand;
}

// Buffer for 128-bits masks used by SSE instructions.
static jlong float_signflip_pool[2*2];
static jlong double_signflip_pool[2*2];

void TemplateTable::fneg() {
  transition(ftos, ftos);
  static jlong *float_signflip  = double_quadword(&float_signflip_pool[1],  CONST64(0x8000000080000000),  CONST64(0x8000000080000000));
  __ xorps(xmm0, ExternalAddress((address) float_signflip), rscratch1);
}

void TemplateTable::dneg() {
  transition(dtos, dtos);
  static jlong *double_signflip =
    double_quadword(&double_signflip_pool[1], CONST64(0x8000000000000000), CONST64(0x8000000000000000));
  __ xorpd(xmm0, ExternalAddress((address) double_signflip), rscratch1);
}

void TemplateTable::iinc() {
  transition(vtos, vtos);
  __ load_signed_byte(rdx, at_bcp(2)); // get constant
  locals_index(rbx);
  __ addl(iaddress(rbx), rdx);
}

void TemplateTable::wide_iinc() {
  transition(vtos, vtos);
  __ movl(rdx, at_bcp(4)); // get constant
  locals_index_wide(rbx);
  __ bswapl(rdx); // swap bytes & sign-extend constant
  __ sarl(rdx, 16);
  __ addl(iaddress(rbx), rdx);
  // Note: should probably use only one movl to get both
  //       the index and the constant -> fix this
}

void TemplateTable::convert() {
  // Checking
#ifdef ASSERT
  {
    TosState tos_in  = ilgl;
    TosState tos_out = ilgl;
    switch (bytecode()) {
    case Bytecodes::_i2l: // fall through
    case Bytecodes::_i2f: // fall through
    case Bytecodes::_i2d: // fall through
    case Bytecodes::_i2b: // fall through
    case Bytecodes::_i2c: // fall through
    case Bytecodes::_i2s: tos_in = itos; break;
    case Bytecodes::_l2i: // fall through
    case Bytecodes::_l2f: // fall through
    case Bytecodes::_l2d: tos_in = ltos; break;
    case Bytecodes::_f2i: // fall through
    case Bytecodes::_f2l: // fall through
    case Bytecodes::_f2d: tos_in = ftos; break;
    case Bytecodes::_d2i: // fall through
    case Bytecodes::_d2l: // fall through
    case Bytecodes::_d2f: tos_in = dtos; break;
    default             : ShouldNotReachHere();
    }
    switch (bytecode()) {
    case Bytecodes::_l2i: // fall through
    case Bytecodes::_f2i: // fall through
    case Bytecodes::_d2i: // fall through
    case Bytecodes::_i2b: // fall through
    case Bytecodes::_i2c: // fall through
    case Bytecodes::_i2s: tos_out = itos; break;
    case Bytecodes::_i2l: // fall through
    case Bytecodes::_f2l: // fall through
    case Bytecodes::_d2l: tos_out = ltos; break;
    case Bytecodes::_i2f: // fall through
    case Bytecodes::_l2f: // fall through
    case Bytecodes::_d2f: tos_out = ftos; break;
    case Bytecodes::_i2d: // fall through
    case Bytecodes::_l2d: // fall through
    case Bytecodes::_f2d: tos_out = dtos; break;
    default             : ShouldNotReachHere();
    }
    transition(tos_in, tos_out);
  }
#endif // ASSERT

  static const int64_t is_nan = 0x8000000000000000L;

  // Conversion
  switch (bytecode()) {
  case Bytecodes::_i2l:
    __ movslq(rax, rax);
    break;
  case Bytecodes::_i2f:
    __ cvtsi2ssl(xmm0, rax);
    break;
  case Bytecodes::_i2d:
    __ cvtsi2sdl(xmm0, rax);
    break;
  case Bytecodes::_i2b:
    __ movsbl(rax, rax);
    break;
  case Bytecodes::_i2c:
    __ movzwl(rax, rax);
    break;
  case Bytecodes::_i2s:
    __ movswl(rax, rax);
    break;
  case Bytecodes::_l2i:
    __ movl(rax, rax);
    break;
  case Bytecodes::_l2f:
    __ cvtsi2ssq(xmm0, rax);
    break;
  case Bytecodes::_l2d:
    __ cvtsi2sdq(xmm0, rax);
    break;
  case Bytecodes::_f2i:
  {
    Label L;
    __ cvttss2sil(rax, xmm0);
    __ cmpl(rax, 0x80000000); // NaN or overflow/underflow?
    __ jcc(Assembler::notEqual, L);
    __ call_VM_leaf(CAST_FROM_FN_PTR(address, SharedRuntime::f2i), 1);
    __ bind(L);
  }
    break;
  case Bytecodes::_f2l:
  {
    Label L;
    __ cvttss2siq(rax, xmm0);
    // NaN or overflow/underflow?
    __ cmp64(rax, ExternalAddress((address) &is_nan), rscratch1);
    __ jcc(Assembler::notEqual, L);
    __ call_VM_leaf(CAST_FROM_FN_PTR(address, SharedRuntime::f2l), 1);
    __ bind(L);
  }
    break;
  case Bytecodes::_f2d:
    __ cvtss2sd(xmm0, xmm0);
    break;
  case Bytecodes::_d2i:
  {
    Label L;
    __ cvttsd2sil(rax, xmm0);
    __ cmpl(rax, 0x80000000); // NaN or overflow/underflow?
    __ jcc(Assembler::notEqual, L);
    __ call_VM_leaf(CAST_FROM_FN_PTR(address, SharedRuntime::d2i), 1);
    __ bind(L);
  }
    break;
  case Bytecodes::_d2l:
  {
    Label L;
    __ cvttsd2siq(rax, xmm0);
    // NaN or overflow/underflow?
    __ cmp64(rax, ExternalAddress((address) &is_nan), rscratch1);
    __ jcc(Assembler::notEqual, L);
    __ call_VM_leaf(CAST_FROM_FN_PTR(address, SharedRuntime::d2l), 1);
    __ bind(L);
  }
    break;
  case Bytecodes::_d2f:
    __ cvtsd2ss(xmm0, xmm0);
    break;
  default:
    ShouldNotReachHere();
  }
}

void TemplateTable::lcmp() {
  transition(ltos, itos);
  Label done;
  __ pop_l(rdx);
  __ cmpq(rdx, rax);
  __ movl(rax, -1);
  __ jccb(Assembler::less, done);
  __ setb(Assembler::notEqual, rax);
  __ movzbl(rax, rax);
  __ bind(done);
}

void TemplateTable::float_cmp(bool is_float, int unordered_result) {
  Label done;
  if (is_float) {
    // XXX get rid of pop here, use ... reg, mem32
    __ pop_f(xmm1);
    __ ucomiss(xmm1, xmm0);
  } else {
    // XXX get rid of pop here, use ... reg, mem64
    __ pop_d(xmm1);
    __ ucomisd(xmm1, xmm0);
  }
  if (unordered_result < 0) {
    __ movl(rax, -1);
    __ jccb(Assembler::parity, done);
    __ jccb(Assembler::below, done);
    __ setb(Assembler::notEqual, rdx);
    __ movzbl(rax, rdx);
  } else {
    __ movl(rax, 1);
    __ jccb(Assembler::parity, done);
    __ jccb(Assembler::above, done);
    __ movl(rax, 0);
    __ jccb(Assembler::equal, done);
    __ decrementl(rax);
  }
  __ bind(done);
}

void TemplateTable::branch(bool is_jsr, bool is_wide) {
  __ get_method(rcx); // rcx holds method
  __ profile_taken_branch(rax); // rax holds updated MDP

  const ByteSize be_offset = MethodCounters::backedge_counter_offset() +
                             InvocationCounter::counter_offset();
  const ByteSize inv_offset = MethodCounters::invocation_counter_offset() +
                              InvocationCounter::counter_offset();

  // Load up edx with the branch displacement
  if (is_wide) {
    __ movl(rdx, at_bcp(1));
  } else {
    __ load_signed_short(rdx, at_bcp(1));
  }
  __ bswapl(rdx);

  if (!is_wide) {
    __ sarl(rdx, 16);
  }
  __ movl2ptr(rdx, rdx);

  // Handle all the JSR stuff here, then exit.
  // It's much shorter and cleaner than intermingling with the non-JSR
  // normal-branch stuff occurring below.
  if (is_jsr) {
    // Pre-load the next target bytecode into rbx
    __ load_unsigned_byte(rbx, Address(rbcp, rdx, Address::times_1, 0));

    // compute return address as bci in rax
    __ lea(rax, at_bcp((is_wide ? 5 : 3) -
                        in_bytes(ConstMethod::codes_offset())));
    __ subptr(rax, Address(rcx, Method::const_offset()));
    // Adjust the bcp in r13 by the displacement in rdx
    __ addptr(rbcp, rdx);
    // jsr returns atos that is not an oop
    __ push_i(rax);
    __ dispatch_only(vtos, true);
    return;
  }

  // Normal (non-jsr) branch handling

  // Adjust the bcp in r13 by the displacement in rdx
  __ addptr(rbcp, rdx);

  assert(UseLoopCounter || !UseOnStackReplacement,
         "on-stack-replacement requires loop counters");
  Label backedge_counter_overflow;
  Label dispatch;
  if (UseLoopCounter) {
    // increment backedge counter for backward branches
    // rax: MDO
    // rcx: method
    // rdx: target offset
    // r13: target bcp
    // r14: locals pointer
    __ testl(rdx, rdx);             // check if forward or backward branch
    __ jcc(Assembler::positive, dispatch); // count only if backward branch

    // check if MethodCounters exists
    Label has_counters;
    __ movptr(rax, Address(rcx, Method::method_counters_offset()));
    __ testptr(rax, rax);
    __ jcc(Assembler::notZero, has_counters);
    __ push(rdx);
    __ push(rcx);
    __ call_VM(noreg, CAST_FROM_FN_PTR(address, InterpreterRuntime::build_method_counters),
               rcx);
    __ pop(rcx);
    __ pop(rdx);
    __ movptr(rax, Address(rcx, Method::method_counters_offset()));
    __ testptr(rax, rax);
    __ jcc(Assembler::zero, dispatch);
    __ bind(has_counters);

    Label no_mdo;
    if (ProfileInterpreter) {
      // Are we profiling?
      __ movptr(rbx, Address(rcx, in_bytes(Method::method_data_offset())));
      __ testptr(rbx, rbx);
      __ jccb(Assembler::zero, no_mdo);
      // Increment the MDO backedge counter
      const Address mdo_backedge_counter(rbx, in_bytes(MethodData::backedge_counter_offset()) +
          in_bytes(InvocationCounter::counter_offset()));
      const Address mask(rbx, in_bytes(MethodData::backedge_mask_offset()));
      __ increment_mask_and_jump(mdo_backedge_counter, mask, rax,
          UseOnStackReplacement ? &backedge_counter_overflow : nullptr);
      __ jmp(dispatch);
    }
    __ bind(no_mdo);
    // Increment backedge counter in MethodCounters*
    __ movptr(rcx, Address(rcx, Method::method_counters_offset()));
    const Address mask(rcx, in_bytes(MethodCounters::backedge_mask_offset()));
    __ increment_mask_and_jump(Address(rcx, be_offset), mask, rax,
        UseOnStackReplacement ? &backedge_counter_overflow : nullptr);
    __ bind(dispatch);
  }

  // Pre-load the next target bytecode into rbx
  __ load_unsigned_byte(rbx, Address(rbcp, 0));

  // continue with the bytecode @ target
  // rax: return bci for jsr's, unused otherwise
  // rbx: target bytecode
  // r13: target bcp
  __ dispatch_only(vtos, true);

  if (UseLoopCounter) {
    if (UseOnStackReplacement) {
      Label set_mdp;
      // invocation counter overflow
      __ bind(backedge_counter_overflow);
      __ negptr(rdx);
      __ addptr(rdx, rbcp); // branch bcp
      // IcoResult frequency_counter_overflow([JavaThread*], address branch_bcp)
      __ call_VM(noreg,
                 CAST_FROM_FN_PTR(address,
                                  InterpreterRuntime::frequency_counter_overflow),
                 rdx);

      // rax: osr nmethod (osr ok) or null (osr not possible)
      // rdx: scratch
      // r14: locals pointer
      // r13: bcp
      __ testptr(rax, rax);                        // test result
      __ jcc(Assembler::zero, dispatch);         // no osr if null
      // nmethod may have been invalidated (VM may block upon call_VM return)
      __ cmpb(Address(rax, nmethod::state_offset()), nmethod::in_use);
      __ jcc(Assembler::notEqual, dispatch);

      // We have the address of an on stack replacement routine in rax.
      // In preparation of invoking it, first we must migrate the locals
      // and monitors from off the interpreter frame on the stack.
      // Ensure to save the osr nmethod over the migration call,
      // it will be preserved in rbx.
      __ mov(rbx, rax);

      JFR_ONLY(__ enter_jfr_critical_section();)

      call_VM(noreg, CAST_FROM_FN_PTR(address, SharedRuntime::OSR_migration_begin));

      // rax is OSR buffer, move it to expected parameter location
      __ mov(j_rarg0, rax);
      // We use j_rarg definitions here so that registers don't conflict as parameter
      // registers change across platforms as we are in the midst of a calling
      // sequence to the OSR nmethod and we don't want collision. These are NOT parameters.

      const Register retaddr   = j_rarg2;
      const Register sender_sp = j_rarg1;

      // pop the interpreter frame
      __ movptr(sender_sp, Address(rbp, frame::interpreter_frame_sender_sp_offset * wordSize)); // get sender sp
      __ leave();                                // remove frame anchor
      JFR_ONLY(__ leave_jfr_critical_section();)
      __ pop(retaddr);                           // get return address
      __ mov(rsp, sender_sp);                    // set sp to sender sp
      // Ensure compiled code always sees stack at proper alignment
      __ andptr(rsp, -(StackAlignmentInBytes));

      // push the return address
      __ push(retaddr);

      // and begin the OSR nmethod
      __ jmp(Address(rbx, nmethod::osr_entry_point_offset()));
    }
  }
}

void TemplateTable::if_0cmp(Condition cc) {
  transition(itos, vtos);
  // assume branch is more often taken than not (loops use backward branches)
  Label not_taken;
  __ testl(rax, rax);
  __ jcc(j_not(cc), not_taken);
  branch(false, false);
  __ bind(not_taken);
  __ profile_not_taken_branch(rax);
}

void TemplateTable::if_icmp(Condition cc) {
  transition(itos, vtos);
  // assume branch is more often taken than not (loops use backward branches)
  Label not_taken;
  __ pop_i(rdx);
  __ cmpl(rdx, rax);
  __ jcc(j_not(cc), not_taken);
  branch(false, false);
  __ bind(not_taken);
  __ profile_not_taken_branch(rax);
}

void TemplateTable::if_nullcmp(Condition cc) {
  transition(atos, vtos);
  // assume branch is more often taken than not (loops use backward branches)
  Label not_taken;
  __ testptr(rax, rax);
  __ jcc(j_not(cc), not_taken);
  branch(false, false);
  __ bind(not_taken);
  __ profile_not_taken_branch(rax);
}

void TemplateTable::if_acmp(Condition cc) {
  transition(atos, vtos);
  // assume branch is more often taken than not (loops use backward branches)
  Label not_taken;
  __ pop_ptr(rdx);
  __ cmpoop(rdx, rax);
  __ jcc(j_not(cc), not_taken);
  branch(false, false);
  __ bind(not_taken);
  __ profile_not_taken_branch(rax);
}

void TemplateTable::ret() {
  transition(vtos, vtos);
  locals_index(rbx);
  __ movslq(rbx, iaddress(rbx)); // get return bci, compute return bcp
  __ profile_ret(rbx, rcx);
  __ get_method(rax);
  __ movptr(rbcp, Address(rax, Method::const_offset()));
  __ lea(rbcp, Address(rbcp, rbx, Address::times_1,
                      ConstMethod::codes_offset()));
  __ dispatch_next(vtos, 0, true);
}

void TemplateTable::wide_ret() {
  transition(vtos, vtos);
  locals_index_wide(rbx);
  __ movptr(rbx, aaddress(rbx)); // get return bci, compute return bcp
  __ profile_ret(rbx, rcx);
  __ get_method(rax);
  __ movptr(rbcp, Address(rax, Method::const_offset()));
  __ lea(rbcp, Address(rbcp, rbx, Address::times_1, ConstMethod::codes_offset()));
  __ dispatch_next(vtos, 0, true);
}

void TemplateTable::tableswitch() {
  Label default_case, continue_execution;
  transition(itos, vtos);

  // align r13/rsi
  __ lea(rbx, at_bcp(BytesPerInt));
  __ andptr(rbx, -BytesPerInt);
  // load lo & hi
  __ movl(rcx, Address(rbx, BytesPerInt));
  __ movl(rdx, Address(rbx, 2 * BytesPerInt));
  __ bswapl(rcx);
  __ bswapl(rdx);
  // check against lo & hi
  __ cmpl(rax, rcx);
  __ jcc(Assembler::less, default_case);
  __ cmpl(rax, rdx);
  __ jcc(Assembler::greater, default_case);
  // lookup dispatch offset
  __ subl(rax, rcx);
  __ movl(rdx, Address(rbx, rax, Address::times_4, 3 * BytesPerInt));
  __ profile_switch_case(rax, rbx, rcx);
  // continue execution
  __ bind(continue_execution);
  __ bswapl(rdx);
  __ movl2ptr(rdx, rdx);
  __ load_unsigned_byte(rbx, Address(rbcp, rdx, Address::times_1));
  __ addptr(rbcp, rdx);
  __ dispatch_only(vtos, true);
  // handle default
  __ bind(default_case);
  __ profile_switch_default(rax);
  __ movl(rdx, Address(rbx, 0));
  __ jmp(continue_execution);
}

void TemplateTable::lookupswitch() {
  transition(itos, itos);
  __ stop("lookupswitch bytecode should have been rewritten");
}

void TemplateTable::fast_linearswitch() {
  transition(itos, vtos);
  Label loop_entry, loop, found, continue_execution;
  // bswap rax so we can avoid bswapping the table entries
  __ bswapl(rax);
  // align r13
  __ lea(rbx, at_bcp(BytesPerInt)); // btw: should be able to get rid of
                                    // this instruction (change offsets
                                    // below)
  __ andptr(rbx, -BytesPerInt);
  // set counter
  __ movl(rcx, Address(rbx, BytesPerInt));
  __ bswapl(rcx);
  __ jmpb(loop_entry);
  // table search
  __ bind(loop);
  __ cmpl(rax, Address(rbx, rcx, Address::times_8, 2 * BytesPerInt));
  __ jcc(Assembler::equal, found);
  __ bind(loop_entry);
  __ decrementl(rcx);
  __ jcc(Assembler::greaterEqual, loop);
  // default case
  __ profile_switch_default(rax);
  __ movl(rdx, Address(rbx, 0));
  __ jmp(continue_execution);
  // entry found -> get offset
  __ bind(found);
  __ movl(rdx, Address(rbx, rcx, Address::times_8, 3 * BytesPerInt));
  __ profile_switch_case(rcx, rax, rbx);
  // continue execution
  __ bind(continue_execution);
  __ bswapl(rdx);
  __ movl2ptr(rdx, rdx);
  __ load_unsigned_byte(rbx, Address(rbcp, rdx, Address::times_1));
  __ addptr(rbcp, rdx);
  __ dispatch_only(vtos, true);
}

void TemplateTable::fast_binaryswitch() {
  transition(itos, vtos);
  // Implementation using the following core algorithm:
  //
  // int binary_search(int key, LookupswitchPair* array, int n) {
  //   // Binary search according to "Methodik des Programmierens" by
  //   // Edsger W. Dijkstra and W.H.J. Feijen, Addison Wesley Germany 1985.
  //   int i = 0;
  //   int j = n;
  //   while (i+1 < j) {
  //     // invariant P: 0 <= i < j <= n and (a[i] <= key < a[j] or Q)
  //     // with      Q: for all i: 0 <= i < n: key < a[i]
  //     // where a stands for the array and assuming that the (inexisting)
  //     // element a[n] is infinitely big.
  //     int h = (i + j) >> 1;
  //     // i < h < j
  //     if (key < array[h].fast_match()) {
  //       j = h;
  //     } else {
  //       i = h;
  //     }
  //   }
  //   // R: a[i] <= key < a[i+1] or Q
  //   // (i.e., if key is within array, i is the correct index)
  //   return i;
  // }

  // Register allocation
  const Register key   = rax; // already set (tosca)
  const Register array = rbx;
  const Register i     = rcx;
  const Register j     = rdx;
  const Register h     = rdi;
  const Register temp  = rsi;

  // Find array start
  __ lea(array, at_bcp(3 * BytesPerInt)); // btw: should be able to
                                          // get rid of this
                                          // instruction (change
                                          // offsets below)
  __ andptr(array, -BytesPerInt);

  // Initialize i & j
  __ xorl(i, i);                            // i = 0;
  __ movl(j, Address(array, -BytesPerInt)); // j = length(array);

  // Convert j into native byteordering
  __ bswapl(j);

  // And start
  Label entry;
  __ jmp(entry);

  // binary search loop
  {
    Label loop;
    __ bind(loop);
    // int h = (i + j) >> 1;
    __ leal(h, Address(i, j, Address::times_1)); // h = i + j;
    __ sarl(h, 1);                               // h = (i + j) >> 1;
    // if (key < array[h].fast_match()) {
    //   j = h;
    // } else {
    //   i = h;
    // }
    // Convert array[h].match to native byte-ordering before compare
    __ movl(temp, Address(array, h, Address::times_8));
    __ bswapl(temp);
    __ cmpl(key, temp);
    // j = h if (key <  array[h].fast_match())
    __ cmov32(Assembler::less, j, h);
    // i = h if (key >= array[h].fast_match())
    __ cmov32(Assembler::greaterEqual, i, h);
    // while (i+1 < j)
    __ bind(entry);
    __ leal(h, Address(i, 1)); // i+1
    __ cmpl(h, j);             // i+1 < j
    __ jcc(Assembler::less, loop);
  }

  // end of binary search, result index is i (must check again!)
  Label default_case;
  // Convert array[i].match to native byte-ordering before compare
  __ movl(temp, Address(array, i, Address::times_8));
  __ bswapl(temp);
  __ cmpl(key, temp);
  __ jcc(Assembler::notEqual, default_case);

  // entry found -> j = offset
  __ movl(j , Address(array, i, Address::times_8, BytesPerInt));
  __ profile_switch_case(i, key, array);
  __ bswapl(j);
  __ movslq(j, j);

  __ load_unsigned_byte(rbx, Address(rbcp, j, Address::times_1));
  __ addptr(rbcp, j);
  __ dispatch_only(vtos, true);

  // default case -> j = default offset
  __ bind(default_case);
  __ profile_switch_default(i);
  __ movl(j, Address(array, -2 * BytesPerInt));
  __ bswapl(j);
  __ movslq(j, j);

  __ load_unsigned_byte(rbx, Address(rbcp, j, Address::times_1));
  __ addptr(rbcp, j);
  __ dispatch_only(vtos, true);
}

void TemplateTable::_return(TosState state) {
  transition(state, state);

  assert(_desc->calls_vm(),
         "inconsistent calls_vm information"); // call in remove_activation

  if (_desc->bytecode() == Bytecodes::_return_register_finalizer) {
    assert(state == vtos, "only valid state");
    Register robj = c_rarg1;
    __ movptr(robj, aaddress(0));
    __ load_klass(rdi, robj, rscratch1);
    __ testb(Address(rdi, Klass::misc_flags_offset()), KlassFlags::_misc_has_finalizer);
    Label skip_register_finalizer;
    __ jcc(Assembler::zero, skip_register_finalizer);

    __ call_VM(noreg, CAST_FROM_FN_PTR(address, InterpreterRuntime::register_finalizer), robj);

    __ bind(skip_register_finalizer);
  }

  if (_desc->bytecode() != Bytecodes::_return_register_finalizer) {
    Label no_safepoint;
    NOT_PRODUCT(__ block_comment("Thread-local Safepoint poll"));
    __ testb(Address(r15_thread, JavaThread::polling_word_offset()), SafepointMechanism::poll_bit());
    __ jcc(Assembler::zero, no_safepoint);
    __ push(state);
    __ push_cont_fastpath();
    __ call_VM(noreg, CAST_FROM_FN_PTR(address,
                                       InterpreterRuntime::at_safepoint));
    __ pop_cont_fastpath();
    __ pop(state);
    __ bind(no_safepoint);
  }

  // Narrow result if state is itos but result type is smaller.
  // Need to narrow in the return bytecode rather than in generate_return_entry
  // since compiled code callers expect the result to already be narrowed.
  if (state == itos) {
    __ narrow(rax);
  }
  __ remove_activation(state, rbcp);

  __ jmp(rbcp);
}

// ----------------------------------------------------------------------------
// Volatile variables demand their effects be made known to all CPU's
// in order.  Store buffers on most chips allow reads & writes to
// reorder; the JMM's ReadAfterWrite.java test fails in -Xint mode
// without some kind of memory barrier (i.e., it's not sufficient that
// the interpreter does not reorder volatile references, the hardware
// also must not reorder them).
//
// According to the new Java Memory Model (JMM):
// (1) All volatiles are serialized wrt to each other.  ALSO reads &
//     writes act as acquire & release, so:
// (2) A read cannot let unrelated NON-volatile memory refs that
//     happen after the read float up to before the read.  It's OK for
//     non-volatile memory refs that happen before the volatile read to
//     float down below it.
// (3) Similar a volatile write cannot let unrelated NON-volatile
//     memory refs that happen BEFORE the write float down to after the
//     write.  It's OK for non-volatile memory refs that happen after the
//     volatile write to float up before it.
//
// We only put in barriers around volatile refs (they are expensive),
// not _between_ memory refs (that would require us to track the
// flavor of the previous memory refs).  Requirements (2) and (3)
// require some barriers before volatile stores and after volatile
// loads.  These nearly cover requirement (1) but miss the
// volatile-store-volatile-load case.  This final case is placed after
// volatile-stores although it could just as well go before
// volatile-loads.

void TemplateTable::volatile_barrier(Assembler::Membar_mask_bits order_constraint ) {
  // Helper function to insert a is-volatile test and memory barrier
  __ membar(order_constraint);
}

void TemplateTable::resolve_cache_and_index_for_method(int byte_no,
                                                       Register cache,
                                                       Register index) {
  const Register temp = rbx;
  assert_different_registers(cache, index, temp);

  Label L_clinit_barrier_slow, L_done;

  Bytecodes::Code code = bytecode();

  assert(byte_no == f1_byte || byte_no == f2_byte, "byte_no out of range");

  __ load_method_entry(cache, index);
  switch(byte_no) {
    case f1_byte:
      __ load_unsigned_byte(temp, Address(cache, in_bytes(ResolvedMethodEntry::bytecode1_offset())));
      break;
    case f2_byte:
      __ load_unsigned_byte(temp, Address(cache, in_bytes(ResolvedMethodEntry::bytecode2_offset())));
      break;
    default:
      ShouldNotReachHere();
  }
  __ cmpl(temp, code);  // have we resolved this bytecode?
<<<<<<< HEAD
  __ jcc(Assembler::equal, resolved);

  // resolve first time through
  // Class initialization barrier slow path lands here as well.
  __ bind(L_clinit_barrier_slow);
  address entry = CAST_FROM_FN_PTR(address, InterpreterRuntime::resolve_from_cache);
  __ movl(temp, code);
  __ call_VM_preemptable(noreg, entry, temp);
  // Update registers with resolved info
  __ load_method_entry(cache, index);

  __ bind(resolved);
=======
>>>>>>> 622a611c

  // Class initialization barrier for static methods
  if (VM_Version::supports_fast_class_init_checks() && bytecode() == Bytecodes::_invokestatic) {
    const Register method = temp;
    const Register klass  = temp;

    __ jcc(Assembler::notEqual, L_clinit_barrier_slow);
    __ movptr(method, Address(cache, in_bytes(ResolvedMethodEntry::method_offset())));
    __ load_method_holder(klass, method);
    __ clinit_barrier(klass, &L_done, /*L_slow_path*/ nullptr);
    __ bind(L_clinit_barrier_slow);
  } else {
    __ jcc(Assembler::equal, L_done);
  }

  // resolve first time through
  // Class initialization barrier slow path lands here as well.
  address entry = CAST_FROM_FN_PTR(address, InterpreterRuntime::resolve_from_cache);
  __ movl(temp, code);
  __ call_VM(noreg, entry, temp);
  // Update registers with resolved info
  __ load_method_entry(cache, index);
  __ bind(L_done);
}

void TemplateTable::resolve_cache_and_index_for_field(int byte_no,
                                                      Register cache,
                                                      Register index) {
  const Register temp = rbx;
  assert_different_registers(cache, index, temp);

  Label L_clinit_barrier_slow, L_done;

  Bytecodes::Code code = bytecode();
  switch (code) {
    case Bytecodes::_nofast_getfield: code = Bytecodes::_getfield; break;
    case Bytecodes::_nofast_putfield: code = Bytecodes::_putfield; break;
    default: break;
  }

  assert(byte_no == f1_byte || byte_no == f2_byte, "byte_no out of range");
  __ load_field_entry(cache, index);
  if (byte_no == f1_byte) {
    __ load_unsigned_byte(temp, Address(cache, in_bytes(ResolvedFieldEntry::get_code_offset())));
  } else {
    __ load_unsigned_byte(temp, Address(cache, in_bytes(ResolvedFieldEntry::put_code_offset())));
  }
  __ cmpl(temp, code);  // have we resolved this bytecode?

  // Class initialization barrier for static fields
  if (VM_Version::supports_fast_class_init_checks() &&
      (bytecode() == Bytecodes::_getstatic || bytecode() == Bytecodes::_putstatic)) {
    const Register field_holder = temp;

    __ jcc(Assembler::notEqual, L_clinit_barrier_slow);
    __ movptr(field_holder, Address(cache, in_bytes(ResolvedFieldEntry::field_holder_offset())));
    __ clinit_barrier(field_holder, &L_done, /*L_slow_path*/ nullptr);
    __ bind(L_clinit_barrier_slow);
  } else {
    __ jcc(Assembler::equal, L_done);
  }

  // resolve first time through
  // Class initialization barrier slow path lands here as well.
  address entry = CAST_FROM_FN_PTR(address, InterpreterRuntime::resolve_from_cache);
  __ movl(temp, code);
  __ call_VM_preemptable(noreg, entry, temp);
  // Update registers with resolved info
  __ load_field_entry(cache, index);
  __ bind(L_done);
}

void TemplateTable::load_resolved_field_entry(Register obj,
                                              Register cache,
                                              Register tos_state,
                                              Register offset,
                                              Register flags,
                                              bool is_static = false) {
  assert_different_registers(cache, tos_state, flags, offset);

  // Field offset
  __ load_sized_value(offset, Address(cache, in_bytes(ResolvedFieldEntry::field_offset_offset())), sizeof(int), true /*is_signed*/);

  // Flags
  __ load_unsigned_byte(flags, Address(cache, in_bytes(ResolvedFieldEntry::flags_offset())));

  // TOS state
  __ load_unsigned_byte(tos_state, Address(cache, in_bytes(ResolvedFieldEntry::type_offset())));

  // Klass overwrite register
  if (is_static) {
    __ movptr(obj, Address(cache, ResolvedFieldEntry::field_holder_offset()));
    const int mirror_offset = in_bytes(Klass::java_mirror_offset());
    __ movptr(obj, Address(obj, mirror_offset));
    __ resolve_oop_handle(obj, rscratch2);
  }

}

void TemplateTable::load_invokedynamic_entry(Register method) {
  // setup registers
  const Register appendix = rax;
  const Register cache = rcx;
  const Register index = rdx;
  assert_different_registers(method, appendix, cache, index);

  __ save_bcp();

  Label resolved;

  __ load_resolved_indy_entry(cache, index);
  __ movptr(method, Address(cache, in_bytes(ResolvedIndyEntry::method_offset())));

  // Compare the method to zero
  __ testptr(method, method);
  __ jcc(Assembler::notZero, resolved);

  Bytecodes::Code code = bytecode();

  // Call to the interpreter runtime to resolve invokedynamic
  address entry = CAST_FROM_FN_PTR(address, InterpreterRuntime::resolve_from_cache);
  __ movl(method, code); // this is essentially Bytecodes::_invokedynamic
  __ call_VM(noreg, entry, method);
  // Update registers with resolved info
  __ load_resolved_indy_entry(cache, index);
  __ movptr(method, Address(cache, in_bytes(ResolvedIndyEntry::method_offset())));

#ifdef ASSERT
  __ testptr(method, method);
  __ jcc(Assembler::notZero, resolved);
  __ stop("Should be resolved by now");
#endif // ASSERT
  __ bind(resolved);

  Label L_no_push;
  // Check if there is an appendix
  __ load_unsigned_byte(index, Address(cache, in_bytes(ResolvedIndyEntry::flags_offset())));
  __ testl(index, (1 << ResolvedIndyEntry::has_appendix_shift));
  __ jcc(Assembler::zero, L_no_push);

  // Get appendix
  __ load_unsigned_short(index, Address(cache, in_bytes(ResolvedIndyEntry::resolved_references_index_offset())));
  // Push the appendix as a trailing parameter
  // since the parameter_size includes it.
  __ load_resolved_reference_at_index(appendix, index);
  __ verify_oop(appendix);
  __ push(appendix);  // push appendix (MethodType, CallSite, etc.)
  __ bind(L_no_push);

  // compute return type
  __ load_unsigned_byte(index, Address(cache, in_bytes(ResolvedIndyEntry::result_type_offset())));
  // load return address
  {
    const address table_addr = (address) Interpreter::invoke_return_entry_table_for(code);
    ExternalAddress table(table_addr);
    __ lea(rscratch1, table);
    __ movptr(index, Address(rscratch1, index, Address::times_ptr));
  }

  // push return address
  __ push(index);
}

void TemplateTable::load_resolved_method_entry_special_or_static(Register cache,
                                                                 Register method,
                                                                 Register flags) {
  // setup registers
  const Register index = rdx;
  assert_different_registers(cache, index);
  assert_different_registers(method, cache, flags);

  // determine constant pool cache field offsets
  resolve_cache_and_index_for_method(f1_byte, cache, index);
  __ load_unsigned_byte(flags, Address(cache, in_bytes(ResolvedMethodEntry::flags_offset())));
  __ movptr(method, Address(cache, in_bytes(ResolvedMethodEntry::method_offset())));
}

void TemplateTable::load_resolved_method_entry_handle(Register cache,
                                               Register method,
                                               Register ref_index,
                                               Register flags) {
  // setup registers
  const Register index = rdx;
  assert_different_registers(cache, index);
  assert_different_registers(cache, method, ref_index, flags);

  // determine constant pool cache field offsets
  resolve_cache_and_index_for_method(f1_byte, cache, index);
  __ load_unsigned_byte(flags, Address(cache, in_bytes(ResolvedMethodEntry::flags_offset())));

  // Maybe push appendix
  Label L_no_push;
  __ testl(flags, (1 << ResolvedMethodEntry::has_appendix_shift));
  __ jcc(Assembler::zero, L_no_push);
  // invokehandle uses an index into the resolved references array
  __ load_unsigned_short(ref_index, Address(cache, in_bytes(ResolvedMethodEntry::resolved_references_index_offset())));
  // Push the appendix as a trailing parameter.
  // This must be done before we get the receiver,
  // since the parameter_size includes it.
  Register appendix = method;
  __ load_resolved_reference_at_index(appendix, ref_index);
  __ push(appendix);  // push appendix (MethodType, CallSite, etc.)
  __ bind(L_no_push);

  __ movptr(method, Address(cache, in_bytes(ResolvedMethodEntry::method_offset())));
}

void TemplateTable::load_resolved_method_entry_interface(Register cache,
                                                         Register klass,
                                                         Register method_or_table_index,
                                                         Register flags) {
  // setup registers
  const Register index = rdx;
  assert_different_registers(cache, klass, method_or_table_index, flags);

  // determine constant pool cache field offsets
  resolve_cache_and_index_for_method(f1_byte, cache, index);
  __ load_unsigned_byte(flags, Address(cache, in_bytes(ResolvedMethodEntry::flags_offset())));

  // Invokeinterface can behave in different ways:
  // If calling a method from java.lang.Object, the forced virtual flag is true so the invocation will
  // behave like an invokevirtual call. The state of the virtual final flag will determine whether a method or
  // vtable index is placed in the register.
  // Otherwise, the registers will be populated with the klass and method.

  Label NotVirtual; Label NotVFinal; Label Done;
  __ testl(flags, 1 << ResolvedMethodEntry::is_forced_virtual_shift);
  __ jcc(Assembler::zero, NotVirtual);
  __ testl(flags, (1 << ResolvedMethodEntry::is_vfinal_shift));
  __ jcc(Assembler::zero, NotVFinal);
  __ movptr(method_or_table_index, Address(cache, in_bytes(ResolvedMethodEntry::method_offset())));
  __ jmp(Done);

  __ bind(NotVFinal);
  __ load_unsigned_short(method_or_table_index, Address(cache, in_bytes(ResolvedMethodEntry::table_index_offset())));
  __ jmp(Done);

  __ bind(NotVirtual);
  __ movptr(method_or_table_index, Address(cache, in_bytes(ResolvedMethodEntry::method_offset())));
  __ movptr(klass, Address(cache, in_bytes(ResolvedMethodEntry::klass_offset())));
  __ bind(Done);
}

void TemplateTable::load_resolved_method_entry_virtual(Register cache,
                                                       Register method_or_table_index,
                                                       Register flags) {
  // setup registers
  const Register index = rdx;
  assert_different_registers(index, cache);
  assert_different_registers(method_or_table_index, cache, flags);

  // determine constant pool cache field offsets
  resolve_cache_and_index_for_method(f2_byte, cache, index);
  __ load_unsigned_byte(flags, Address(cache, in_bytes(ResolvedMethodEntry::flags_offset())));

  // method_or_table_index can either be an itable index or a method depending on the virtual final flag
  Label isVFinal; Label Done;
  __ testl(flags, (1 << ResolvedMethodEntry::is_vfinal_shift));
  __ jcc(Assembler::notZero, isVFinal);
  __ load_unsigned_short(method_or_table_index, Address(cache, in_bytes(ResolvedMethodEntry::table_index_offset())));
  __ jmp(Done);
  __ bind(isVFinal);
  __ movptr(method_or_table_index, Address(cache, in_bytes(ResolvedMethodEntry::method_offset())));
  __ bind(Done);
}

// The registers cache and index expected to be set before call.
// Correct values of the cache and index registers are preserved.
void TemplateTable::jvmti_post_field_access(Register cache,
                                            Register index,
                                            bool is_static,
                                            bool has_tos) {
  if (JvmtiExport::can_post_field_access()) {
    // Check to see if a field access watch has been set before we take
    // the time to call into the VM.
    Label L1;
    assert_different_registers(cache, index, rax);
    __ mov32(rax, ExternalAddress((address) JvmtiExport::get_field_access_count_addr()));
    __ testl(rax,rax);
    __ jcc(Assembler::zero, L1);

    // cache entry pointer
    __ load_field_entry(cache, index);
    if (is_static) {
      __ xorptr(rax, rax);      // null object reference
    } else {
      __ pop(atos);         // Get the object
      __ verify_oop(rax);
      __ push(atos);        // Restore stack state
    }
    // rax,:   object pointer or null
    // cache: cache entry pointer
    __ call_VM(noreg, CAST_FROM_FN_PTR(address, InterpreterRuntime::post_field_access),
              rax, cache);

    __ load_field_entry(cache, index);
    __ bind(L1);
  }
}

void TemplateTable::pop_and_check_object(Register r) {
  __ pop_ptr(r);
  __ null_check(r);  // for field access must check obj.
  __ verify_oop(r);
}

void TemplateTable::getfield_or_static(int byte_no, bool is_static, RewriteControl rc) {
  transition(vtos, vtos);

  const Register obj   = c_rarg3;
  const Register cache = rcx;
  const Register index = rdx;
  const Register off   = rbx;
  const Register tos_state   = rax;
  const Register flags = rdx;
  const Register bc    = c_rarg3; // uses same reg as obj, so don't mix them

  resolve_cache_and_index_for_field(byte_no, cache, index);
  jvmti_post_field_access(cache, index, is_static, false);
  load_resolved_field_entry(obj, cache, tos_state, off, flags, is_static);

  if (!is_static) pop_and_check_object(obj);

  const Address field(obj, off, Address::times_1, 0*wordSize);

  Label Done, notByte, notBool, notInt, notShort, notChar, notLong, notFloat, notObj;

  // Make sure we don't need to mask edx after the above shift
  assert(btos == 0, "change code, btos != 0");
  __ testl(tos_state, tos_state);
  __ jcc(Assembler::notZero, notByte);

  // btos
  __ access_load_at(T_BYTE, IN_HEAP, rax, field, noreg);
  __ push(btos);
  // Rewrite bytecode to be faster
  if (!is_static && rc == may_rewrite) {
    patch_bytecode(Bytecodes::_fast_bgetfield, bc, rbx);
  }
  __ jmp(Done);

  __ bind(notByte);
  __ cmpl(tos_state, ztos);
  __ jcc(Assembler::notEqual, notBool);

  // ztos (same code as btos)
  __ access_load_at(T_BOOLEAN, IN_HEAP, rax, field, noreg);
  __ push(ztos);
  // Rewrite bytecode to be faster
  if (!is_static && rc == may_rewrite) {
    // use btos rewriting, no truncating to t/f bit is needed for getfield.
    patch_bytecode(Bytecodes::_fast_bgetfield, bc, rbx);
  }
  __ jmp(Done);

  __ bind(notBool);
  __ cmpl(tos_state, atos);
  __ jcc(Assembler::notEqual, notObj);
  // atos
  do_oop_load(_masm, field, rax);
  __ push(atos);
  if (!is_static && rc == may_rewrite) {
    patch_bytecode(Bytecodes::_fast_agetfield, bc, rbx);
  }
  __ jmp(Done);

  __ bind(notObj);
  __ cmpl(tos_state, itos);
  __ jcc(Assembler::notEqual, notInt);
  // itos
  __ access_load_at(T_INT, IN_HEAP, rax, field, noreg);
  __ push(itos);
  // Rewrite bytecode to be faster
  if (!is_static && rc == may_rewrite) {
    patch_bytecode(Bytecodes::_fast_igetfield, bc, rbx);
  }
  __ jmp(Done);

  __ bind(notInt);
  __ cmpl(tos_state, ctos);
  __ jcc(Assembler::notEqual, notChar);
  // ctos
  __ access_load_at(T_CHAR, IN_HEAP, rax, field, noreg);
  __ push(ctos);
  // Rewrite bytecode to be faster
  if (!is_static && rc == may_rewrite) {
    patch_bytecode(Bytecodes::_fast_cgetfield, bc, rbx);
  }
  __ jmp(Done);

  __ bind(notChar);
  __ cmpl(tos_state, stos);
  __ jcc(Assembler::notEqual, notShort);
  // stos
  __ access_load_at(T_SHORT, IN_HEAP, rax, field, noreg);
  __ push(stos);
  // Rewrite bytecode to be faster
  if (!is_static && rc == may_rewrite) {
    patch_bytecode(Bytecodes::_fast_sgetfield, bc, rbx);
  }
  __ jmp(Done);

  __ bind(notShort);
  __ cmpl(tos_state, ltos);
  __ jcc(Assembler::notEqual, notLong);
  // ltos
    // Generate code as if volatile (x86_32).  There just aren't enough registers to
    // save that information and this code is faster than the test.
  __ access_load_at(T_LONG, IN_HEAP | MO_RELAXED, noreg /* ltos */, field, noreg);
  __ push(ltos);
  // Rewrite bytecode to be faster
  if (!is_static && rc == may_rewrite) patch_bytecode(Bytecodes::_fast_lgetfield, bc, rbx);
  __ jmp(Done);

  __ bind(notLong);
  __ cmpl(tos_state, ftos);
  __ jcc(Assembler::notEqual, notFloat);
  // ftos

  __ access_load_at(T_FLOAT, IN_HEAP, noreg /* ftos */, field, noreg);
  __ push(ftos);
  // Rewrite bytecode to be faster
  if (!is_static && rc == may_rewrite) {
    patch_bytecode(Bytecodes::_fast_fgetfield, bc, rbx);
  }
  __ jmp(Done);

  __ bind(notFloat);
#ifdef ASSERT
  Label notDouble;
  __ cmpl(tos_state, dtos);
  __ jcc(Assembler::notEqual, notDouble);
#endif
  // dtos
  // MO_RELAXED: for the case of volatile field, in fact it adds no extra work for the underlying implementation
  __ access_load_at(T_DOUBLE, IN_HEAP | MO_RELAXED, noreg /* dtos */, field, noreg);
  __ push(dtos);
  // Rewrite bytecode to be faster
  if (!is_static && rc == may_rewrite) {
    patch_bytecode(Bytecodes::_fast_dgetfield, bc, rbx);
  }
#ifdef ASSERT
  __ jmp(Done);

  __ bind(notDouble);
  __ stop("Bad state");
#endif

  __ bind(Done);
  // [jk] not needed currently
  // volatile_barrier(Assembler::Membar_mask_bits(Assembler::LoadLoad |
  //                                              Assembler::LoadStore));
}

void TemplateTable::getfield(int byte_no) {
  getfield_or_static(byte_no, false);
}

void TemplateTable::nofast_getfield(int byte_no) {
  getfield_or_static(byte_no, false, may_not_rewrite);
}

void TemplateTable::getstatic(int byte_no) {
  getfield_or_static(byte_no, true);
}


// The registers cache and index expected to be set before call.
// The function may destroy various registers, just not the cache and index registers.
void TemplateTable::jvmti_post_field_mod(Register cache, Register index, bool is_static) {
  // Cache is rcx and index is rdx
  const Register entry = c_rarg2; // ResolvedFieldEntry
  const Register obj = c_rarg1;   // Object pointer
  const Register value = c_rarg3; // JValue object

  if (JvmtiExport::can_post_field_modification()) {
    // Check to see if a field modification watch has been set before
    // we take the time to call into the VM.
    Label L1;
    assert_different_registers(cache, obj, rax);
    __ mov32(rax, ExternalAddress((address)JvmtiExport::get_field_modification_count_addr()));
    __ testl(rax, rax);
    __ jcc(Assembler::zero, L1);

    __ mov(entry, cache);

    if (is_static) {
      // Life is simple.  Null out the object pointer.
      __ xorl(obj, obj);

    } else {
      // Life is harder. The stack holds the value on top, followed by
      // the object.  We don't know the size of the value, though; it
      // could be one or two words depending on its type. As a result,
      // we must find the type to determine where the object is.
      __ load_unsigned_byte(value, Address(entry, in_bytes(ResolvedFieldEntry::type_offset())));
      __ movptr(obj, at_tos_p1());  // initially assume a one word jvalue
      __ cmpl(value, ltos);
      __ cmovptr(Assembler::equal,
                 obj, at_tos_p2()); // ltos (two word jvalue)
      __ cmpl(value, dtos);
      __ cmovptr(Assembler::equal,
                 obj, at_tos_p2()); // dtos (two word jvalue)
    }

    // object (tos)
    __ mov(value, rsp);
    // obj: object pointer set up above (null if static)
    // cache: field entry pointer
    // value: jvalue object on the stack
    __ call_VM(noreg,
              CAST_FROM_FN_PTR(address,
                              InterpreterRuntime::post_field_modification),
              obj, entry, value);
    // Reload field entry
    __ load_field_entry(cache, index);
    __ bind(L1);
  }
}

void TemplateTable::putfield_or_static(int byte_no, bool is_static, RewriteControl rc) {
  transition(vtos, vtos);

  const Register obj = rcx;
  const Register cache = rcx;
  const Register index = rdx;
  const Register tos_state   = rdx;
  const Register off   = rbx;
  const Register flags = rax;

  resolve_cache_and_index_for_field(byte_no, cache, index);
  jvmti_post_field_mod(cache, index, is_static);
  load_resolved_field_entry(obj, cache, tos_state, off, flags, is_static);

  // [jk] not needed currently
  // volatile_barrier(Assembler::Membar_mask_bits(Assembler::LoadStore |
  //                                              Assembler::StoreStore));

  Label notVolatile, Done;

  // Check for volatile store
  __ andl(flags, (1 << ResolvedFieldEntry::is_volatile_shift));
  __ testl(flags, flags);
  __ jcc(Assembler::zero, notVolatile);

  putfield_or_static_helper(byte_no, is_static, rc, obj, off, tos_state);
  volatile_barrier(Assembler::Membar_mask_bits(Assembler::StoreLoad |
                                               Assembler::StoreStore));
  __ jmp(Done);
  __ bind(notVolatile);

  putfield_or_static_helper(byte_no, is_static, rc, obj, off, tos_state);

  __ bind(Done);
}

void TemplateTable::putfield_or_static_helper(int byte_no, bool is_static, RewriteControl rc,
                                              Register obj, Register off, Register tos_state) {

  // field addresses
  const Address field(obj, off, Address::times_1, 0*wordSize);

  Label notByte, notBool, notInt, notShort, notChar,
        notLong, notFloat, notObj;
  Label Done;

  const Register bc    = c_rarg3;

  // Test TOS state
  __ testl(tos_state, tos_state);
  __ jcc(Assembler::notZero, notByte);

  // btos
  {
    __ pop(btos);
    if (!is_static) pop_and_check_object(obj);
    __ access_store_at(T_BYTE, IN_HEAP, field, rax, noreg, noreg, noreg);
    if (!is_static && rc == may_rewrite) {
      patch_bytecode(Bytecodes::_fast_bputfield, bc, rbx, true, byte_no);
    }
    __ jmp(Done);
  }

  __ bind(notByte);
  __ cmpl(tos_state, ztos);
  __ jcc(Assembler::notEqual, notBool);

  // ztos
  {
    __ pop(ztos);
    if (!is_static) pop_and_check_object(obj);
    __ access_store_at(T_BOOLEAN, IN_HEAP, field, rax, noreg, noreg, noreg);
    if (!is_static && rc == may_rewrite) {
      patch_bytecode(Bytecodes::_fast_zputfield, bc, rbx, true, byte_no);
    }
    __ jmp(Done);
  }

  __ bind(notBool);
  __ cmpl(tos_state, atos);
  __ jcc(Assembler::notEqual, notObj);

  // atos
  {
    __ pop(atos);
    if (!is_static) pop_and_check_object(obj);
    // Store into the field
    do_oop_store(_masm, field, rax);
    if (!is_static && rc == may_rewrite) {
      patch_bytecode(Bytecodes::_fast_aputfield, bc, rbx, true, byte_no);
    }
    __ jmp(Done);
  }

  __ bind(notObj);
  __ cmpl(tos_state, itos);
  __ jcc(Assembler::notEqual, notInt);

  // itos
  {
    __ pop(itos);
    if (!is_static) pop_and_check_object(obj);
    __ access_store_at(T_INT, IN_HEAP, field, rax, noreg, noreg, noreg);
    if (!is_static && rc == may_rewrite) {
      patch_bytecode(Bytecodes::_fast_iputfield, bc, rbx, true, byte_no);
    }
    __ jmp(Done);
  }

  __ bind(notInt);
  __ cmpl(tos_state, ctos);
  __ jcc(Assembler::notEqual, notChar);

  // ctos
  {
    __ pop(ctos);
    if (!is_static) pop_and_check_object(obj);
    __ access_store_at(T_CHAR, IN_HEAP, field, rax, noreg, noreg, noreg);
    if (!is_static && rc == may_rewrite) {
      patch_bytecode(Bytecodes::_fast_cputfield, bc, rbx, true, byte_no);
    }
    __ jmp(Done);
  }

  __ bind(notChar);
  __ cmpl(tos_state, stos);
  __ jcc(Assembler::notEqual, notShort);

  // stos
  {
    __ pop(stos);
    if (!is_static) pop_and_check_object(obj);
    __ access_store_at(T_SHORT, IN_HEAP, field, rax, noreg, noreg, noreg);
    if (!is_static && rc == may_rewrite) {
      patch_bytecode(Bytecodes::_fast_sputfield, bc, rbx, true, byte_no);
    }
    __ jmp(Done);
  }

  __ bind(notShort);
  __ cmpl(tos_state, ltos);
  __ jcc(Assembler::notEqual, notLong);

  // ltos
  {
    __ pop(ltos);
    if (!is_static) pop_and_check_object(obj);
    // MO_RELAXED: generate atomic store for the case of volatile field (important for x86_32)
    __ access_store_at(T_LONG, IN_HEAP | MO_RELAXED, field, noreg /* ltos*/, noreg, noreg, noreg);
    if (!is_static && rc == may_rewrite) {
      patch_bytecode(Bytecodes::_fast_lputfield, bc, rbx, true, byte_no);
    }
    __ jmp(Done);
  }

  __ bind(notLong);
  __ cmpl(tos_state, ftos);
  __ jcc(Assembler::notEqual, notFloat);

  // ftos
  {
    __ pop(ftos);
    if (!is_static) pop_and_check_object(obj);
    __ access_store_at(T_FLOAT, IN_HEAP, field, noreg /* ftos */, noreg, noreg, noreg);
    if (!is_static && rc == may_rewrite) {
      patch_bytecode(Bytecodes::_fast_fputfield, bc, rbx, true, byte_no);
    }
    __ jmp(Done);
  }

  __ bind(notFloat);
#ifdef ASSERT
  Label notDouble;
  __ cmpl(tos_state, dtos);
  __ jcc(Assembler::notEqual, notDouble);
#endif

  // dtos
  {
    __ pop(dtos);
    if (!is_static) pop_and_check_object(obj);
    // MO_RELAXED: for the case of volatile field, in fact it adds no extra work for the underlying implementation
    __ access_store_at(T_DOUBLE, IN_HEAP | MO_RELAXED, field, noreg /* dtos */, noreg, noreg, noreg);
    if (!is_static && rc == may_rewrite) {
      patch_bytecode(Bytecodes::_fast_dputfield, bc, rbx, true, byte_no);
    }
  }

#ifdef ASSERT
  __ jmp(Done);

  __ bind(notDouble);
  __ stop("Bad state");
#endif

  __ bind(Done);
}

void TemplateTable::putfield(int byte_no) {
  putfield_or_static(byte_no, false);
}

void TemplateTable::nofast_putfield(int byte_no) {
  putfield_or_static(byte_no, false, may_not_rewrite);
}

void TemplateTable::putstatic(int byte_no) {
  putfield_or_static(byte_no, true);
}

void TemplateTable::jvmti_post_fast_field_mod() {

  const Register scratch = c_rarg3;

  if (JvmtiExport::can_post_field_modification()) {
    // Check to see if a field modification watch has been set before
    // we take the time to call into the VM.
    Label L2;
    __ mov32(scratch, ExternalAddress((address)JvmtiExport::get_field_modification_count_addr()));
    __ testl(scratch, scratch);
    __ jcc(Assembler::zero, L2);
    __ pop_ptr(rbx);                  // copy the object pointer from tos
    __ verify_oop(rbx);
    __ push_ptr(rbx);                 // put the object pointer back on tos
    // Save tos values before call_VM() clobbers them. Since we have
    // to do it for every data type, we use the saved values as the
    // jvalue object.
    switch (bytecode()) {          // load values into the jvalue object
    case Bytecodes::_fast_aputfield: __ push_ptr(rax); break;
    case Bytecodes::_fast_bputfield: // fall through
    case Bytecodes::_fast_zputfield: // fall through
    case Bytecodes::_fast_sputfield: // fall through
    case Bytecodes::_fast_cputfield: // fall through
    case Bytecodes::_fast_iputfield: __ push_i(rax); break;
    case Bytecodes::_fast_dputfield: __ push(dtos); break;
    case Bytecodes::_fast_fputfield: __ push(ftos); break;
    case Bytecodes::_fast_lputfield: __ push_l(rax); break;

    default:
      ShouldNotReachHere();
    }
    __ mov(scratch, rsp);             // points to jvalue on the stack
    // access constant pool cache entry
    __ load_field_entry(c_rarg2, rax);
    __ verify_oop(rbx);
    // rbx: object pointer copied above
    // c_rarg2: cache entry pointer
    // c_rarg3: jvalue object on the stack
    __ call_VM(noreg, CAST_FROM_FN_PTR(address, InterpreterRuntime::post_field_modification), rbx, c_rarg2, c_rarg3);

    switch (bytecode()) {             // restore tos values
    case Bytecodes::_fast_aputfield: __ pop_ptr(rax); break;
    case Bytecodes::_fast_bputfield: // fall through
    case Bytecodes::_fast_zputfield: // fall through
    case Bytecodes::_fast_sputfield: // fall through
    case Bytecodes::_fast_cputfield: // fall through
    case Bytecodes::_fast_iputfield: __ pop_i(rax); break;
    case Bytecodes::_fast_dputfield: __ pop(dtos); break;
    case Bytecodes::_fast_fputfield: __ pop(ftos); break;
    case Bytecodes::_fast_lputfield: __ pop_l(rax); break;
    default: break;
    }
    __ bind(L2);
  }
}

void TemplateTable::fast_storefield(TosState state) {
  transition(state, vtos);

  Register cache = rcx;

  Label notVolatile, Done;

  jvmti_post_fast_field_mod();

  __ push(rax);
  __ load_field_entry(rcx, rax);
  load_resolved_field_entry(noreg, cache, rax, rbx, rdx);
  // RBX: field offset, RAX: TOS, RDX: flags
  __ andl(rdx, (1 << ResolvedFieldEntry::is_volatile_shift));
  __ pop(rax);

  // Get object from stack
  pop_and_check_object(rcx);

  // field address
  const Address field(rcx, rbx, Address::times_1);

  // Check for volatile store
  __ testl(rdx, rdx);
  __ jcc(Assembler::zero, notVolatile);

  fast_storefield_helper(field, rax);
  volatile_barrier(Assembler::Membar_mask_bits(Assembler::StoreLoad |
                                               Assembler::StoreStore));
  __ jmp(Done);
  __ bind(notVolatile);

  fast_storefield_helper(field, rax);

  __ bind(Done);
}

void TemplateTable::fast_storefield_helper(Address field, Register rax) {

  // access field
  switch (bytecode()) {
  case Bytecodes::_fast_aputfield:
    do_oop_store(_masm, field, rax);
    break;
  case Bytecodes::_fast_lputfield:
    __ access_store_at(T_LONG, IN_HEAP, field, noreg /* ltos */, noreg, noreg, noreg);
    break;
  case Bytecodes::_fast_iputfield:
    __ access_store_at(T_INT, IN_HEAP, field, rax, noreg, noreg, noreg);
    break;
  case Bytecodes::_fast_zputfield:
    __ access_store_at(T_BOOLEAN, IN_HEAP, field, rax, noreg, noreg, noreg);
    break;
  case Bytecodes::_fast_bputfield:
    __ access_store_at(T_BYTE, IN_HEAP, field, rax, noreg, noreg, noreg);
    break;
  case Bytecodes::_fast_sputfield:
    __ access_store_at(T_SHORT, IN_HEAP, field, rax, noreg, noreg, noreg);
    break;
  case Bytecodes::_fast_cputfield:
    __ access_store_at(T_CHAR, IN_HEAP, field, rax, noreg, noreg, noreg);
    break;
  case Bytecodes::_fast_fputfield:
    __ access_store_at(T_FLOAT, IN_HEAP, field, noreg /* ftos*/, noreg, noreg, noreg);
    break;
  case Bytecodes::_fast_dputfield:
    __ access_store_at(T_DOUBLE, IN_HEAP, field, noreg /* dtos*/, noreg, noreg, noreg);
    break;
  default:
    ShouldNotReachHere();
  }
}

void TemplateTable::fast_accessfield(TosState state) {
  transition(atos, state);

  // Do the JVMTI work here to avoid disturbing the register state below
  if (JvmtiExport::can_post_field_access()) {
    // Check to see if a field access watch has been set before we
    // take the time to call into the VM.
    Label L1;
    __ mov32(rcx, ExternalAddress((address) JvmtiExport::get_field_access_count_addr()));
    __ testl(rcx, rcx);
    __ jcc(Assembler::zero, L1);
    // access constant pool cache entry
    __ load_field_entry(c_rarg2, rcx);
    __ verify_oop(rax);
    __ push_ptr(rax);  // save object pointer before call_VM() clobbers it
    __ mov(c_rarg1, rax);
    // c_rarg1: object pointer copied above
    // c_rarg2: cache entry pointer
    __ call_VM(noreg, CAST_FROM_FN_PTR(address, InterpreterRuntime::post_field_access), c_rarg1, c_rarg2);
    __ pop_ptr(rax); // restore object pointer
    __ bind(L1);
  }

  // access constant pool cache
  __ load_field_entry(rcx, rbx);
  __ load_sized_value(rbx, Address(rcx, in_bytes(ResolvedFieldEntry::field_offset_offset())), sizeof(int), true /*is_signed*/);

  // rax: object
  __ verify_oop(rax);
  __ null_check(rax);
  Address field(rax, rbx, Address::times_1);

  // access field
  switch (bytecode()) {
  case Bytecodes::_fast_agetfield:
    do_oop_load(_masm, field, rax);
    __ verify_oop(rax);
    break;
  case Bytecodes::_fast_lgetfield:
    __ access_load_at(T_LONG, IN_HEAP, noreg /* ltos */, field, noreg);
    break;
  case Bytecodes::_fast_igetfield:
    __ access_load_at(T_INT, IN_HEAP, rax, field, noreg);
    break;
  case Bytecodes::_fast_bgetfield:
    __ access_load_at(T_BYTE, IN_HEAP, rax, field, noreg);
    break;
  case Bytecodes::_fast_sgetfield:
    __ access_load_at(T_SHORT, IN_HEAP, rax, field, noreg);
    break;
  case Bytecodes::_fast_cgetfield:
    __ access_load_at(T_CHAR, IN_HEAP, rax, field, noreg);
    break;
  case Bytecodes::_fast_fgetfield:
    __ access_load_at(T_FLOAT, IN_HEAP, noreg /* ftos */, field, noreg);
    break;
  case Bytecodes::_fast_dgetfield:
    __ access_load_at(T_DOUBLE, IN_HEAP, noreg /* dtos */, field, noreg);
    break;
  default:
    ShouldNotReachHere();
  }
  // [jk] not needed currently
  //   Label notVolatile;
  //   __ testl(rdx, rdx);
  //   __ jcc(Assembler::zero, notVolatile);
  //   __ membar(Assembler::LoadLoad);
  //   __ bind(notVolatile);
}

void TemplateTable::fast_xaccess(TosState state) {
  transition(vtos, state);

  // get receiver
  __ movptr(rax, aaddress(0));
  // access constant pool cache
  __ load_field_entry(rcx, rdx, 2);
  __ load_sized_value(rbx, Address(rcx, in_bytes(ResolvedFieldEntry::field_offset_offset())), sizeof(int), true /*is_signed*/);

  // make sure exception is reported in correct bcp range (getfield is
  // next instruction)
  __ increment(rbcp);
  __ null_check(rax);
  const Address field = Address(rax, rbx, Address::times_1, 0*wordSize);
  switch (state) {
  case itos:
    __ access_load_at(T_INT, IN_HEAP, rax, field, noreg);
    break;
  case atos:
    do_oop_load(_masm, field, rax);
    __ verify_oop(rax);
    break;
  case ftos:
    __ access_load_at(T_FLOAT, IN_HEAP, noreg /* ftos */, field, noreg);
    break;
  default:
    ShouldNotReachHere();
  }

  // [jk] not needed currently
  // Label notVolatile;
  // __ movl(rdx, Address(rcx, rdx, Address::times_8,
  //                      in_bytes(ConstantPoolCache::base_offset() +
  //                               ConstantPoolCacheEntry::flags_offset())));
  // __ shrl(rdx, ConstantPoolCacheEntry::is_volatile_shift);
  // __ testl(rdx, 0x1);
  // __ jcc(Assembler::zero, notVolatile);
  // __ membar(Assembler::LoadLoad);
  // __ bind(notVolatile);

  __ decrement(rbcp);
}

//-----------------------------------------------------------------------------
// Calls

void TemplateTable::prepare_invoke(Register cache, Register recv, Register flags) {
  // determine flags
  const Bytecodes::Code code = bytecode();
  const bool load_receiver       = (code != Bytecodes::_invokestatic) && (code != Bytecodes::_invokedynamic);
  assert_different_registers(recv, flags);

  // save 'interpreter return address'
  __ save_bcp();

  // Save flags and load TOS
  __ movl(rbcp, flags);
  __ load_unsigned_byte(flags, Address(cache, in_bytes(ResolvedMethodEntry::type_offset())));

  // load receiver if needed (after appendix is pushed so parameter size is correct)
  // Note: no return address pushed yet
  if (load_receiver) {
    __ load_unsigned_short(recv, Address(cache, in_bytes(ResolvedMethodEntry::num_parameters_offset())));
    const int no_return_pc_pushed_yet = -1;  // argument slot correction before we push return address
    const int receiver_is_at_end      = -1;  // back off one slot to get receiver
    Address recv_addr = __ argument_address(recv, no_return_pc_pushed_yet + receiver_is_at_end);
    __ movptr(recv, recv_addr);
    __ verify_oop(recv);
  }

  // load return address
  {
    const address table_addr = (address) Interpreter::invoke_return_entry_table_for(code);
    ExternalAddress table(table_addr);
    __ lea(rscratch1, table);
    __ movptr(flags, Address(rscratch1, flags, Address::times_ptr));
  }

  // push return address
  __ push(flags);

  // Restore flags value from the constant pool cache entry, and restore rsi
  // for later null checks.  r13 is the bytecode pointer
  __ movl(flags, rbcp);
  __ restore_bcp();
}

void TemplateTable::invokevirtual_helper(Register index,
                                         Register recv,
                                         Register flags) {
  // Uses temporary registers rax, rdx
  assert_different_registers(index, recv, rax, rdx);
  assert(index == rbx, "");
  assert(recv  == rcx, "");

  // Test for an invoke of a final method
  Label notFinal;
  __ movl(rax, flags);
  __ andl(rax, (1 << ResolvedMethodEntry::is_vfinal_shift));
  __ jcc(Assembler::zero, notFinal);

  const Register method = index;  // method must be rbx
  assert(method == rbx,
         "Method* must be rbx for interpreter calling convention");

  // do the call - the index is actually the method to call
  // that is, f2 is a vtable index if !is_vfinal, else f2 is a Method*

  // It's final, need a null check here!
  __ null_check(recv);

  // profile this call
  __ profile_final_call(rax);
  __ profile_arguments_type(rax, method, rbcp, true);

  __ jump_from_interpreted(method, rax);

  __ bind(notFinal);

  // get receiver klass
  __ load_klass(rax, recv, rscratch1);

  // profile this call
  __ profile_virtual_call(rax, rlocals, rdx);
  // get target Method* & entry point
  __ lookup_virtual_method(rax, index, method);

  __ profile_arguments_type(rdx, method, rbcp, true);
  __ jump_from_interpreted(method, rdx);
}

void TemplateTable::invokevirtual(int byte_no) {
  transition(vtos, vtos);
  assert(byte_no == f2_byte, "use this argument");

  load_resolved_method_entry_virtual(rcx,  // ResolvedMethodEntry*
                                     rbx,  // Method or itable index
                                     rdx); // Flags
  prepare_invoke(rcx,  // ResolvedMethodEntry*
                 rcx,  // Receiver
                 rdx); // flags

  // rbx: index
  // rcx: receiver
  // rdx: flags
  invokevirtual_helper(rbx, rcx, rdx);
}

void TemplateTable::invokespecial(int byte_no) {
  transition(vtos, vtos);
  assert(byte_no == f1_byte, "use this argument");

  load_resolved_method_entry_special_or_static(rcx,  // ResolvedMethodEntry*
                                               rbx,  // Method*
                                               rdx); // flags
  prepare_invoke(rcx,
                 rcx,  // get receiver also for null check
                 rdx); // flags

  __ verify_oop(rcx);
  __ null_check(rcx);
  // do the call
  __ profile_call(rax);
  __ profile_arguments_type(rax, rbx, rbcp, false);
  __ jump_from_interpreted(rbx, rax);
}

void TemplateTable::invokestatic(int byte_no) {
  transition(vtos, vtos);
  assert(byte_no == f1_byte, "use this argument");

  load_resolved_method_entry_special_or_static(rcx, // ResolvedMethodEntry*
                                               rbx, // Method*
                                               rdx  // flags
                                               );
  prepare_invoke(rcx, rcx, rdx);  // cache and flags

  // do the call
  __ profile_call(rax);
  __ profile_arguments_type(rax, rbx, rbcp, false);
  __ jump_from_interpreted(rbx, rax);
}


void TemplateTable::fast_invokevfinal(int byte_no) {
  transition(vtos, vtos);
  assert(byte_no == f2_byte, "use this argument");
  __ stop("fast_invokevfinal not used on x86");
}


void TemplateTable::invokeinterface(int byte_no) {
  transition(vtos, vtos);
  assert(byte_no == f1_byte, "use this argument");

  load_resolved_method_entry_interface(rcx,  // ResolvedMethodEntry*
                                       rax,  // Klass*
                                       rbx,  // Method* or itable/vtable index
                                       rdx); // flags
  prepare_invoke(rcx, rcx, rdx); // receiver, flags

  // First check for Object case, then private interface method,
  // then regular interface method.

  // Special case of invokeinterface called for virtual method of
  // java.lang.Object.  See cpCache.cpp for details.
  Label notObjectMethod;
  __ movl(rlocals, rdx);
  __ andl(rlocals, (1 << ResolvedMethodEntry::is_forced_virtual_shift));
  __ jcc(Assembler::zero, notObjectMethod);

  invokevirtual_helper(rbx, rcx, rdx);
  // no return from above
  __ bind(notObjectMethod);

  Label no_such_interface; // for receiver subtype check
  Register recvKlass; // used for exception processing

  // Check for private method invocation - indicated by vfinal
  Label notVFinal;
  __ movl(rlocals, rdx);
  __ andl(rlocals, (1 << ResolvedMethodEntry::is_vfinal_shift));
  __ jcc(Assembler::zero, notVFinal);

  // Get receiver klass into rlocals - also a null check
  __ load_klass(rlocals, rcx, rscratch1);

  Label subtype;
  __ check_klass_subtype(rlocals, rax, rbcp, subtype);
  // If we get here the typecheck failed
  recvKlass = rdx;
  __ mov(recvKlass, rlocals); // shuffle receiver class for exception use
  __ jmp(no_such_interface);

  __ bind(subtype);

  // do the call - rbx is actually the method to call

  __ profile_final_call(rdx);
  __ profile_arguments_type(rdx, rbx, rbcp, true);

  __ jump_from_interpreted(rbx, rdx);
  // no return from above
  __ bind(notVFinal);

  // Get receiver klass into rdx - also a null check
  __ restore_locals();  // restore r14
  __ load_klass(rdx, rcx, rscratch1);

  Label no_such_method;

  // Preserve method for throw_AbstractMethodErrorVerbose.
  __ mov(rcx, rbx);
  // Receiver subtype check against REFC.
  // Superklass in rax. Subklass in rdx. Blows rcx, rdi.
  __ lookup_interface_method(// inputs: rec. class, interface, itable index
                             rdx, rax, noreg,
                             // outputs: scan temp. reg, scan temp. reg
                             rbcp, rlocals,
                             no_such_interface,
                             /*return_method=*/false);

  // profile this call
  __ restore_bcp(); // rbcp was destroyed by receiver type check
  __ profile_virtual_call(rdx, rbcp, rlocals);

  // Get declaring interface class from method, and itable index
  __ load_method_holder(rax, rbx);
  __ movl(rbx, Address(rbx, Method::itable_index_offset()));
  __ subl(rbx, Method::itable_index_max);
  __ negl(rbx);

  // Preserve recvKlass for throw_AbstractMethodErrorVerbose.
  __ mov(rlocals, rdx);
  __ lookup_interface_method(// inputs: rec. class, interface, itable index
                             rlocals, rax, rbx,
                             // outputs: method, scan temp. reg
                             rbx, rbcp,
                             no_such_interface);

  // rbx: Method* to call
  // rcx: receiver
  // Check for abstract method error
  // Note: This should be done more efficiently via a throw_abstract_method_error
  //       interpreter entry point and a conditional jump to it in case of a null
  //       method.
  __ testptr(rbx, rbx);
  __ jcc(Assembler::zero, no_such_method);

  __ profile_arguments_type(rdx, rbx, rbcp, true);

  // do the call
  // rcx: receiver
  // rbx,: Method*
  __ jump_from_interpreted(rbx, rdx);
  __ should_not_reach_here();

  // exception handling code follows...
  // note: must restore interpreter registers to canonical
  //       state for exception handling to work correctly!

  __ bind(no_such_method);
  // throw exception
  __ pop(rbx);           // pop return address (pushed by prepare_invoke)
  __ restore_bcp();      // rbcp must be correct for exception handler   (was destroyed)
  __ restore_locals();   // make sure locals pointer is correct as well (was destroyed)
  // Pass arguments for generating a verbose error message.
  recvKlass = c_rarg1;
  Register method    = c_rarg2;
  if (recvKlass != rdx) { __ movq(recvKlass, rdx); }
  if (method != rcx)    { __ movq(method, rcx);    }
  __ call_VM(noreg, CAST_FROM_FN_PTR(address, InterpreterRuntime::throw_AbstractMethodErrorVerbose),
             recvKlass, method);
  // The call_VM checks for exception, so we should never return here.
  __ should_not_reach_here();

  __ bind(no_such_interface);
  // throw exception
  __ pop(rbx);           // pop return address (pushed by prepare_invoke)
  __ restore_bcp();      // rbcp must be correct for exception handler   (was destroyed)
  __ restore_locals();   // make sure locals pointer is correct as well (was destroyed)
  // Pass arguments for generating a verbose error message.
  if (recvKlass != rdx) {
    __ movq(recvKlass, rdx);
  }
  __ call_VM(noreg, CAST_FROM_FN_PTR(address, InterpreterRuntime::throw_IncompatibleClassChangeErrorVerbose),
             recvKlass, rax);
  // the call_VM checks for exception, so we should never return here.
  __ should_not_reach_here();
}

void TemplateTable::invokehandle(int byte_no) {
  transition(vtos, vtos);
  assert(byte_no == f1_byte, "use this argument");
  const Register rbx_method = rbx;
  const Register rax_mtype  = rax;
  const Register rcx_recv   = rcx;
  const Register rdx_flags  = rdx;

  load_resolved_method_entry_handle(rcx, rbx_method, rax_mtype, rdx_flags);
  prepare_invoke(rcx, rcx_recv, rdx_flags);

  __ verify_method_ptr(rbx_method);
  __ verify_oop(rcx_recv);
  __ null_check(rcx_recv);

  // rax: MethodType object (from cpool->resolved_references[f1], if necessary)
  // rbx: MH.invokeExact_MT method

  // Note:  rax_mtype is already pushed (if necessary)

  // FIXME: profile the LambdaForm also
  __ profile_final_call(rax);
  __ profile_arguments_type(rdx, rbx_method, rbcp, true);

  __ jump_from_interpreted(rbx_method, rdx);
}

void TemplateTable::invokedynamic(int byte_no) {
  transition(vtos, vtos);
  assert(byte_no == f1_byte, "use this argument");

  const Register rbx_method   = rbx;
  const Register rax_callsite = rax;

  load_invokedynamic_entry(rbx_method);
  // rax: CallSite object (from cpool->resolved_references[])
  // rbx: MH.linkToCallSite method

  // Note:  rax_callsite is already pushed

  // %%% should make a type profile for any invokedynamic that takes a ref argument
  // profile this call
  __ profile_call(rbcp);
  __ profile_arguments_type(rdx, rbx_method, rbcp, false);

  __ verify_oop(rax_callsite);

  __ jump_from_interpreted(rbx_method, rdx);
}

//-----------------------------------------------------------------------------
// Allocation

void TemplateTable::_new() {
  transition(vtos, atos);
  __ get_unsigned_2_byte_index_at_bcp(rdx, 1);
  Label slow_case;
  Label slow_case_no_pop;
  Label done;
  Label initialize_header;

  __ get_cpool_and_tags(rcx, rax);

  // Make sure the class we're about to instantiate has been resolved.
  // This is done before loading InstanceKlass to be consistent with the order
  // how Constant Pool is updated (see ConstantPool::klass_at_put)
  const int tags_offset = Array<u1>::base_offset_in_bytes();
  __ cmpb(Address(rax, rdx, Address::times_1, tags_offset), JVM_CONSTANT_Class);
  __ jcc(Assembler::notEqual, slow_case_no_pop);

  // get InstanceKlass
  __ load_resolved_klass_at_index(rcx, rcx, rdx);
  __ push(rcx);  // save the contexts of klass for initializing the header

  // make sure klass is initialized
  // init_state needs acquire, but x86 is TSO, and so we are already good.
  assert(VM_Version::supports_fast_class_init_checks(), "must support fast class initialization checks");
  __ clinit_barrier(rcx, nullptr /*L_fast_path*/, &slow_case);

  // get instance_size in InstanceKlass (scaled to a count of bytes)
  __ movl(rdx, Address(rcx, Klass::layout_helper_offset()));
  // test to see if it is malformed in some way
  __ testl(rdx, Klass::_lh_instance_slow_path_bit);
  __ jcc(Assembler::notZero, slow_case);

  // Allocate the instance:
  //  If TLAB is enabled:
  //    Try to allocate in the TLAB.
  //    If fails, go to the slow path.
  //    Initialize the allocation.
  //    Exit.
  //
  //  Go to slow path.

  if (UseTLAB) {
    __ tlab_allocate(rax, rdx, 0, rcx, rbx, slow_case);
    if (ZeroTLAB) {
      // the fields have been already cleared
      __ jmp(initialize_header);
    }

    // The object is initialized before the header.  If the object size is
    // zero, go directly to the header initialization.
    if (UseCompactObjectHeaders) {
      assert(is_aligned(oopDesc::base_offset_in_bytes(), BytesPerLong), "oop base offset must be 8-byte-aligned");
      __ decrement(rdx, oopDesc::base_offset_in_bytes());
    } else {
      __ decrement(rdx, sizeof(oopDesc));
    }
    __ jcc(Assembler::zero, initialize_header);

    // Initialize topmost object field, divide rdx by 8, check if odd and
    // test if zero.
    __ xorl(rcx, rcx);    // use zero reg to clear memory (shorter code)
    __ shrl(rdx, LogBytesPerLong); // divide by 2*oopSize and set carry flag if odd

    // rdx must have been multiple of 8
#ifdef ASSERT
    // make sure rdx was multiple of 8
    Label L;
    // Ignore partial flag stall after shrl() since it is debug VM
    __ jcc(Assembler::carryClear, L);
    __ stop("object size is not multiple of 2 - adjust this code");
    __ bind(L);
    // rdx must be > 0, no extra check needed here
#endif

    // initialize remaining object fields: rdx was a multiple of 8
    { Label loop;
    __ bind(loop);
    int header_size_bytes = oopDesc::header_size() * HeapWordSize;
    assert(is_aligned(header_size_bytes, BytesPerLong), "oop header size must be 8-byte-aligned");
    __ movptr(Address(rax, rdx, Address::times_8, header_size_bytes - 1*oopSize), rcx);
    __ decrement(rdx);
    __ jcc(Assembler::notZero, loop);
    }

    // initialize object header only.
    __ bind(initialize_header);
    if (UseCompactObjectHeaders) {
      __ pop(rcx);   // get saved klass back in the register.
      __ movptr(rbx, Address(rcx, Klass::prototype_header_offset()));
      __ movptr(Address(rax, oopDesc::mark_offset_in_bytes()), rbx);
    } else {
      __ movptr(Address(rax, oopDesc::mark_offset_in_bytes()),
                (intptr_t)markWord::prototype().value()); // header
      __ pop(rcx);   // get saved klass back in the register.
      __ xorl(rsi, rsi); // use zero reg to clear memory (shorter code)
      __ store_klass_gap(rax, rsi);  // zero klass gap for compressed oops
      __ store_klass(rax, rcx, rscratch1);  // klass
    }

    if (DTraceAllocProbes) {
      // Trigger dtrace event for fastpath
      __ push(atos);
      __ call_VM_leaf(
           CAST_FROM_FN_PTR(address, static_cast<int (*)(oopDesc*)>(SharedRuntime::dtrace_object_alloc)), rax);
      __ pop(atos);
    }

    __ jmp(done);
  }

  // slow case
  __ bind(slow_case);
  __ pop(rcx);   // restore stack pointer to what it was when we came in.
  __ bind(slow_case_no_pop);

  __ get_constant_pool(c_rarg1);
  __ get_unsigned_2_byte_index_at_bcp(c_rarg2, 1);
  __ call_VM_preemptable(rax, CAST_FROM_FN_PTR(address, InterpreterRuntime::_new), c_rarg1, c_rarg2);
  __ verify_oop(rax);

  // continue
  __ bind(done);
}

void TemplateTable::newarray() {
  transition(itos, atos);
  __ load_unsigned_byte(c_rarg1, at_bcp(1));
  call_VM(rax, CAST_FROM_FN_PTR(address, InterpreterRuntime::newarray),
          c_rarg1, rax);
}

void TemplateTable::anewarray() {
  transition(itos, atos);

  __ get_unsigned_2_byte_index_at_bcp(c_rarg2, 1);
  __ get_constant_pool(c_rarg1);
  call_VM(rax, CAST_FROM_FN_PTR(address, InterpreterRuntime::anewarray),
          c_rarg1, c_rarg2, rax);
}

void TemplateTable::arraylength() {
  transition(atos, itos);
  __ movl(rax, Address(rax, arrayOopDesc::length_offset_in_bytes()));
}

void TemplateTable::checkcast() {
  transition(atos, atos);
  Label done, is_null, ok_is_subtype, quicked, resolved;
  __ testptr(rax, rax); // object is in rax
  __ jcc(Assembler::zero, is_null);

  // Get cpool & tags index
  __ get_cpool_and_tags(rcx, rdx); // rcx=cpool, rdx=tags array
  __ get_unsigned_2_byte_index_at_bcp(rbx, 1); // rbx=index
  // See if bytecode has already been quicked
  __ cmpb(Address(rdx, rbx,
                  Address::times_1,
                  Array<u1>::base_offset_in_bytes()),
          JVM_CONSTANT_Class);
  __ jcc(Assembler::equal, quicked);
  __ push(atos); // save receiver for result, and for GC
  call_VM(noreg, CAST_FROM_FN_PTR(address, InterpreterRuntime::quicken_io_cc));

  __ get_vm_result_metadata(rax);

  __ pop_ptr(rdx); // restore receiver
  __ jmpb(resolved);

  // Get superklass in rax and subklass in rbx
  __ bind(quicked);
  __ mov(rdx, rax); // Save object in rdx; rax needed for subtype check
  __ load_resolved_klass_at_index(rax, rcx, rbx);

  __ bind(resolved);
  __ load_klass(rbx, rdx, rscratch1);

  // Generate subtype check.  Blows rcx, rdi.  Object in rdx.
  // Superklass in rax.  Subklass in rbx.
  __ gen_subtype_check(rbx, ok_is_subtype);

  // Come here on failure
  __ push_ptr(rdx);
  // object is at TOS
  __ jump(RuntimeAddress(Interpreter::_throw_ClassCastException_entry));

  // Come here on success
  __ bind(ok_is_subtype);
  __ mov(rax, rdx); // Restore object in rdx

  // Collect counts on whether this check-cast sees nulls a lot or not.
  if (ProfileInterpreter) {
    __ jmp(done);
    __ bind(is_null);
    __ profile_null_seen(rcx);
  } else {
    __ bind(is_null);   // same as 'done'
  }
  __ bind(done);
}

void TemplateTable::instanceof() {
  transition(atos, itos);
  Label done, is_null, ok_is_subtype, quicked, resolved;
  __ testptr(rax, rax);
  __ jcc(Assembler::zero, is_null);

  // Get cpool & tags index
  __ get_cpool_and_tags(rcx, rdx); // rcx=cpool, rdx=tags array
  __ get_unsigned_2_byte_index_at_bcp(rbx, 1); // rbx=index
  // See if bytecode has already been quicked
  __ cmpb(Address(rdx, rbx,
                  Address::times_1,
                  Array<u1>::base_offset_in_bytes()),
          JVM_CONSTANT_Class);
  __ jcc(Assembler::equal, quicked);

  __ push(atos); // save receiver for result, and for GC
  call_VM(noreg, CAST_FROM_FN_PTR(address, InterpreterRuntime::quicken_io_cc));

  __ get_vm_result_metadata(rax);

  __ pop_ptr(rdx); // restore receiver
  __ verify_oop(rdx);
  __ load_klass(rdx, rdx, rscratch1);
  __ jmpb(resolved);

  // Get superklass in rax and subklass in rdx
  __ bind(quicked);
  __ load_klass(rdx, rax, rscratch1);
  __ load_resolved_klass_at_index(rax, rcx, rbx);

  __ bind(resolved);

  // Generate subtype check.  Blows rcx, rdi
  // Superklass in rax.  Subklass in rdx.
  __ gen_subtype_check(rdx, ok_is_subtype);

  // Come here on failure
  __ xorl(rax, rax);
  __ jmpb(done);
  // Come here on success
  __ bind(ok_is_subtype);
  __ movl(rax, 1);

  // Collect counts on whether this test sees nulls a lot or not.
  if (ProfileInterpreter) {
    __ jmp(done);
    __ bind(is_null);
    __ profile_null_seen(rcx);
  } else {
    __ bind(is_null);   // same as 'done'
  }
  __ bind(done);
  // rax = 0: obj == nullptr or  obj is not an instanceof the specified klass
  // rax = 1: obj != nullptr and obj is     an instanceof the specified klass
}


//----------------------------------------------------------------------------------------------------
// Breakpoints
void TemplateTable::_breakpoint() {
  // Note: We get here even if we are single stepping..
  // jbug insists on setting breakpoints at every bytecode
  // even if we are in single step mode.

  transition(vtos, vtos);

  // get the unpatched byte code
  __ get_method(c_rarg1);
  __ call_VM(noreg,
             CAST_FROM_FN_PTR(address,
                              InterpreterRuntime::get_original_bytecode_at),
             c_rarg1, rbcp);
  __ mov(rbx, rax);  // why?

  // post the breakpoint event
  __ get_method(c_rarg1);
  __ call_VM(noreg,
             CAST_FROM_FN_PTR(address, InterpreterRuntime::_breakpoint),
             c_rarg1, rbcp);

  // complete the execution of original bytecode
  __ dispatch_only_normal(vtos);
}

//-----------------------------------------------------------------------------
// Exceptions

void TemplateTable::athrow() {
  transition(atos, vtos);
  __ null_check(rax);
  __ jump(RuntimeAddress(Interpreter::throw_exception_entry()));
}

//-----------------------------------------------------------------------------
// Synchronization
//
// Note: monitorenter & exit are symmetric routines; which is reflected
//       in the assembly code structure as well
//
// Stack layout:
//
// [expressions  ] <--- rsp               = expression stack top
// ..
// [expressions  ]
// [monitor entry] <--- monitor block top = expression stack bot
// ..
// [monitor entry]
// [frame data   ] <--- monitor block bot
// ...
// [saved rbp    ] <--- rbp
void TemplateTable::monitorenter() {
  transition(atos, vtos);

  // check for null object
  __ null_check(rax);

  const Address monitor_block_top(
        rbp, frame::interpreter_frame_monitor_block_top_offset * wordSize);
  const Address monitor_block_bot(
        rbp, frame::interpreter_frame_initial_sp_offset * wordSize);
  const int entry_size = frame::interpreter_frame_monitor_size_in_bytes();

  Label allocated;

  Register rtop = c_rarg3;
  Register rbot = c_rarg2;
  Register rmon = c_rarg1;

  // initialize entry pointer
  __ xorl(rmon, rmon); // points to free slot or null

  // find a free slot in the monitor block (result in rmon)
  {
    Label entry, loop, exit;
    __ movptr(rtop, monitor_block_top); // derelativize pointer
    __ lea(rtop, Address(rbp, rtop, Address::times_ptr));
    // rtop points to current entry, starting with top-most entry

    __ lea(rbot, monitor_block_bot);    // points to word before bottom
                                        // of monitor block
    __ jmpb(entry);

    __ bind(loop);
    // check if current entry is used
    __ cmpptr(Address(rtop, BasicObjectLock::obj_offset()), NULL_WORD);
    // if not used then remember entry in rmon
    __ cmovptr(Assembler::equal, rmon, rtop);   // cmov => cmovptr
    // check if current entry is for same object
    __ cmpptr(rax, Address(rtop, BasicObjectLock::obj_offset()));
    // if same object then stop searching
    __ jccb(Assembler::equal, exit);
    // otherwise advance to next entry
    __ addptr(rtop, entry_size);
    __ bind(entry);
    // check if bottom reached
    __ cmpptr(rtop, rbot);
    // if not at bottom then check this entry
    __ jcc(Assembler::notEqual, loop);
    __ bind(exit);
  }

  __ testptr(rmon, rmon); // check if a slot has been found
  __ jcc(Assembler::notZero, allocated); // if found, continue with that one

  // allocate one if there's no free slot
  {
    Label entry, loop;
    // 1. compute new pointers          // rsp: old expression stack top
    __ movptr(rmon, monitor_block_bot); // rmon: old expression stack bottom
    __ lea(rmon, Address(rbp, rmon, Address::times_ptr));
    __ subptr(rsp, entry_size);         // move expression stack top
    __ subptr(rmon, entry_size);        // move expression stack bottom
    __ mov(rtop, rsp);                  // set start value for copy loop
    __ subptr(monitor_block_bot, entry_size / wordSize); // set new monitor block bottom
    __ jmp(entry);
    // 2. move expression stack contents
    __ bind(loop);
    __ movptr(rbot, Address(rtop, entry_size)); // load expression stack
                                                // word from old location
    __ movptr(Address(rtop, 0), rbot);          // and store it at new location
    __ addptr(rtop, wordSize);                  // advance to next word
    __ bind(entry);
    __ cmpptr(rtop, rmon);                      // check if bottom reached
    __ jcc(Assembler::notEqual, loop);          // if not at bottom then
                                                // copy next word
  }

  // call run-time routine
  // rmon: points to monitor entry
  __ bind(allocated);

  // Increment bcp to point to the next bytecode, so exception
  // handling for async. exceptions work correctly.
  // The object has already been popped from the stack, so the
  // expression stack looks correct.
  __ increment(rbcp);

  // store object
  __ movptr(Address(rmon, BasicObjectLock::obj_offset()), rax);
  __ lock_object(rmon);

  // check to make sure this monitor doesn't cause stack overflow after locking
  __ save_bcp();  // in case of exception
  __ generate_stack_overflow_check(0);

  // The bcp has already been incremented. Just need to dispatch to
  // next instruction.
  __ dispatch_next(vtos);
}

void TemplateTable::monitorexit() {
  transition(atos, vtos);

  // check for null object
  __ null_check(rax);

  const Address monitor_block_top(
        rbp, frame::interpreter_frame_monitor_block_top_offset * wordSize);
  const Address monitor_block_bot(
        rbp, frame::interpreter_frame_initial_sp_offset * wordSize);
  const int entry_size = frame::interpreter_frame_monitor_size_in_bytes();

  Register rtop = c_rarg1;
  Register rbot = c_rarg2;

  Label found;

  // find matching slot
  {
    Label entry, loop;
    __ movptr(rtop, monitor_block_top); // derelativize pointer
    __ lea(rtop, Address(rbp, rtop, Address::times_ptr));
    // rtop points to current entry, starting with top-most entry

    __ lea(rbot, monitor_block_bot);    // points to word before bottom
                                        // of monitor block
    __ jmpb(entry);

    __ bind(loop);
    // check if current entry is for same object
    __ cmpptr(rax, Address(rtop, BasicObjectLock::obj_offset()));
    // if same object then stop searching
    __ jcc(Assembler::equal, found);
    // otherwise advance to next entry
    __ addptr(rtop, entry_size);
    __ bind(entry);
    // check if bottom reached
    __ cmpptr(rtop, rbot);
    // if not at bottom then check this entry
    __ jcc(Assembler::notEqual, loop);
  }

  // error handling. Unlocking was not block-structured
  __ call_VM(noreg, CAST_FROM_FN_PTR(address,
                   InterpreterRuntime::throw_illegal_monitor_state_exception));
  __ should_not_reach_here();

  // call run-time routine
  __ bind(found);
  __ push_ptr(rax); // make sure object is on stack (contract with oopMaps)
  __ unlock_object(rtop);
  __ pop_ptr(rax); // discard object
}

// Wide instructions
void TemplateTable::wide() {
  transition(vtos, vtos);
  __ load_unsigned_byte(rbx, at_bcp(1));
  ExternalAddress wtable((address)Interpreter::_wentry_point);
  __ jump(ArrayAddress(wtable, Address(noreg, rbx, Address::times_ptr)), rscratch1);
  // Note: the rbcp increment step is part of the individual wide bytecode implementations
}

// Multi arrays
void TemplateTable::multianewarray() {
  transition(vtos, atos);

  __ load_unsigned_byte(rax, at_bcp(3)); // get number of dimensions
  // last dim is on top of stack; we want address of first one:
  // first_addr = last_addr + (ndims - 1) * stackElementSize - 1*wordsize
  // the latter wordSize to point to the beginning of the array.
  __ lea(c_rarg1, Address(rsp, rax, Interpreter::stackElementScale(), -wordSize));
  call_VM(rax, CAST_FROM_FN_PTR(address, InterpreterRuntime::multianewarray), c_rarg1);
  __ load_unsigned_byte(rbx, at_bcp(3));
  __ lea(rsp, Address(rsp, rbx, Interpreter::stackElementScale()));  // get rid of counts
}<|MERGE_RESOLUTION|>--- conflicted
+++ resolved
@@ -2214,21 +2214,6 @@
       ShouldNotReachHere();
   }
   __ cmpl(temp, code);  // have we resolved this bytecode?
-<<<<<<< HEAD
-  __ jcc(Assembler::equal, resolved);
-
-  // resolve first time through
-  // Class initialization barrier slow path lands here as well.
-  __ bind(L_clinit_barrier_slow);
-  address entry = CAST_FROM_FN_PTR(address, InterpreterRuntime::resolve_from_cache);
-  __ movl(temp, code);
-  __ call_VM_preemptable(noreg, entry, temp);
-  // Update registers with resolved info
-  __ load_method_entry(cache, index);
-
-  __ bind(resolved);
-=======
->>>>>>> 622a611c
 
   // Class initialization barrier for static methods
   if (VM_Version::supports_fast_class_init_checks() && bytecode() == Bytecodes::_invokestatic) {
@@ -2248,7 +2233,7 @@
   // Class initialization barrier slow path lands here as well.
   address entry = CAST_FROM_FN_PTR(address, InterpreterRuntime::resolve_from_cache);
   __ movl(temp, code);
-  __ call_VM(noreg, entry, temp);
+  __ call_VM_preemptable(noreg, entry, temp);
   // Update registers with resolved info
   __ load_method_entry(cache, index);
   __ bind(L_done);

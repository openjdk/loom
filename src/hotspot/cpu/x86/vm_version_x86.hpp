--- conflicted
+++ resolved
@@ -338,29 +338,14 @@
     CPU_AVX512DQ = (1 << 27),
     CPU_AVX512PF = (1 << 28),
     CPU_AVX512ER = (1 << 29),
-    CPU_AVX512CD = (1 << 30),
+    CPU_AVX512CD = (1 << 30)
     // Keeping sign bit 31 unassigned.
   };
 
-// TODO: change the above to  `enum Feature_Flag : uint64_t` and add the following to the enum
 #define CPU_AVX512BW ((uint64_t)UCONST64(0x100000000)) // enums are limited to 31 bit
 #define CPU_AVX512VL ((uint64_t)UCONST64(0x200000000)) // EVEX instructions with smaller vector length
 #define CPU_SHA ((uint64_t)UCONST64(0x400000000))      // SHA instructions
 #define CPU_FMA ((uint64_t)UCONST64(0x800000000))      // FMA instructions
-<<<<<<< HEAD
-#define CPU_VZEROUPPER ((uint64_t)UCONST64(0x1000000000))       // Vzeroupper instruction
-#define CPU_AVX512_VPOPCNTDQ ((uint64_t)UCONST64(0x2000000000)) // Vector popcount
-#define CPU_AVX512_VPCLMULQDQ ((uint64_t)UCONST64(0x4000000000)) //Vector carryless multiplication
-#define CPU_VAES ((uint64_t)UCONST64(0x8000000000))    // Vector AES instructions
-#define CPU_VNNI ((uint64_t)UCONST64(0x10000000000))   // Vector Neural Network Instructions
-#define CPU_FLUSH ((uint64_t)UCONST64(0x20000000000))  // flush instruction
-#define CPU_FLUSHOPT ((uint64_t)UCONST64(0x40000000000)) // flushopt instruction
-#define CPU_CLWB ((uint64_t)UCONST64(0x80000000000))   // clwb instruction
-#define CPU_VBMI2 ((uint64_t)UCONST64(0x100000000000))   // VBMI2 shift left double instructions
-#define CPU_RDTSCP ((uint64_t)UCONST64(0x100000000000)) // RDTSCP instruction
-#define CPU_RDPID  ((uint64_t)UCONST64(0x200000000000)) // RDPID instruction
-#define CPU_FSRM ((uint64_t)UCONST64(0x400000000000))   // Fast Short REP MOV
-=======
 #define CPU_VZEROUPPER ((uint64_t)UCONST64(0x1000000000))        // Vzeroupper instruction
 #define CPU_AVX512_VPOPCNTDQ ((uint64_t)UCONST64(0x2000000000))  // Vector popcount
 #define CPU_AVX512_VPCLMULQDQ ((uint64_t)UCONST64(0x4000000000)) // Vector carryless multiplication
@@ -372,8 +357,11 @@
 #define CPU_FLUSHOPT ((uint64_t)UCONST64(0x40000000000)) // flushopt instruction
 #define CPU_CLWB ((uint64_t)UCONST64(0x80000000000))   // clwb instruction
 
+#define CPU_RDTSCP ((uint64_t)UCONST64(0x100000000000)) // RDTSCP instruction
+#define CPU_RDPID  ((uint64_t)UCONST64(0x200000000000)) // RDPID instruction
+#define CPU_FSRM ((uint64_t)UCONST64(0x400000000000))   // Fast Short REP MOV
+
 // NB! When adding new CPU feature detection consider updating feature string in VM_Version::get_processor_features().
->>>>>>> af28093e
 
 enum Extended_Family {
     // AMD

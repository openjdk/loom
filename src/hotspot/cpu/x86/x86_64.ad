--- conflicted
+++ resolved
@@ -12280,11 +12280,7 @@
   ins_cost(300);
   format %{ "fastunlock $object,$box\t! kills $box,$tmp" %}
   ins_encode %{
-<<<<<<< HEAD
-    __ fast_unlock($object$$Register, $box$$Register, $tmp$$Register, $scr$$Register, ra_->C->use_rtm());
-=======
-    __ fast_unlock($object$$Register, $box$$Register, $tmp$$Register);
->>>>>>> 4d6064a7
+    __ fast_unlock($object$$Register, $box$$Register, $tmp$$Register, $scr$$Register);
   %}
   ins_pipe(pipe_slow);
 %}

--- conflicted
+++ resolved
@@ -1261,21 +1261,11 @@
   //   jal(trampoline_stub)
   // for real runtime callouts it will be 8 instructions
   // see riscv_enc_java_to_runtime
-<<<<<<< HEAD
   //   la(t0, retaddr)                                             ->  auipc + addi
   //   sd(t0, Address(xthread, JavaThread::last_Java_pc_offset())) ->  sd
   //   movptr(t1, addr, offset, t0)                                ->  lui + lui + slli + add
   //   jalr(t1, offset)                                            ->  jalr
-  CodeBlob *cb = CodeCache::find_blob(_entry_point);
-  if (cb != nullptr) {
-=======
-  //   la(t0, retaddr)                ->  auipc + addi
-  //   addi(sp, sp, -2 * wordSize)    ->  addi
-  //   sd(t0, Address(sp, wordSize))  ->  sd
-  //   movptr(t1, addr, offset, t0)   ->  lui + lui + slli + add
-  //   jalr(t1, offset)               ->  jalr
   if (CodeCache::contains(_entry_point)) {
->>>>>>> d3c042f9
     if (UseTrampolines) {
       return 1 * NativeInstruction::instruction_size;
     }

/*
 * Copyright (c) 2019, 2024, Oracle and/or its affiliates. All rights reserved.
 * DO NOT ALTER OR REMOVE COPYRIGHT NOTICES OR THIS FILE HEADER.
 *
 * This code is free software; you can redistribute it and/or modify it
 * under the terms of the GNU General Public License version 2 only, as
 * published by the Free Software Foundation.
 *
 * This code is distributed in the hope that it will be useful, but WITHOUT
 * ANY WARRANTY; without even the implied warranty of MERCHANTABILITY or
 * FITNESS FOR A PARTICULAR PURPOSE.  See the GNU General Public License
 * version 2 for more details (a copy is included in the LICENSE file that
 * accompanied this code).
 *
 * You should have received a copy of the GNU General Public License version
 * 2 along with this work; if not, write to the Free Software Foundation,
 * Inc., 51 Franklin St, Fifth Floor, Boston, MA 02110-1301 USA.
 *
 * Please contact Oracle, 500 Oracle Parkway, Redwood Shores, CA 94065 USA
 * or visit www.oracle.com if you need additional information or have any
 * questions.
 *
 */

#ifndef CPU_RISCV_CONTINUATIONFREEZETHAW_RISCV_INLINE_HPP
#define CPU_RISCV_CONTINUATIONFREEZETHAW_RISCV_INLINE_HPP

#include "code/codeBlob.inline.hpp"
#include "oops/stackChunkOop.inline.hpp"
#include "runtime/frame.hpp"
#include "runtime/frame.inline.hpp"


inline void patch_callee_link(const frame& f, intptr_t* fp) {
  DEBUG_ONLY(intptr_t* orig = *ContinuationHelper::Frame::callee_link_address(f));
  *ContinuationHelper::Frame::callee_link_address(f) = fp;
}

inline void patch_callee_link_relative(const frame& f, intptr_t* fp) {
  intptr_t* la = (intptr_t*)ContinuationHelper::Frame::callee_link_address(f);
  intptr_t new_value = fp - la;
  *la = new_value;
}

////// Freeze

// Fast path

inline void FreezeBase::patch_stack_pd(intptr_t* frame_sp, intptr_t* heap_sp) {
  // copy the spilled fp from the heap to the stack
  *(frame_sp - 2) = *(heap_sp - 2);
}

// Slow path

template<typename FKind>
inline frame FreezeBase::sender(const frame& f) {
  assert(FKind::is_instance(f), "");
  if (FKind::interpreted) {
    return frame(f.sender_sp(), f.interpreter_frame_sender_sp(), f.link(), f.sender_pc());
  }

  intptr_t** link_addr = link_address<FKind>(f);
  intptr_t* sender_sp = (intptr_t*)(link_addr + 2); //  f.unextended_sp() + (fsize/wordSize); //
  address sender_pc = (address) *(sender_sp - 1);
  assert(sender_sp != f.sp(), "must have changed");

  int slot = 0;
  CodeBlob* sender_cb = CodeCache::find_blob_and_oopmap(sender_pc, slot);
  return sender_cb != nullptr
    ? frame(sender_sp, sender_sp, *link_addr, sender_pc, sender_cb,
            slot == -1 ? nullptr : sender_cb->oop_map_for_slot(slot, sender_pc),
            false /* on_heap ? */)
    : frame(sender_sp, sender_sp, *link_addr, sender_pc);
}

template<typename FKind> frame FreezeBase::new_heap_frame(frame& f, frame& caller) {
  assert(FKind::is_instance(f), "");
  assert(!caller.is_interpreted_frame()
    || caller.unextended_sp() == (intptr_t*)caller.at(frame::interpreter_frame_last_sp_offset), "");

  intptr_t *sp, *fp; // sp is really our unextended_sp
  if (FKind::interpreted) {
    assert((intptr_t*)f.at(frame::interpreter_frame_last_sp_offset) == nullptr
      || f.unextended_sp() == (intptr_t*)f.at_relative(frame::interpreter_frame_last_sp_offset), "");
    intptr_t locals_offset = *f.addr_at(frame::interpreter_frame_locals_offset);
    // If the caller.is_empty(), i.e. we're freezing into an empty chunk, then we set
    // the chunk's argsize in finalize_freeze and make room for it above the unextended_sp
    bool overlap_caller = caller.is_interpreted_frame() || caller.is_empty();
    fp = caller.unextended_sp() - 1 - locals_offset + (overlap_caller ? ContinuationHelper::InterpretedFrame::stack_argsize(f) : 0);
    sp = fp - (f.fp() - f.unextended_sp());
    assert(sp <= fp, "");
    assert(fp <= caller.unextended_sp(), "");
    caller.set_sp(fp + frame::sender_sp_offset);

    assert(_cont.tail()->is_in_chunk(sp), "");

    frame hf(sp, sp, fp, f.pc(), nullptr, nullptr, true /* on_heap */);
    *hf.addr_at(frame::interpreter_frame_locals_offset) = locals_offset;
    return hf;
  } else {
    // We need to re-read fp out of the frame because it may be an oop and we might have
    // had a safepoint in finalize_freeze, after constructing f.
    fp = *(intptr_t**)(f.sp() - 2);

    int fsize = FKind::size(f);
    sp = caller.unextended_sp() - fsize;
    if (caller.is_interpreted_frame()) {
      // If the caller is interpreted, our stackargs are not supposed to overlap with it
      // so we make more room by moving sp down by argsize
      int argsize = FKind::stack_argsize(f);
      sp -= argsize;
    }
    caller.set_sp(sp + fsize);

    assert(_cont.tail()->is_in_chunk(sp), "");

    return frame(sp, sp, fp, f.pc(), nullptr, nullptr, true /* on_heap */);
  }
}

void FreezeBase::adjust_interpreted_frame_unextended_sp(frame& f) {
  assert((f.at(frame::interpreter_frame_last_sp_offset) != 0) || (f.unextended_sp() == f.sp()), "");
  intptr_t* real_unextended_sp = (intptr_t*)f.at_relative_or_null(frame::interpreter_frame_last_sp_offset);
  if (real_unextended_sp != nullptr) {
    f.set_unextended_sp(real_unextended_sp); // can be null at a safepoint
  }
}

inline void FreezeBase::prepare_freeze_interpreted_top_frame(frame& f) {
  assert(f.interpreter_frame_last_sp() == nullptr, "should be null for top frame");
  f.interpreter_frame_set_last_sp(f.unextended_sp());
}

inline void FreezeBase::relativize_interpreted_frame_metadata(const frame& f, const frame& hf) {
  assert(hf.fp() == hf.unextended_sp() + (f.fp() - f.unextended_sp()), "");
  assert((f.at(frame::interpreter_frame_last_sp_offset) != 0)
    || (f.unextended_sp() == f.sp()), "");
  assert(f.fp() > (intptr_t*)f.at_relative(frame::interpreter_frame_initial_sp_offset), "");

  // On RISCV, we may insert padding between the locals and the rest of the frame
  // (see TemplateInterpreterGenerator::generate_normal_entry, and AbstractInterpreter::layout_activation)
  // because we freeze the padding word (see recurse_freeze_interpreted_frame) in order to keep the same relativized
  // locals value, we don't need to change the locals value here.

  // Make sure that last_sp is already relativized.
  assert((intptr_t*)hf.at_relative(frame::interpreter_frame_last_sp_offset) == hf.unextended_sp(), "");

  // Make sure that monitor_block_top is already relativized.
  assert(hf.at_absolute(frame::interpreter_frame_monitor_block_top_offset) <= frame::interpreter_frame_initial_sp_offset, "");

  // extended_sp is already relativized by TemplateInterpreterGenerator::generate_normal_entry or
  // AbstractInterpreter::layout_activation

  // The interpreter native wrapper code adds space in the stack equal to size_of_parameters()
  // after the fixed part of the frame. For wait0 this is equal to 3 words (this + long parameter).
  // We adjust by this size since otherwise the saved last sp will be less than the extended_sp.
  DEBUG_ONLY(Method* m = hf.interpreter_frame_method();)
  DEBUG_ONLY(int extra_space = m->is_object_wait0() ? m->size_of_parameters() : 0;)

  assert((hf.fp() - hf.unextended_sp()) == (f.fp() - f.unextended_sp()), "");
  assert(hf.unextended_sp() == (intptr_t*)hf.at(frame::interpreter_frame_last_sp_offset), "");
  assert(hf.unextended_sp() <= (intptr_t*)hf.at(frame::interpreter_frame_initial_sp_offset), "");
  assert(hf.unextended_sp() + extra_space >  (intptr_t*)hf.at(frame::interpreter_frame_extended_sp_offset), "");
  assert(hf.fp()            >  (intptr_t*)hf.at(frame::interpreter_frame_initial_sp_offset), "");
#ifdef ASSERT
  if (f.interpreter_frame_method()->max_locals() > 0) {
    assert(hf.fp()          <= (intptr_t*)hf.at(frame::interpreter_frame_locals_offset), "");
  }
#endif
}

inline void FreezeBase::set_top_frame_metadata_pd(const frame& hf) {
  stackChunkOop chunk = _cont.tail();
  assert(chunk->is_in_chunk(hf.sp() - 1), "");
  assert(chunk->is_in_chunk(hf.sp() - 2), "");

  *(hf.sp() - 1) = (intptr_t)hf.pc();

  intptr_t* fp_addr = hf.sp() - 2;
  *fp_addr = hf.is_interpreted_frame() ? (intptr_t)(hf.fp() - fp_addr)
                                       : (intptr_t)hf.fp();
}

inline void FreezeBase::patch_pd(frame& hf, const frame& caller) {
  if (caller.is_interpreted_frame()) {
    assert(!caller.is_empty(), "");
    patch_callee_link_relative(caller, caller.fp());
  } else {
    // If we're the bottom-most frame frozen in this freeze, the caller might have stayed frozen in the chunk,
    // and its oop-containing fp fixed. We've now just overwritten it, so we must patch it back to its value
    // as read from the chunk.
    patch_callee_link(caller, caller.fp());
  }
}

<<<<<<< HEAD
inline intptr_t* AnchorMark::anchor_mark_set_pd() {
  return _top_frame.sp();
}

inline void AnchorMark::anchor_mark_clear_pd() {
=======
inline void FreezeBase::patch_pd_unused(intptr_t* sp) {
>>>>>>> bdf9834b
}

//////// Thaw

// Fast path

inline void ThawBase::prefetch_chunk_pd(void* start, int size) {
  size <<= LogBytesPerWord;
  Prefetch::read(start, size);
  Prefetch::read(start, size - 64);
}

template <typename ConfigT>
inline void Thaw<ConfigT>::patch_caller_links(intptr_t* sp, intptr_t* bottom) {
  // Fast path depends on !PreserveFramePointer. See can_thaw_fast().
  assert(!PreserveFramePointer, "Frame pointers need to be fixed");
}

// Slow path

inline frame ThawBase::new_entry_frame() {
  intptr_t* sp = _cont.entrySP();
  // TODO PERF: This finds code blob and computes deopt state
  return frame(sp, sp, _cont.entryFP(), _cont.entryPC());
}

template<typename FKind> frame ThawBase::new_stack_frame(const frame& hf, frame& caller, bool bottom) {
  assert(FKind::is_instance(hf), "");
  // The values in the returned frame object will be written into the callee's stack in patch.

  if (FKind::interpreted) {
    intptr_t* heap_sp = hf.unextended_sp();
    // If caller is interpreted it already made room for the callee arguments
    int overlap = caller.is_interpreted_frame() ? ContinuationHelper::InterpretedFrame::stack_argsize(hf) : 0;
    const int fsize = (int)(ContinuationHelper::InterpretedFrame::frame_bottom(hf) - hf.unextended_sp() - overlap);
    intptr_t* frame_sp = caller.unextended_sp() - fsize;
    intptr_t* fp = frame_sp + (hf.fp() - heap_sp);
    if ((intptr_t)fp % frame::frame_alignment != 0) {
      fp--;
      frame_sp--;
      log_develop_trace(continuations)("Adding internal interpreted frame alignment");
    }
    DEBUG_ONLY(intptr_t* unextended_sp = fp + *hf.addr_at(frame::interpreter_frame_last_sp_offset);)
    assert(frame_sp == unextended_sp, "");
    caller.set_sp(fp + frame::sender_sp_offset);
    frame f(frame_sp, frame_sp, fp, hf.pc());
    // we need to set the locals so that the caller of new_stack_frame() can call
    // ContinuationHelper::InterpretedFrame::frame_bottom
    // copy relativized locals from the heap frame
    *f.addr_at(frame::interpreter_frame_locals_offset) = *hf.addr_at(frame::interpreter_frame_locals_offset);
    assert((intptr_t)f.fp() % frame::frame_alignment == 0, "");
    return f;
  } else {
    int fsize = FKind::size(hf);
    intptr_t* frame_sp = caller.unextended_sp() - fsize;
    if (bottom || caller.is_interpreted_frame()) {
      int argsize = FKind::stack_argsize(hf);

      fsize += argsize;
      frame_sp -= argsize;
      caller.set_sp(caller.sp() - argsize);
      assert(caller.sp() == frame_sp + (fsize-argsize), "");

      frame_sp = align(hf, frame_sp, caller, bottom);
    }

    assert(hf.cb() != nullptr, "");
    assert(hf.oop_map() != nullptr, "");
    intptr_t* fp;
    if (PreserveFramePointer) {
      // we need to recreate a "real" frame pointer, pointing into the stack
      fp = frame_sp + FKind::size(hf) - frame::sender_sp_offset;
    } else {
      fp = FKind::stub || FKind::native
        // fp always points to the address above the pushed return pc. We need correct address.
        ? frame_sp + fsize - frame::sender_sp_offset
        // we need to re-read fp because it may be an oop and we might have fixed the frame.
        : *(intptr_t**)(hf.sp() - 2);
    }
    // TODO PERF : this computes deopt state; is it necessary?
    return frame(frame_sp, frame_sp, fp, hf.pc(), hf.cb(), hf.oop_map(), false);
  }
}

inline intptr_t* ThawBase::align(const frame& hf, intptr_t* frame_sp, frame& caller, bool bottom) {
#ifdef _LP64
  if (((intptr_t)frame_sp & 0xf) != 0) {
    assert(caller.is_interpreted_frame() || (bottom && hf.compiled_frame_stack_argsize() % 2 != 0), "");
    frame_sp--;
    caller.set_sp(caller.sp() - 1);
  }
  assert(is_aligned(frame_sp, frame::frame_alignment), "");
#endif

  return frame_sp;
}

inline void ThawBase::patch_pd(frame& f, const frame& caller) {
  patch_callee_link(caller, caller.fp());
}

inline void ThawBase::patch_pd(frame& f, intptr_t* caller_sp) {
  intptr_t* fp = caller_sp - frame::sender_sp_offset;
  patch_callee_link(f, fp);
}

inline intptr_t* ThawBase::push_cleanup_continuation() {
  frame enterSpecial = new_entry_frame();
  intptr_t* sp = enterSpecial.sp();

  sp[-1] = (intptr_t)ContinuationEntry::cleanup_pc();
  sp[-2] = (intptr_t)enterSpecial.fp();

  log_develop_trace(continuations, preempt)("push_cleanup_continuation initial sp: " INTPTR_FORMAT " final sp: " INTPTR_FORMAT, p2i(sp + 2 * frame::metadata_words), p2i(sp));
  return sp;
}

inline intptr_t* ThawBase::push_preempt_adapter() {
  Unimplemented();
  return nullptr;
}

inline void ThawBase::derelativize_interpreted_frame_metadata(const frame& hf, const frame& f) {
  // Make sure that last_sp is kept relativized.
  assert((intptr_t*)f.at_relative(frame::interpreter_frame_last_sp_offset) == f.unextended_sp(), "");

  // Make sure that monitor_block_top is still relativized.
  assert(f.at_absolute(frame::interpreter_frame_monitor_block_top_offset) <= frame::interpreter_frame_initial_sp_offset, "");

  DEBUG_ONLY(Method* m = hf.interpreter_frame_method();)
  DEBUG_ONLY(int extra_space = m->is_object_wait0() ? m->size_of_parameters() : 0;) // see comment in relativize_interpreted_frame_metadata()

  // Make sure that extended_sp is kept relativized.
  assert((intptr_t*)f.at_relative(frame::interpreter_frame_extended_sp_offset) < f.unextended_sp() + extra_space, "");
}

#endif // CPU_RISCV_CONTINUATIONFREEZETHAW_RISCV_INLINE_HPP<|MERGE_RESOLUTION|>--- conflicted
+++ resolved
@@ -194,15 +194,14 @@
   }
 }
 
-<<<<<<< HEAD
+inline void FreezeBase::patch_pd_unused(intptr_t* sp) {
+}
+
 inline intptr_t* AnchorMark::anchor_mark_set_pd() {
   return _top_frame.sp();
 }
 
 inline void AnchorMark::anchor_mark_clear_pd() {
-=======
-inline void FreezeBase::patch_pd_unused(intptr_t* sp) {
->>>>>>> bdf9834b
 }
 
 //////// Thaw

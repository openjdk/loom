/*
 * Copyright (c) 1997, 2021, Oracle and/or its affiliates. All rights reserved.
 * Copyright (c) 2014, 2020, Red Hat Inc. All rights reserved.
 * DO NOT ALTER OR REMOVE COPYRIGHT NOTICES OR THIS FILE HEADER.
 *
 * This code is free software; you can redistribute it and/or modify it
 * under the terms of the GNU General Public License version 2 only, as
 * published by the Free Software Foundation.
 *
 * This code is distributed in the hope that it will be useful, but WITHOUT
 * ANY WARRANTY; without even the implied warranty of MERCHANTABILITY or
 * FITNESS FOR A PARTICULAR PURPOSE.  See the GNU General Public License
 * version 2 for more details (a copy is included in the LICENSE file that
 * accompanied this code).
 *
 * You should have received a copy of the GNU General Public License version
 * 2 along with this work; if not, write to the Free Software Foundation,
 * Inc., 51 Franklin St, Fifth Floor, Boston, MA 02110-1301 USA.
 *
 * Please contact Oracle, 500 Oracle Parkway, Redwood Shores, CA 94065 USA
 * or visit www.oracle.com if you need additional information or have any
 * questions.
 *
 */

#include "precompiled.hpp"
#include "compiler/oopMap.hpp"
#include "interpreter/interpreter.hpp"
#include "memory/resourceArea.hpp"
#include "memory/universe.hpp"
#include "oops/markWord.hpp"
#include "oops/method.hpp"
#include "oops/oop.inline.hpp"
#include "prims/methodHandles.hpp"
#include "runtime/frame.inline.hpp"
#include "runtime/handles.inline.hpp"
#include "runtime/javaCalls.hpp"
#include "runtime/monitorChunk.hpp"
#include "runtime/os.inline.hpp"
#include "runtime/signature.hpp"
#include "runtime/stackWatermarkSet.hpp"
#include "runtime/stubCodeGenerator.hpp"
#include "runtime/stubRoutines.hpp"
#include "vmreg_aarch64.inline.hpp"
#ifdef COMPILER1
#include "c1/c1_Runtime1.hpp"
#include "runtime/vframeArray.hpp"
#endif

#ifdef ASSERT
void RegisterMap::check_location_valid() {
}
#endif


// Profiling/safepoint support

bool frame::safe_for_sender(JavaThread *thread) {
  address   sp = (address)_sp;
  address   fp = (address)_fp;
  address   unextended_sp = (address)_unextended_sp;

  // consider stack guards when trying to determine "safe" stack pointers
  // sp must be within the usable part of the stack (not in guards)
  if (!thread->is_in_usable_stack(sp)) {
    return false;
  }

  // When we are running interpreted code the machine stack pointer, SP, is
  // set low enough so that the Java expression stack can grow and shrink
  // without ever exceeding the machine stack bounds.  So, ESP >= SP.

  // When we call out of an interpreted method, SP is incremented so that
  // the space between SP and ESP is removed.  The SP saved in the callee's
  // frame is the SP *before* this increment.  So, when we walk a stack of
  // interpreter frames the sender's SP saved in a frame might be less than
  // the SP at the point of call.

  // So unextended sp must be within the stack but we need not to check
  // that unextended sp >= sp
  if (!thread->is_in_full_stack_checked(unextended_sp)) {
    return false;
  }

  // an fp must be within the stack and above (but not equal) sp
  // second evaluation on fp+ is added to handle situation where fp is -1
  bool fp_safe = thread->is_in_stack_range_excl(fp, sp) &&
                 thread->is_in_full_stack_checked(fp + (return_addr_offset * sizeof(void*)));

  // We know sp/unextended_sp are safe only fp is questionable here

  // If the current frame is known to the code cache then we can attempt to
  // to construct the sender and do some validation of it. This goes a long way
  // toward eliminating issues when we get in frame construction code

  if (_cb != NULL ) {

    // First check if frame is complete and tester is reliable
    // Unfortunately we can only check frame complete for runtime stubs and nmethod
    // other generic buffer blobs are more problematic so we just assume they are
    // ok. adapter blobs never have a frame complete and are never ok.

    if (!_cb->is_frame_complete_at(_pc)) {
      if (_cb->is_nmethod() || _cb->is_adapter_blob() || _cb->is_runtime_stub()) {
        return false;
      }
    }

    // Could just be some random pointer within the codeBlob
    if (!_cb->code_contains(_pc)) {
      return false;
    }

    // Entry frame checks
    if (is_entry_frame()) {
      // an entry frame must have a valid fp.
      return fp_safe && is_entry_frame_valid(thread);
    }

    intptr_t* sender_sp = NULL;
    intptr_t* sender_unextended_sp = NULL;
    address   sender_pc = NULL;
    intptr_t* saved_fp =  NULL;

    if (is_interpreted_frame()) {
      // fp must be safe
      if (!fp_safe) {
        return false;
      }

      sender_pc = (address) this->fp()[return_addr_offset];
      // for interpreted frames, the value below is the sender "raw" sp,
      // which can be different from the sender unextended sp (the sp seen
      // by the sender) because of current frame local variables
      sender_sp = (intptr_t*) addr_at(sender_sp_offset);
      sender_unextended_sp = (intptr_t*) this->fp()[interpreter_frame_sender_sp_offset];
      saved_fp = (intptr_t*) this->fp()[link_offset];

    } else {
      // must be some sort of compiled/runtime frame
      // fp does not have to be safe (although it could be check for c1?)

      // check for a valid frame_size, otherwise we are unlikely to get a valid sender_pc
      if (_cb->frame_size() <= 0) {
        return false;
      }

      sender_sp = _unextended_sp + _cb->frame_size();
      // Is sender_sp safe?
      if (!thread->is_in_full_stack_checked((address)sender_sp)) {
        return false;
      }
      sender_unextended_sp = sender_sp;
      sender_pc = (address) *(sender_sp-1);
      // Note: frame::sender_sp_offset is only valid for compiled frame
      saved_fp = (intptr_t*) *(sender_sp - frame::sender_sp_offset);
    }


    // If the potential sender is the interpreter then we can do some more checking
    if (Interpreter::contains(sender_pc)) {

      // fp is always saved in a recognizable place in any code we generate. However
      // only if the sender is interpreted/call_stub (c1 too?) are we certain that the saved fp
      // is really a frame pointer.

      if (!thread->is_in_stack_range_excl((address)saved_fp, (address)sender_sp)) {
        return false;
      }

      // construct the potential sender

      frame sender(sender_sp, sender_unextended_sp, saved_fp, sender_pc);

      return sender.is_interpreted_frame_valid(thread);

    }

    // We must always be able to find a recognizable pc
    CodeBlob* sender_blob = CodeCache::find_blob_unsafe(sender_pc);
    if (sender_pc == NULL ||  sender_blob == NULL) {
      return false;
    }

    // Could be a zombie method
    if (sender_blob->is_zombie() || sender_blob->is_unloaded()) {
      return false;
    }

    // Could just be some random pointer within the codeBlob
    if (!sender_blob->code_contains(sender_pc)) {
      return false;
    }

    // We should never be able to see an adapter if the current frame is something from code cache
    if (sender_blob->is_adapter_blob()) {
      return false;
    }

    // Could be the call_stub
    if (StubRoutines::returns_to_call_stub(sender_pc)) {
      if (!thread->is_in_stack_range_excl((address)saved_fp, (address)sender_sp)) {
        return false;
      }

      // construct the potential sender

      frame sender(sender_sp, sender_unextended_sp, saved_fp, sender_pc);

      // Validate the JavaCallWrapper an entry frame must have
      address jcw = (address)sender.entry_frame_call_wrapper();

      return thread->is_in_stack_range_excl(jcw, (address)sender.fp());
    }

    CompiledMethod* nm = sender_blob->as_compiled_method_or_null();
    if (nm != NULL) {
      if (nm->is_deopt_mh_entry(sender_pc) || nm->is_deopt_entry(sender_pc) ||
          nm->method()->is_method_handle_intrinsic()) {
        return false;
      }
    }

    // If the frame size is 0 something (or less) is bad because every nmethod has a non-zero frame size
    // because the return address counts against the callee's frame.

    if (sender_blob->frame_size() <= 0) {
      assert(!sender_blob->is_compiled(), "should count return address at least");
      return false;
    }

    // We should never be able to see anything here except an nmethod. If something in the
    // code cache (current frame) is called by an entity within the code cache that entity
    // should not be anything but the call stub (already covered), the interpreter (already covered)
    // or an nmethod.

    if (!sender_blob->is_compiled()) {
        return false;
    }

    // Could put some more validation for the potential non-interpreted sender
    // frame we'd create by calling sender if I could think of any. Wait for next crash in forte...

    // One idea is seeing if the sender_pc we have is one that we'd expect to call to current cb

    // We've validated the potential sender that would be created
    return true;
  }

  // Must be native-compiled frame. Since sender will try and use fp to find
  // linkages it must be safe

  if (!fp_safe) {
    return false;
  }

  // Will the pc we fetch be non-zero (which we'll find at the oldest frame)

  if ( (address) this->fp()[return_addr_offset] == NULL) return false;


  // could try and do some more potential verification of native frame if we could think of some...

  return true;

}

void frame::patch_pc(Thread* thread, address pc) {
  assert(_cb == CodeCache::find_blob(pc), "unexpected pc");
  address* pc_addr = &(((address*) sp())[-1]);
  if (TracePcPatching) {
    tty->print_cr("patch_pc at address " INTPTR_FORMAT " [" INTPTR_FORMAT " -> " INTPTR_FORMAT "]",
                  p2i(pc_addr), p2i(*pc_addr), p2i(pc));
  }

  // Only generated code frames should be patched, therefore the return address will not be signed.
  assert(pauth_ptr_is_raw(*pc_addr), "cannot be signed");
  // Either the return address is the original one or we are going to
  // patch in the same address that's already there.
  assert(_pc == *pc_addr || pc == *pc_addr, "must be");
  DEBUG_ONLY(address old_pc = _pc;)
  *pc_addr = pc;
  _pc = pc; // must be set before call to get_deopt_original_pc
  address original_pc = CompiledMethod::get_deopt_original_pc(this);
  if (original_pc != NULL) {
    assert(original_pc == old_pc, "expected original PC to be stored before patching");
    _deopt_state = is_deoptimized;
    // leave _pc as is
  } else {
    _deopt_state = not_deoptimized;
    _pc = pc;
  }
}

intptr_t* frame::entry_frame_argument_at(int offset) const {
  // convert offset to index to deal with tsi
  int index = (Interpreter::expr_offset_in_bytes(offset)/wordSize);
  // Entry frame's arguments are always in relation to unextended_sp()
  return &unextended_sp()[index];
}

// sender_sp
intptr_t* frame::interpreter_frame_sender_sp() const {
  assert(is_interpreted_frame(), "interpreted frame expected");
  return (intptr_t*) at(interpreter_frame_sender_sp_offset);
}

void frame::set_interpreter_frame_sender_sp(intptr_t* sender_sp) {
  assert(is_interpreted_frame(), "interpreted frame expected");
  ptr_at_put(interpreter_frame_sender_sp_offset, (intptr_t) sender_sp);
}


// monitor elements

BasicObjectLock* frame::interpreter_frame_monitor_begin() const {
  return (BasicObjectLock*) addr_at(interpreter_frame_monitor_block_bottom_offset);
}

template BasicObjectLock* frame::interpreter_frame_monitor_end<true>() const;
template BasicObjectLock* frame::interpreter_frame_monitor_end<false>() const;

template <bool relative>
BasicObjectLock* frame::interpreter_frame_monitor_end() const {
  BasicObjectLock* result = (BasicObjectLock*) at<relative>(interpreter_frame_monitor_block_top_offset);
  // make sure the pointer points inside the frame
  assert(sp() <= (intptr_t*) result, "monitor end should be above the stack pointer");
  assert((intptr_t*) result < fp(),  "monitor end should be strictly below the frame pointer");
  return result;
}

void frame::interpreter_frame_set_monitor_end(BasicObjectLock* value) {
  *((BasicObjectLock**)addr_at(interpreter_frame_monitor_block_top_offset)) = value;
}

// Used by template based interpreter deoptimization
void frame::interpreter_frame_set_last_sp(intptr_t* sp) {
    *((intptr_t**)addr_at(interpreter_frame_last_sp_offset)) = sp;
}

frame frame::sender_for_entry_frame(RegisterMap* map) const {
  assert(map != NULL, "map must be set");
  // Java frame called from C; skip all C frames and return top C
  // frame of that chunk as the sender
  JavaFrameAnchor* jfa = entry_frame_call_wrapper()->anchor();
  assert(!entry_frame_is_first(), "next Java fp must be non zero");
  assert(jfa->last_Java_sp() > sp(), "must be above this frame on stack");
  // Since we are walking the stack now this nested anchor is obviously walkable
  // even if it wasn't when it was stacked.
  if (!jfa->walkable()) {
    // Capture _last_Java_pc (if needed) and mark anchor walkable.
    jfa->capture_last_Java_pc();
  }
  map->clear();
  assert(map->include_argument_oops(), "should be set by clear");
  vmassert(jfa->last_Java_pc() != NULL, "not walkable");
  frame fr(jfa->last_Java_sp(), jfa->last_Java_fp(), jfa->last_Java_pc());

  return fr;
}

JavaFrameAnchor* OptimizedEntryBlob::jfa_for_frame(const frame& frame) const {
  ShouldNotCallThis();
  return nullptr;
}

frame frame::sender_for_optimized_entry_frame(RegisterMap* map) const {
  ShouldNotCallThis();
  return {};
}

//------------------------------------------------------------------------------
// frame::verify_deopt_original_pc
//
// Verifies the calculated original PC of a deoptimization PC for the
// given unextended SP.
#ifdef ASSERT
void frame::verify_deopt_original_pc(CompiledMethod* nm, intptr_t* unextended_sp) {
  frame fr;

  // This is ugly but it's better than to change {get,set}_original_pc
  // to take an SP value as argument.  And it's only a debugging
  // method anyway.
  fr._unextended_sp = unextended_sp;

  address original_pc = nm->get_original_pc(&fr);
  assert(nm->insts_contains_inclusive(original_pc),
         "original PC must be in the main code section of the the compiled method (or must be immediately following it)");
}
#endif

//------------------------------------------------------------------------------
// frame::adjust_unextended_sp
void frame::adjust_unextended_sp() {
  // On aarch64, sites calling method handle intrinsics and lambda forms are treated
  // as any other call site. Therefore, no special action is needed when we are
  // returning to any of these call sites.

  if (_cb != NULL) {
    CompiledMethod* sender_cm = _cb->as_compiled_method_or_null();
    if (sender_cm != NULL) {
      // If the sender PC is a deoptimization point, get the original PC.
      if (sender_cm->is_deopt_entry(_pc) ||
          sender_cm->is_deopt_mh_entry(_pc)) {
        DEBUG_ONLY(verify_deopt_original_pc(sender_cm, _unextended_sp));
      }
    }
  }
}


//------------------------------------------------------------------------------
// frame::sender_for_interpreter_frame
frame frame::sender_for_interpreter_frame(RegisterMap* map) const {
  // SP is the raw SP from the sender after adapter or interpreter
  // extension.
  intptr_t* sender_sp = this->sender_sp();

  // This is the sp before any possible extension (adapter/locals).
  intptr_t* unextended_sp = interpreter_frame_sender_sp();
  intptr_t* sender_fp = link();

#if COMPILER2_OR_JVMCI
  if (map->update_map()) {
    update_map_with_saved_link(map, (intptr_t**) addr_at(link_offset));
  }
#endif // COMPILER2_OR_JVMCI

<<<<<<< HEAD
  address sender_pc = this->sender_pc();
=======
  // Use the raw version of pc - the interpreter should not have signed it.

  return frame(sender_sp, unextended_sp, link(), sender_pc_maybe_signed());
}


//------------------------------------------------------------------------------
// frame::sender_for_compiled_frame
frame frame::sender_for_compiled_frame(RegisterMap* map) const {
  // we cannot rely upon the last fp having been saved to the thread
  // in C2 code but it will have been pushed onto the stack. so we
  // have to find it relative to the unextended sp

  assert(_cb->frame_size() >= 0, "must have non-zero frame size");
  intptr_t* l_sender_sp = unextended_sp() + _cb->frame_size();
  intptr_t* unextended_sp = l_sender_sp;

  // the return_address is always the word on the stack
  address sender_pc = (address) *(l_sender_sp-1);

  intptr_t** saved_fp_addr = (intptr_t**) (l_sender_sp - frame::sender_sp_offset);

  // assert (sender_sp() == l_sender_sp, "should be");
  // assert (*saved_fp_addr == link(), "should be");
>>>>>>> 72b3b0af

  if (Continuation::is_return_barrier_entry(sender_pc)) {	
    if (map->walk_cont()) { // about to walk into an h-stack	
      return Continuation::top_frame(*this, map);	
    } else {
      Continuation::fix_continuation_bottom_sender(map->thread(), *this, &sender_pc, &unextended_sp);
    }
  }

  return frame(sender_sp, unextended_sp, sender_fp, sender_pc);
}

//------------------------------------------------------------------------------
<<<<<<< HEAD
// frame::sender
=======
// frame::sender_raw
frame frame::sender_raw(RegisterMap* map) const {
  // Default is we done have to follow them. The sender_for_xxx will
  // update it accordingly
   map->set_include_argument_oops(false);

  if (is_entry_frame())
    return sender_for_entry_frame(map);
  if (is_interpreted_frame())
    return sender_for_interpreter_frame(map);
  assert(_cb == CodeCache::find_blob(pc()),"Must be the same");

  // This test looks odd: why is it not is_compiled_frame() ?  That's
  // because stubs also have OOP maps.
  if (_cb != NULL) {
    return sender_for_compiled_frame(map);
  }

  // Must be native-compiled frame, i.e. the marshaling code for native
  // methods that exists in the core system.

  return frame(sender_sp(), link(), sender_pc());
}

>>>>>>> 72b3b0af
frame frame::sender(RegisterMap* map) const {
  frame result = sender_raw(map);

  if (map->process_frames()) {
    StackWatermarkSet::on_iteration(map->thread(), result);
  }

  return result;
}

bool frame::is_interpreted_frame_valid(JavaThread* thread) const {
  assert(is_interpreted_frame(), "Not an interpreted frame");
  // These are reasonable sanity checks
  if (fp() == 0 || (intptr_t(fp()) & (wordSize-1)) != 0) {
    return false;
  }
  if (sp() == 0 || (intptr_t(sp()) & (wordSize-1)) != 0) {
    return false;
  }
  if (fp() + interpreter_frame_initial_sp_offset < sp()) {
    return false;
  }
  // These are hacks to keep us out of trouble.
  // The problem with these is that they mask other problems
  if (fp() <= sp()) {        // this attempts to deal with unsigned comparison above
    return false;
  }

  // do some validation of frame elements

  // first the method

  Method* m = *interpreter_frame_method_addr();

  // validate the method we'd find in this potential sender
  if (!Method::is_valid_method(m)) return false;

  // stack frames shouldn't be much larger than max_stack elements
  // this test requires the use of unextended_sp which is the sp as seen by
  // the current frame, and not sp which is the "raw" pc which could point
  // further because of local variables of the callee method inserted after
  // method arguments
  if (fp() - unextended_sp() > 1024 + m->max_stack()*Interpreter::stackElementSize) {
    return false;
  }

  // validate bci/bcx

  address  bcp    = interpreter_frame_bcp();
  if (m->validate_bci_from_bcp(bcp) < 0) {
    return false;
  }

  // validate constantPoolCache*
  ConstantPoolCache* cp = *interpreter_frame_cache_addr();
  if (MetaspaceObj::is_valid(cp) == false) return false;

  // validate locals

  address locals =  (address) *interpreter_frame_locals_addr();
  return thread->is_in_stack_range_incl(locals, (address)fp());
}

BasicType frame::interpreter_frame_result(oop* oop_result, jvalue* value_result) {
  assert(is_interpreted_frame(), "interpreted frame expected");
  Method* method = interpreter_frame_method();
  BasicType type = method->result_type();

  intptr_t* tos_addr;
  if (method->is_native()) {
    // TODO : ensure AARCH64 does the same as Intel here i.e. push v0 then r0
    // Prior to calling into the runtime to report the method_exit the possible
    // return value is pushed to the native stack. If the result is a jfloat/jdouble
    // then ST0 is saved before EAX/EDX. See the note in generate_native_result
    tos_addr = (intptr_t*)sp();
    if (type == T_FLOAT || type == T_DOUBLE) {
      // This is times two because we do a push(ltos) after pushing XMM0
      // and that takes two interpreter stack slots.
      tos_addr += 2 * Interpreter::stackElementWords;
    }
  } else {
    tos_addr = (intptr_t*)interpreter_frame_tos_address();
  }

  switch (type) {
    case T_OBJECT  :
    case T_ARRAY   : {
      oop obj;
      if (method->is_native()) {
        obj = cast_to_oop(at(interpreter_frame_oop_temp_offset));
      } else {
        oop* obj_p = (oop*)tos_addr;
        obj = (obj_p == NULL) ? (oop)NULL : *obj_p;
      }
      assert(Universe::is_in_heap_or_null(obj), "sanity check");
      *oop_result = obj;
      break;
    }
    case T_BOOLEAN : value_result->z = *(jboolean*)tos_addr; break;
    case T_BYTE    : value_result->b = *(jbyte*)tos_addr; break;
    case T_CHAR    : value_result->c = *(jchar*)tos_addr; break;
    case T_SHORT   : value_result->s = *(jshort*)tos_addr; break;
    case T_INT     : value_result->i = *(jint*)tos_addr; break;
    case T_LONG    : value_result->j = *(jlong*)tos_addr; break;
    case T_FLOAT   : {
        value_result->f = *(jfloat*)tos_addr;
      break;
    }
    case T_DOUBLE  : value_result->d = *(jdouble*)tos_addr; break;
    case T_VOID    : /* Nothing to do */ break;
    default        : ShouldNotReachHere();
  }

  return type;
}

template intptr_t* frame::interpreter_frame_tos_at<false>(jint offset) const;
template intptr_t* frame::interpreter_frame_tos_at<true >(jint offset) const;

template <bool relative>
intptr_t* frame::interpreter_frame_tos_at(jint offset) const {
  int index = (Interpreter::expr_offset_in_bytes(offset)/wordSize);
  return &interpreter_frame_tos_address<relative>()[index];
}

#ifndef PRODUCT

#define DESCRIBE_FP_OFFSET(name) \
  values.describe(frame_no, fp() + frame::name##_offset, #name)

void frame::describe_pd(FrameValues& values, int frame_no) {
  if (is_interpreted_frame()) {
    DESCRIBE_FP_OFFSET(interpreter_frame_sender_sp);
    DESCRIBE_FP_OFFSET(interpreter_frame_last_sp);
    DESCRIBE_FP_OFFSET(interpreter_frame_method);
    DESCRIBE_FP_OFFSET(interpreter_frame_mdp);
    DESCRIBE_FP_OFFSET(interpreter_frame_mirror);
    DESCRIBE_FP_OFFSET(interpreter_frame_cache);
    DESCRIBE_FP_OFFSET(interpreter_frame_locals);
    DESCRIBE_FP_OFFSET(interpreter_frame_bcp);
    DESCRIBE_FP_OFFSET(interpreter_frame_initial_sp);
  }

  if (is_java_frame()) {
    address ret_pc = *(address*)(real_fp() - return_addr_offset);
    values.describe(frame_no, real_fp() - return_addr_offset, Continuation::is_return_barrier_entry(ret_pc) ? "return address (return barrier)" : "return address");
    values.describe(-1, real_fp() - sender_sp_offset, "saved fp", 2);
  }
}

void frame::describe_top_pd(FrameValues& values) {
  address ret_pc_callee = *(address*)(sp() - return_addr_offset);
  values.describe(-1, sp() - return_addr_offset, Continuation::is_return_barrier_entry(ret_pc_callee) ? "return address (return barrier)" : "return address");
  values.describe(-1, sp() - sender_sp_offset, "saved fp", 2);
}
#endif

intptr_t *frame::initial_deoptimization_info() {
  // Not used on aarch64, but we must return something.
  return NULL;
}

#undef DESCRIBE_FP_OFFSET

#define DESCRIBE_FP_OFFSET(name)                     \
  {                                                  \
    uintptr_t *p = (uintptr_t *)fp;                  \
    printf(INTPTR_FORMAT " " INTPTR_FORMAT " %s\n",  \
           (uintptr_t)(p + frame::name##_offset),    \
           p[frame::name##_offset], #name);          \
  }

static THREAD_LOCAL uintptr_t nextfp;
static THREAD_LOCAL uintptr_t nextpc;
static THREAD_LOCAL uintptr_t nextsp;
static THREAD_LOCAL RegisterMap *reg_map;

static void printbc(Method *m, intptr_t bcx) {
  const char *name;
  char buf[16];
  if (m->validate_bci_from_bcp((address)bcx) < 0
      || !m->contains((address)bcx)) {
    name = "???";
    snprintf(buf, sizeof buf, "(bad)");
  } else {
    int bci = m->bci_from((address)bcx);
    snprintf(buf, sizeof buf, "%d", bci);
    name = Bytecodes::name(m->code_at(bci));
  }
  ResourceMark rm;
  printf("%s : %s ==> %s\n", m->name_and_sig_as_C_string(), buf, name);
}

void internal_pf(uintptr_t sp, uintptr_t fp, uintptr_t pc, uintptr_t bcx) {
  if (! fp)
    return;

  DESCRIBE_FP_OFFSET(return_addr);
  DESCRIBE_FP_OFFSET(link);
  DESCRIBE_FP_OFFSET(interpreter_frame_sender_sp);
  DESCRIBE_FP_OFFSET(interpreter_frame_last_sp);
  DESCRIBE_FP_OFFSET(interpreter_frame_method);
  DESCRIBE_FP_OFFSET(interpreter_frame_mdp);
  DESCRIBE_FP_OFFSET(interpreter_frame_cache);
  DESCRIBE_FP_OFFSET(interpreter_frame_locals);
  DESCRIBE_FP_OFFSET(interpreter_frame_bcp);
  DESCRIBE_FP_OFFSET(interpreter_frame_initial_sp);
  uintptr_t *p = (uintptr_t *)fp;

  // We want to see all frames, native and Java.  For compiled and
  // interpreted frames we have special information that allows us to
  // unwind them; for everything else we assume that the native frame
  // pointer chain is intact.
  frame this_frame((intptr_t*)sp, (intptr_t*)fp, (address)pc);
  if (this_frame.is_compiled_frame() ||
      this_frame.is_interpreted_frame()) {
    frame sender = this_frame.sender(reg_map);
    nextfp = (uintptr_t)sender.fp();
    nextpc = (uintptr_t)sender.pc();
    nextsp = (uintptr_t)sender.unextended_sp();
  } else {
    nextfp = p[frame::link_offset];
    nextpc = p[frame::return_addr_offset];
    nextsp = (uintptr_t)&p[frame::sender_sp_offset];
  }

  if (bcx == -1ULL)
    bcx = p[frame::interpreter_frame_bcp_offset];

  if (Interpreter::contains((address)pc)) {
    Method* m = (Method*)p[frame::interpreter_frame_method_offset];
    if(m && m->is_method()) {
      printbc(m, bcx);
    } else
      printf("not a Method\n");
  } else {
    CodeBlob *cb = CodeCache::find_blob((address)pc);
    if (cb != NULL) {
      if (cb->is_nmethod()) {
        ResourceMark rm;
        nmethod* nm = (nmethod*)cb;
        printf("nmethod %s\n", nm->method()->name_and_sig_as_C_string());
      } else if (cb->name()) {
        printf("CodeBlob %s\n", cb->name());
      }
    }
  }
}

extern "C" void npf() {
  CodeBlob *cb = CodeCache::find_blob((address)nextpc);
  // C2 does not always chain the frame pointers when it can, instead
  // preferring to use fixed offsets from SP, so a simple leave() does
  // not work.  Instead, it adds the frame size to SP then pops FP and
  // LR.  We have to do the same thing to get a good call chain.
  if (cb && cb->frame_size())
    nextfp = nextsp + wordSize * (cb->frame_size() - 2);
  internal_pf (nextsp, nextfp, nextpc, -1);
}

extern "C" void pf(uintptr_t sp, uintptr_t fp, uintptr_t pc,
                   uintptr_t bcx, uintptr_t thread) {
  if (!reg_map) {
    reg_map = NEW_C_HEAP_OBJ(RegisterMap, mtInternal);
    ::new (reg_map) RegisterMap((JavaThread*)thread, false);
  } else {
    *reg_map = RegisterMap((JavaThread*)thread, false);
  }

  {
    CodeBlob *cb = CodeCache::find_blob((address)pc);
    if (cb && cb->frame_size())
      fp = sp + wordSize * (cb->frame_size() - 2);
  }
  internal_pf(sp, fp, pc, bcx);
}

// support for printing out where we are in a Java method
// needs to be passed current fp and bcp register values
// prints method name, bc index and bytecode name
extern "C" void pm(uintptr_t fp, uintptr_t bcx) {
  DESCRIBE_FP_OFFSET(interpreter_frame_method);
  uintptr_t *p = (uintptr_t *)fp;
  Method* m = (Method*)p[frame::interpreter_frame_method_offset];
  printbc(m, bcx);
}

#ifndef PRODUCT
// This is a generic constructor which is only used by pns() in debug.cpp.
frame::frame(void* sp, void* fp, void* pc) {
  init((intptr_t*)sp, (intptr_t*)fp, (address)pc);
}

void frame::pd_ps() {}
#endif

void JavaFrameAnchor::make_walkable(JavaThread* thread) {
  // last frame set?
  if (last_Java_sp() == NULL) return;
  // already walkable?
  if (walkable()) return;
  vmassert(Thread::current() == (Thread*)thread, "not current thread");
  vmassert(last_Java_sp() != NULL, "not called from Java code?");
  vmassert(last_Java_pc() == NULL, "already walkable");
  capture_last_Java_pc();
  vmassert(walkable(), "something went wrong");
}

void JavaFrameAnchor::capture_last_Java_pc() {
  vmassert(_last_Java_sp != NULL, "no last frame set");
  vmassert(_last_Java_pc == NULL, "already walkable");
  _last_Java_pc = (address)_last_Java_sp[-1];
}<|MERGE_RESOLUTION|>--- conflicted
+++ resolved
@@ -426,34 +426,8 @@
   }
 #endif // COMPILER2_OR_JVMCI
 
-<<<<<<< HEAD
-  address sender_pc = this->sender_pc();
-=======
   // Use the raw version of pc - the interpreter should not have signed it.
-
-  return frame(sender_sp, unextended_sp, link(), sender_pc_maybe_signed());
-}
-
-
-//------------------------------------------------------------------------------
-// frame::sender_for_compiled_frame
-frame frame::sender_for_compiled_frame(RegisterMap* map) const {
-  // we cannot rely upon the last fp having been saved to the thread
-  // in C2 code but it will have been pushed onto the stack. so we
-  // have to find it relative to the unextended sp
-
-  assert(_cb->frame_size() >= 0, "must have non-zero frame size");
-  intptr_t* l_sender_sp = unextended_sp() + _cb->frame_size();
-  intptr_t* unextended_sp = l_sender_sp;
-
-  // the return_address is always the word on the stack
-  address sender_pc = (address) *(l_sender_sp-1);
-
-  intptr_t** saved_fp_addr = (intptr_t**) (l_sender_sp - frame::sender_sp_offset);
-
-  // assert (sender_sp() == l_sender_sp, "should be");
-  // assert (*saved_fp_addr == link(), "should be");
->>>>>>> 72b3b0af
+  address sender_pc = this->sender_pc_maybe_signed();
 
   if (Continuation::is_return_barrier_entry(sender_pc)) {	
     if (map->walk_cont()) { // about to walk into an h-stack	
@@ -467,34 +441,7 @@
 }
 
 //------------------------------------------------------------------------------
-<<<<<<< HEAD
 // frame::sender
-=======
-// frame::sender_raw
-frame frame::sender_raw(RegisterMap* map) const {
-  // Default is we done have to follow them. The sender_for_xxx will
-  // update it accordingly
-   map->set_include_argument_oops(false);
-
-  if (is_entry_frame())
-    return sender_for_entry_frame(map);
-  if (is_interpreted_frame())
-    return sender_for_interpreter_frame(map);
-  assert(_cb == CodeCache::find_blob(pc()),"Must be the same");
-
-  // This test looks odd: why is it not is_compiled_frame() ?  That's
-  // because stubs also have OOP maps.
-  if (_cb != NULL) {
-    return sender_for_compiled_frame(map);
-  }
-
-  // Must be native-compiled frame, i.e. the marshaling code for native
-  // methods that exists in the core system.
-
-  return frame(sender_sp(), link(), sender_pc());
-}
-
->>>>>>> 72b3b0af
 frame frame::sender(RegisterMap* map) const {
   frame result = sender_raw(map);
 

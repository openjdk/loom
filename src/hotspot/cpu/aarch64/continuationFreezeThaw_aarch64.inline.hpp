/*
 * Copyright (c) 2019, 2025, Oracle and/or its affiliates. All rights reserved.
 * DO NOT ALTER OR REMOVE COPYRIGHT NOTICES OR THIS FILE HEADER.
 *
 * This code is free software; you can redistribute it and/or modify it
 * under the terms of the GNU General Public License version 2 only, as
 * published by the Free Software Foundation.
 *
 * This code is distributed in the hope that it will be useful, but WITHOUT
 * ANY WARRANTY; without even the implied warranty of MERCHANTABILITY or
 * FITNESS FOR A PARTICULAR PURPOSE.  See the GNU General Public License
 * version 2 for more details (a copy is included in the LICENSE file that
 * accompanied this code).
 *
 * You should have received a copy of the GNU General Public License version
 * 2 along with this work; if not, write to the Free Software Foundation,
 * Inc., 51 Franklin St, Fifth Floor, Boston, MA 02110-1301 USA.
 *
 * Please contact Oracle, 500 Oracle Parkway, Redwood Shores, CA 94065 USA
 * or visit www.oracle.com if you need additional information or have any
 * questions.
 *
 */

#ifndef CPU_AARCH64_CONTINUATIONFREEZETHAW_AARCH64_INLINE_HPP
#define CPU_AARCH64_CONTINUATIONFREEZETHAW_AARCH64_INLINE_HPP

#include "code/codeBlob.inline.hpp"
#include "oops/stackChunkOop.inline.hpp"
#include "runtime/frame.hpp"
#include "runtime/frame.inline.hpp"


inline void patch_callee_link(const frame& f, intptr_t* fp) {
  DEBUG_ONLY(intptr_t* orig = *ContinuationHelper::Frame::callee_link_address(f));
  *ContinuationHelper::Frame::callee_link_address(f) = fp;
}

inline void patch_callee_link_relative(const frame& f, intptr_t* fp) {
  intptr_t* la = (intptr_t*)ContinuationHelper::Frame::callee_link_address(f);
  intptr_t new_value = fp - la;
  *la = new_value;
}

////// Freeze

// Fast path

inline void FreezeBase::patch_stack_pd(intptr_t* frame_sp, intptr_t* heap_sp) {
  // copy the spilled fp from the heap to the stack
  *(frame_sp - frame::sender_sp_offset) = *(heap_sp - frame::sender_sp_offset);
}

// Slow path

template<typename FKind>
inline frame FreezeBase::sender(const frame& f) {
  assert(FKind::is_instance(f), "");
  if (FKind::interpreted) {
    return frame(f.sender_sp(), f.interpreter_frame_sender_sp(), f.link(), f.sender_pc());
  }
  intptr_t** link_addr = link_address<FKind>(f);

  intptr_t* sender_sp = (intptr_t*)(link_addr + frame::sender_sp_offset); //  f.unextended_sp() + (fsize/wordSize); //
  address sender_pc = ContinuationHelper::return_address_at(sender_sp - 1);
  assert(sender_sp != f.sp(), "must have changed");

  int slot = 0;
  CodeBlob* sender_cb = CodeCache::find_blob_and_oopmap(sender_pc, slot);
  return sender_cb != nullptr
    ? frame(sender_sp, sender_sp, *link_addr, sender_pc, sender_cb,
            slot == -1 ? nullptr : sender_cb->oop_map_for_slot(slot, sender_pc),
            false /* on_heap ? */)
    : frame(sender_sp, sender_sp, *link_addr, sender_pc);
}

template<typename FKind>
frame FreezeBase::new_heap_frame(frame& f, frame& caller) {
  assert(FKind::is_instance(f), "");
  assert(!caller.is_interpreted_frame()
    || caller.unextended_sp() == (intptr_t*)caller.at(frame::interpreter_frame_last_sp_offset), "");

  intptr_t *sp, *fp; // sp is really our unextended_sp
  if (FKind::interpreted) {
    assert((intptr_t*)f.at(frame::interpreter_frame_last_sp_offset) == nullptr
      || f.unextended_sp() == (intptr_t*)f.at_relative(frame::interpreter_frame_last_sp_offset), "");
    intptr_t locals_offset = *f.addr_at(frame::interpreter_frame_locals_offset);
    // If the caller.is_empty(), i.e. we're freezing into an empty chunk, then we set
    // the chunk's argsize in finalize_freeze and make room for it above the unextended_sp
    bool overlap_caller = caller.is_interpreted_frame() || caller.is_empty();
    fp = caller.unextended_sp() - 1 - locals_offset + (overlap_caller ? ContinuationHelper::InterpretedFrame::stack_argsize(f) : 0);
    sp = fp - (f.fp() - f.unextended_sp());
    assert(sp <= fp, "");
    assert(fp <= caller.unextended_sp(), "");
    caller.set_sp(fp + frame::sender_sp_offset);

    assert(_cont.tail()->is_in_chunk(sp), "");

    frame hf(sp, sp, fp, f.pc(), nullptr, nullptr, true /* on_heap */);
    // copy relativized locals from the stack frame
    *hf.addr_at(frame::interpreter_frame_locals_offset) = locals_offset;
    return hf;
  } else {
    // For a compiled frame we need to re-read fp out of the frame because it may be an
    // oop and we might have had a safepoint in finalize_freeze, after constructing f.
    // For stub/native frames the value is not used while frozen, and will be constructed again
    // when thawing the frame (see ThawBase::new_stack_frame). We use a special bad address to
    // help with debugging, particularly when inspecting frames and identifying invalid accesses.
    fp = FKind::compiled ? *(intptr_t**)(f.sp() - frame::sender_sp_offset) : (intptr_t*)badAddressVal;

    int fsize = FKind::size(f);
    sp = caller.unextended_sp() - fsize;
    if (caller.is_interpreted_frame()) {
      // If the caller is interpreted, our stackargs are not supposed to overlap with it
      // so we make more room by moving sp down by argsize
      int argsize = FKind::stack_argsize(f);
      sp -= argsize;
    }
    caller.set_sp(sp + fsize);

    assert(_cont.tail()->is_in_chunk(sp), "");

    return frame(sp, sp, fp, f.pc(), nullptr, nullptr, true /* on_heap */);
  }
}

void FreezeBase::adjust_interpreted_frame_unextended_sp(frame& f) {
  assert((f.at(frame::interpreter_frame_last_sp_offset) != 0) || (f.unextended_sp() == f.sp()), "");
  intptr_t* real_unextended_sp = (intptr_t*)f.at_relative_or_null(frame::interpreter_frame_last_sp_offset);
  if (real_unextended_sp != nullptr) {
    f.set_unextended_sp(real_unextended_sp); // can be null at a safepoint
  }
}

inline void FreezeBase::prepare_freeze_interpreted_top_frame(frame& f) {
  assert(f.interpreter_frame_last_sp() == nullptr, "should be null for top frame");
  f.interpreter_frame_set_last_sp(f.unextended_sp());
}

inline void FreezeBase::relativize_interpreted_frame_metadata(const frame& f, const frame& hf) {
  assert(hf.fp() == hf.unextended_sp() + (f.fp() - f.unextended_sp()), "");
  assert((f.at(frame::interpreter_frame_last_sp_offset) != 0)
    || (f.unextended_sp() == f.sp()), "");
  assert(f.fp() > (intptr_t*)f.at_relative(frame::interpreter_frame_initial_sp_offset), "");

  // on AARCH64, we may insert padding between the locals and the rest of the frame
  // (see TemplateInterpreterGenerator::generate_normal_entry, and AbstractInterpreter::layout_activation)
  // because we freeze the padding word (see recurse_freeze_interpreted_frame) in order to keep the same relativized
  // locals value, we don't need to change the locals value here.

  // Make sure that last_sp is already relativized.
  assert((intptr_t*)hf.at_relative(frame::interpreter_frame_last_sp_offset) == hf.unextended_sp(), "");

  // Make sure that monitor_block_top is already relativized.
  assert(hf.at_absolute(frame::interpreter_frame_monitor_block_top_offset) <= frame::interpreter_frame_initial_sp_offset, "");

  // extended_sp is already relativized by TemplateInterpreterGenerator::generate_normal_entry or
  // AbstractInterpreter::layout_activation

  // The interpreter native wrapper code adds space in the stack equal to size_of_parameters()
  // after the fixed part of the frame. For wait0 this is equal to 3 words (this + long parameter).
  // We adjust by this size since otherwise the saved last sp will be less than the extended_sp.
  DEBUG_ONLY(Method* m = hf.interpreter_frame_method();)
  DEBUG_ONLY(int extra_space = m->is_object_wait0() ? m->size_of_parameters() : 0;)

  assert((hf.fp() - hf.unextended_sp()) == (f.fp() - f.unextended_sp()), "");
  assert(hf.unextended_sp() == (intptr_t*)hf.at(frame::interpreter_frame_last_sp_offset), "");
  assert(hf.unextended_sp() <= (intptr_t*)hf.at(frame::interpreter_frame_initial_sp_offset), "");
  assert(hf.unextended_sp() + extra_space >  (intptr_t*)hf.at(frame::interpreter_frame_extended_sp_offset), "");
  assert(hf.fp()            >  (intptr_t*)hf.at(frame::interpreter_frame_initial_sp_offset), "");
  assert(hf.fp()            <= (intptr_t*)hf.at(frame::interpreter_frame_locals_offset), "");
}

inline void FreezeBase::set_top_frame_metadata_pd(const frame& hf) {
  stackChunkOop chunk = _cont.tail();
  assert(chunk->is_in_chunk(hf.sp() - 1), "");
  assert(chunk->is_in_chunk(hf.sp() - frame::sender_sp_offset), "");

  *(hf.sp() - 1) = (intptr_t)hf.pc();

  intptr_t* fp_addr = hf.sp() - frame::sender_sp_offset;
  *fp_addr = hf.is_interpreted_frame() ? (intptr_t)(hf.fp() - fp_addr)
                                       : (intptr_t)hf.fp();
}

inline void FreezeBase::patch_pd(frame& hf, const frame& caller) {
  if (caller.is_interpreted_frame()) {
    assert(!caller.is_empty(), "");
    patch_callee_link_relative(caller, caller.fp());
  } else {
    // If we're the bottom-most frame frozen in this freeze, the caller might have stayed frozen in the chunk,
    // and its oop-containing fp fixed. We've now just overwritten it, so we must patch it back to its value
    // as read from the chunk.
    patch_callee_link(caller, caller.fp());
  }
}

inline void FreezeBase::patch_pd_unused(intptr_t* sp) {
  intptr_t* fp_addr = sp - frame::sender_sp_offset;
  *fp_addr = badAddressVal;
}

inline intptr_t* AnchorMark::anchor_mark_set_pd() {
  intptr_t* sp = _top_frame.sp();
  if (_top_frame.is_interpreted_frame()) {
    // In case the top frame is interpreted we need to set up the anchor using
    // the last_sp saved in the frame (remove possible alignment added while
<<<<<<< HEAD
    // thawing, see ThawBase::finish_thaw()). We also need to clear the last_sp
    // saved in the frame as it is not expected to be set in case we preempt again.
=======
    // thawing, see ThawBase::finish_thaw()). We also clear last_sp to match
    // the behavior when calling the VM from the interpreter (we check for this
    // in FreezeBase::prepare_freeze_interpreted_top_frame, which can be reached
    // if preempting again at redo_vmcall()).
>>>>>>> c6a88155
    _last_sp_from_frame = _top_frame.interpreter_frame_last_sp();
    assert(_last_sp_from_frame != nullptr, "");
    _top_frame.interpreter_frame_set_last_sp(nullptr);
    if (sp != _last_sp_from_frame) {
<<<<<<< HEAD
=======
      // We need to move up return pc and fp. They will be read next in
      // set_anchor() and set as _last_Java_pc and _last_Java_fp respectively.
>>>>>>> c6a88155
      _last_sp_from_frame[-1] = (intptr_t)_top_frame.pc();
      _last_sp_from_frame[-2] = (intptr_t)_top_frame.fp();
    }
    _is_interpreted = true;
    sp = _last_sp_from_frame;
  }
  return sp;
}

inline void AnchorMark::anchor_mark_clear_pd() {
  if (_is_interpreted) {
    // Restore last_sp_from_frame and possibly overwritten pc.
    _top_frame.interpreter_frame_set_last_sp(_last_sp_from_frame);
    intptr_t* sp = _top_frame.sp();
    if (sp != _last_sp_from_frame) {
      sp[-1] = (intptr_t)_top_frame.pc();
    }
  }
}

//////// Thaw

// Fast path

inline void ThawBase::prefetch_chunk_pd(void* start, int size) {
  size <<= LogBytesPerWord;
  Prefetch::read(start, size);
  Prefetch::read(start, size - 64);
}

template <typename ConfigT>
inline void Thaw<ConfigT>::patch_caller_links(intptr_t* sp, intptr_t* bottom) {
  // Fast path depends on !PreserveFramePointer. See can_thaw_fast().
  assert(!PreserveFramePointer, "Frame pointers need to be fixed");
}

// Slow path

inline frame ThawBase::new_entry_frame() {
  intptr_t* sp = _cont.entrySP();
  return frame(sp, sp, _cont.entryFP(), _cont.entryPC()); // TODO PERF: This finds code blob and computes deopt state
}

template<typename FKind> frame ThawBase::new_stack_frame(const frame& hf, frame& caller, bool bottom) {
  assert(FKind::is_instance(hf), "");
  // The values in the returned frame object will be written into the callee's stack in patch.

  if (FKind::interpreted) {
    intptr_t* heap_sp = hf.unextended_sp();
    // If caller is interpreted it already made room for the callee arguments
    int overlap = caller.is_interpreted_frame() ? ContinuationHelper::InterpretedFrame::stack_argsize(hf) : 0;
    const int fsize = (int)(ContinuationHelper::InterpretedFrame::frame_bottom(hf) - hf.unextended_sp() - overlap);
    intptr_t* frame_sp = caller.unextended_sp() - fsize;
    intptr_t* fp = frame_sp + (hf.fp() - heap_sp);
    if ((intptr_t)fp % frame::frame_alignment != 0) {
      fp--;
      frame_sp--;
      log_develop_trace(continuations)("Adding internal interpreted frame alignment");
    }
    DEBUG_ONLY(intptr_t* unextended_sp = fp + *hf.addr_at(frame::interpreter_frame_last_sp_offset);)
    assert(frame_sp == unextended_sp, "");
    caller.set_sp(fp + frame::sender_sp_offset);
    frame f(frame_sp, frame_sp, fp, hf.pc());
    // we need to set the locals so that the caller of new_stack_frame() can call
    // ContinuationHelper::InterpretedFrame::frame_bottom
    // copy relativized locals from the heap frame
    *f.addr_at(frame::interpreter_frame_locals_offset) = *hf.addr_at(frame::interpreter_frame_locals_offset);
    assert((intptr_t)f.fp() % frame::frame_alignment == 0, "");
    return f;
  } else {
    int fsize = FKind::size(hf);
    intptr_t* frame_sp = caller.unextended_sp() - fsize;
    if (bottom || caller.is_interpreted_frame()) {
      int argsize = FKind::stack_argsize(hf);

      fsize += argsize;
      frame_sp   -= argsize;
      caller.set_sp(caller.sp() - argsize);
      assert(caller.sp() == frame_sp + (fsize-argsize), "");

      frame_sp = align(hf, frame_sp, caller, bottom);
    }

    assert(hf.cb() != nullptr, "");
    assert(hf.oop_map() != nullptr, "");
    intptr_t* fp;
    if (PreserveFramePointer) {
      // we need to recreate a "real" frame pointer, pointing into the stack
      fp = frame_sp + FKind::size(hf) - frame::sender_sp_offset;
    } else {
      fp = FKind::stub || FKind::native
        ? frame_sp + fsize - frame::sender_sp_offset // fp always points to the address below the pushed return pc. We need correct address.
        : *(intptr_t**)(hf.sp() - frame::sender_sp_offset); // we need to re-read fp because it may be an oop and we might have fixed the frame.
    }
    return frame(frame_sp, frame_sp, fp, hf.pc(), hf.cb(), hf.oop_map(), false); // TODO PERF : this computes deopt state; is it necessary?
  }
}

inline intptr_t* ThawBase::align(const frame& hf, intptr_t* frame_sp, frame& caller, bool bottom) {
#ifdef _LP64
  if (((intptr_t)frame_sp & 0xf) != 0) {
    assert(caller.is_interpreted_frame() || (bottom && hf.compiled_frame_stack_argsize() % 2 != 0), "");
    frame_sp--;
    caller.set_sp(caller.sp() - 1);
  }
  assert(is_aligned(frame_sp, frame::frame_alignment), "");
#endif

  return frame_sp;
}

inline void ThawBase::patch_pd(frame& f, const frame& caller) {
  patch_callee_link(caller, caller.fp());
}

inline void ThawBase::patch_pd(frame& f, intptr_t* caller_sp) {
  intptr_t* fp = caller_sp - frame::sender_sp_offset;
  patch_callee_link(f, fp);
}

inline intptr_t* ThawBase::push_cleanup_continuation() {
  frame enterSpecial = new_entry_frame();
  intptr_t* sp = enterSpecial.sp();

  // We only need to set the return pc. rfp will be restored back in gen_continuation_enter().
  sp[-1] = (intptr_t)ContinuationEntry::cleanup_pc();
<<<<<<< HEAD
  sp[-2] = (intptr_t)enterSpecial.fp();
=======
>>>>>>> c6a88155
  return sp;
}

inline intptr_t* ThawBase::push_preempt_adapter() {
  frame enterSpecial = new_entry_frame();
  intptr_t* sp = enterSpecial.sp();

<<<<<<< HEAD
=======
  // We only need to set the return pc. rfp will be restored back in generate_cont_preempt_stub().
>>>>>>> c6a88155
  sp[-1] = (intptr_t)StubRoutines::cont_preempt_stub();
  return sp;
}

inline void ThawBase::derelativize_interpreted_frame_metadata(const frame& hf, const frame& f) {
  // Make sure that last_sp is kept relativized.
  assert((intptr_t*)f.at_relative(frame::interpreter_frame_last_sp_offset) == f.unextended_sp(), "");

  // Make sure that monitor_block_top is still relativized.
  assert(f.at_absolute(frame::interpreter_frame_monitor_block_top_offset) <= frame::interpreter_frame_initial_sp_offset, "");

  // Make sure that extended_sp is kept relativized.
  DEBUG_ONLY(Method* m = hf.interpreter_frame_method();)
  DEBUG_ONLY(int extra_space = m->is_object_wait0() ? m->size_of_parameters() : 0;) // see comment in relativize_interpreted_frame_metadata()
  assert((intptr_t*)f.at_relative(frame::interpreter_frame_extended_sp_offset) < f.unextended_sp() + extra_space, "");
}

#endif // CPU_AARCH64_CONTINUATIONFREEZETHAW_AARCH64_INLINE_HPP<|MERGE_RESOLUTION|>--- conflicted
+++ resolved
@@ -205,24 +205,16 @@
   if (_top_frame.is_interpreted_frame()) {
     // In case the top frame is interpreted we need to set up the anchor using
     // the last_sp saved in the frame (remove possible alignment added while
-<<<<<<< HEAD
-    // thawing, see ThawBase::finish_thaw()). We also need to clear the last_sp
-    // saved in the frame as it is not expected to be set in case we preempt again.
-=======
     // thawing, see ThawBase::finish_thaw()). We also clear last_sp to match
     // the behavior when calling the VM from the interpreter (we check for this
     // in FreezeBase::prepare_freeze_interpreted_top_frame, which can be reached
     // if preempting again at redo_vmcall()).
->>>>>>> c6a88155
     _last_sp_from_frame = _top_frame.interpreter_frame_last_sp();
     assert(_last_sp_from_frame != nullptr, "");
     _top_frame.interpreter_frame_set_last_sp(nullptr);
     if (sp != _last_sp_from_frame) {
-<<<<<<< HEAD
-=======
       // We need to move up return pc and fp. They will be read next in
       // set_anchor() and set as _last_Java_pc and _last_Java_fp respectively.
->>>>>>> c6a88155
       _last_sp_from_frame[-1] = (intptr_t)_top_frame.pc();
       _last_sp_from_frame[-2] = (intptr_t)_top_frame.fp();
     }
@@ -349,10 +341,6 @@
 
   // We only need to set the return pc. rfp will be restored back in gen_continuation_enter().
   sp[-1] = (intptr_t)ContinuationEntry::cleanup_pc();
-<<<<<<< HEAD
-  sp[-2] = (intptr_t)enterSpecial.fp();
-=======
->>>>>>> c6a88155
   return sp;
 }
 
@@ -360,10 +348,7 @@
   frame enterSpecial = new_entry_frame();
   intptr_t* sp = enterSpecial.sp();
 
-<<<<<<< HEAD
-=======
   // We only need to set the return pc. rfp will be restored back in generate_cont_preempt_stub().
->>>>>>> c6a88155
   sp[-1] = (intptr_t)StubRoutines::cont_preempt_stub();
   return sp;
 }

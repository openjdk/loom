--- conflicted
+++ resolved
@@ -3074,14 +3074,6 @@
     cmpdi(CCR0, t, 0);
     beq(CCR0, unlocked); // If so we are done.
 
-<<<<<<< HEAD
-    // The owner may be anonymous and we removed the last obj entry in
-    // the lock-stack. This loses the information about the owner.
-    // Write the thread to the owner field so the runtime knows the owner.
-    Register thread_id = tmp2;
-    ld(thread_id, in_bytes(JavaThread::lock_id_offset()), R16_thread);
-    std(thread_id, in_bytes(ObjectMonitor::owner_offset()), monitor);
-=======
     // Check if there is a successor.
     ld(t, in_bytes(ObjectMonitor::succ_offset()), monitor);
     cmpdi(CCR0, t, 0);
@@ -3092,7 +3084,6 @@
     std(monitor, in_bytes(JavaThread::unlocked_inflated_monitor_offset()), R16_thread);
 
     crxor(CCR0, Assembler::equal, CCR0, Assembler::equal); // Set flag = NE => slow path
->>>>>>> f1bf469b
     b(slow_path);
 
     bind(set_eq_unlocked);

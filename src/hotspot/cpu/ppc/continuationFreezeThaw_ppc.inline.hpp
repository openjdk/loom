/*
 * Copyright (c) 2019, 2024, Oracle and/or its affiliates. All rights reserved.
 * DO NOT ALTER OR REMOVE COPYRIGHT NOTICES OR THIS FILE HEADER.
 *
 * This code is free software; you can redistribute it and/or modify it
 * under the terms of the GNU General Public License version 2 only, as
 * published by the Free Software Foundation.
 *
 * This code is distributed in the hope that it will be useful, but WITHOUT
 * ANY WARRANTY; without even the implied warranty of MERCHANTABILITY or
 * FITNESS FOR A PARTICULAR PURPOSE.  See the GNU General Public License
 * version 2 for more details (a copy is included in the LICENSE file that
 * accompanied this code).
 *
 * You should have received a copy of the GNU General Public License version
 * 2 along with this work; if not, write to the Free Software Foundation,
 * Inc., 51 Franklin St, Fifth Floor, Boston, MA 02110-1301 USA.
 *
 * Please contact Oracle, 500 Oracle Parkway, Redwood Shores, CA 94065 USA
 * or visit www.oracle.com if you need additional information or have any
 * questions.
 *
 */

#ifndef CPU_PPC_CONTINUATION_PPC_INLINE_HPP
#define CPU_PPC_CONTINUATION_PPC_INLINE_HPP

#include "oops/stackChunkOop.inline.hpp"
#include "runtime/frame.hpp"
#include "runtime/frame.inline.hpp"

inline void patch_callee_link(const frame& f, intptr_t* fp) {
  *ContinuationHelper::Frame::callee_link_address(f) = fp;
}

inline void patch_callee_link_relative(const frame& f, intptr_t* fp) {
  intptr_t* la = (intptr_t*)ContinuationHelper::Frame::callee_link_address(f);
  intptr_t new_value = fp - la;
  *la = new_value;
}

////// Freeze

// Fast path

inline void FreezeBase::patch_stack_pd(intptr_t* frame_sp, intptr_t* heap_sp) {
  // Nothing to do. The backchain is reconstructed when thawing (see Thaw<ConfigT>::patch_caller_links())
}

// Slow path

template<typename FKind>
inline frame FreezeBase::sender(const frame& f) {
  assert(FKind::is_instance(f), "");
  if (FKind::interpreted) {
    return frame(f.sender_sp(), f.sender_pc(), f.interpreter_frame_sender_sp());
  }

  intptr_t* sender_sp = f.sender_sp();
  address sender_pc = f.sender_pc();
  assert(sender_sp != f.sp(), "must have changed");

  int slot = 0;
  CodeBlob* sender_cb = CodeCache::find_blob_and_oopmap(sender_pc, slot);
  return sender_cb != nullptr
    ? frame(sender_sp, sender_sp, nullptr, sender_pc, sender_cb, slot == -1 ? nullptr : sender_cb->oop_map_for_slot(slot, sender_pc))
    : frame(sender_sp, sender_pc, sender_sp);
}

void FreezeBase::adjust_interpreted_frame_unextended_sp(frame& f) {
  // nothing to do
}

inline void FreezeBase::prepare_freeze_interpreted_top_frame(frame& f) {
  // Nothing to do. We don't save a last sp since we cannot use sp as esp.
  // Instead the top frame is trimmed when making an i2i call. The original
  // top_frame_sp is set when the frame is pushed (see generate_fixed_frame()).
  // An interpreter top frame that was just thawed is resized to top_frame_sp by the
  // resume adapter (see generate_cont_resume_interpreter_adapter()). So the assertion is
  // false, if we freeze again right after thawing as we do when redoing a vm call wasn't
  // successful.
  assert(_thread->interp_redoing_vm_call() ||
         ((intptr_t*)f.at_relative(ijava_idx(top_frame_sp)) == f.unextended_sp()),
         "top_frame_sp:" PTR_FORMAT " usp:" PTR_FORMAT, f.at_relative(ijava_idx(top_frame_sp)), p2i(f.unextended_sp()));
}

inline void FreezeBase::relativize_interpreted_frame_metadata(const frame& f, const frame& hf) {
  intptr_t* vfp = f.fp();
  intptr_t* hfp = hf.fp();
  assert(f.fp() > (intptr_t*)f.interpreter_frame_esp(), "");

  // There is alignment padding between vfp and f's locals array in the original
  // frame, because we freeze the padding (see recurse_freeze_interpreted_frame)
  // in order to keep the same relativized locals pointer, we don't need to change it here.

  // Make sure that monitors is already relativized.
  assert(hf.at_absolute(ijava_idx(monitors)) <= -(frame::ijava_state_size / wordSize), "");

  // Make sure that esp is already relativized.
  assert(hf.at_absolute(ijava_idx(esp)) <= hf.at_absolute(ijava_idx(monitors)), "");

  // top_frame_sp is already relativized

  // hfp == hf.sp() + (f.fp() - f.sp()) is not true on ppc because the stack frame has room for
  // the maximal expression stack and the expression stack in the heap frame is trimmed.
  assert(hf.fp() == hf.interpreter_frame_esp() + (f.fp() - f.interpreter_frame_esp()), "");
  assert(hf.fp()                 <= (intptr_t*)hf.at(ijava_idx(locals)), "");
}

inline void FreezeBase::set_top_frame_metadata_pd(const frame& hf) {
  stackChunkOop chunk = _cont.tail();
  assert(chunk->is_in_chunk(hf.sp()), "hf.sp()=" PTR_FORMAT, p2i(hf.sp()));

  hf.own_abi()->lr = (uint64_t)hf.pc();
  if (hf.is_interpreted_frame()) {
    patch_callee_link_relative(hf, hf.fp());
  }
#ifdef ASSERT
  else {
    // See also FreezeBase::patch_pd()
    patch_callee_link(hf, (intptr_t*)badAddress);
  }
#endif
}

//
// Heap frames differ from stack frames in the following aspects
//
// - they are just word aligned
// - the unextended sp of interpreted frames is set such that
//   unextended sp + frame::metadata_words_at_top + 1 points to the last call parameter
//   (the comment at the file end explains the unextended sp for interpreted frames on the stack)
//
// The difference in respect to the unextended sp is required to comply with shared code.
// Furthermore fast frozen and compiled frames have invalid back links (see
// Thaw<ConfigT>::patch_caller_links() and FreezeBase::patch_pd())
//
// === New Interpreted Frame ==========================================================================================
//
// ### Interpreted Caller: Overlap new frame with Caller
//
//     Caller on entry                                     New frame with resized Caller
//
//     | frame::java_abi        |                          |                        |
//     |                        |<- FP of caller           | Caller's SP            |<- FP of caller
//     ==========================                          ==========================
//     | ijava_state            |                          | ijava_state            |
//     |                        |                          |                        |
//     |------------------------|                  -----   |------------------------|
//     | P0                     |                    ^     | L0 aka P0              |
//     | :                      |                    |     | :      :               |
//     | Pn                     |<- unext. SP        |     | :      Pn              |<- unext. SP
//     |------------------------|   + metadata     overlap | :                      |   + metadata
//     | frame::java_abi        |                    |     | Lm                     |
//     | (metadata_words_at_top)|<- SP == unext. SP  v     |------------------------|<- unextended SP of caller (1)
//     ==========================   of caller      -----   | frame::java_abi        |
//                                                         | (metadata_words_at_top)|<- new SP of caller / FP of new frame
//      overlap = stack_argsize(f)                         ==========================       ^
//                + frame::metadata_words_at_top           | ijava_state            |       |
//                                                         |                        |       |
//      Where f is the frame to be relocated on the heap.  |------------------------|       |
//      See also StackChunkFrameStream::frame_size().      | Expressions            |   FP - esp of f
//                                                         | P0                     |       |
//                                                         | :                      |       |
//                            |  Growth  |                 | Pi                     |       v
//                            v          v                 |------------------------|      ---
//                                                         | frame::java_abi        |
//                                                         | (metadata_words_at_top)|<- unextended SP /
//                                                         ==========================   SP of new frame
// ### Compiled Caller: No Overlap
//
//     The caller is resized to accomodate the callee's locals and abi but there is _no_ overlap with
//     the original caller frame.
//
//     Caller on entry                                     New frame with resized Caller
//
//     | frame::java_abi        |                          |                        |
//     | (metadata_words_at_top)|<- FP of caller           | Caller's SP            |<- FP of caller
//     ==========================                          ==========================
//     |                        |                          |                        |
//     |                        |                          |                        |
//     |------------------------|                          |------------------------|
//     | frame::java_abi        |                          | frame::java_abi        |
//     | (metadata_words_at_top)|<- SP == unext. SP        | (metadata_words_at_top)|<- unext. SP of caller
//     ==========================   of caller              |------------------------|
//                                                         | L0 aka P0              |
//                                                         | :      :               |
//                                                         | :      Pn              |
//      overlap = 0                                        | Lm                     |
//                                                         |------------------------|
//      f is the frame to be relocated on the heap         | frame::java_abi        |
//                                                         | (metadata_words_at_top)|<- new SP of caller / FP of new frame
//                                                         ==========================       ^
//                                                         | ijava_state            |       |
//                             |  Growth  |                |                        |       |
//                             v          v                |------------------------|       |
//                                                         | Expressions            |   FP - esp of f
//                                                         | P0                     |       |
//                                                         | :                      |       |
//                                                         | Pi                     |       v
//                                                         |------------------------|      ---
//                                                         | frame::java_abi        |
//                                                         | (metadata_words_at_top)|<- unextended SP /
//                                                         ==========================   SP of new frame
//
// (1) Caller's unextended SP is preserved in callee's frame::ijava_state::sender_sp
//     (See ContinuationHelper::InterpretedFrame::patch_sender_sp). This is required
//     by StackChunkFrameStream<frame_kind>::next_for_interpreter_frame().
//
// === New Compiled Frame =============================================================================================
//
// ### Interpreted Caller: No Overlap
//
//     The caller is resized to accomodate the callee's stack arguments and abi but there is _no_ overlap with
//     the original caller frame.
//
//     Note: a new ABI is added to the caller even if there are no stackargs.
//     This is necessary to comply with shared code.
//
//     Caller on entry                                     New frame with resized Caller
//
//     | frame::java_abi        |                          | frame::java_abi        |
//     | (metadata_words_at_top)|<- FP of caller           | (metadata_words_at_top)|<- FP of caller
//     ==========================                          ==========================
//     | ijava_state            |                          | ijava_state            |
//     |                        |                          |                        |
//     |------------------------|                          |------------------------|
//     | P0                     |                          | P0                     |
//     | :                      |                          | :                      |
//     | Pn                     |<- unext. SP              | Pn                     |<- unext. SP
//     |------------------------|   + metadata             |------------------------|   + metadata
//     | frame::java_abi        |                          | frame::java_abi        |
//     | (metadata_words_at_top)|<- SP == unext. SP        | (metadata_words_at_top)|<- unextended SP of caller (1)
//     ==========================   of caller              |------------------------|
//                                                         | Stack Args             |
//      overlap = 0                                        | (if any)               |
//                                                         |------------------------|
//      f is the frame to be relocated on the heap         | frame::java_abi        |
//                                                         | (metadata_words_at_top)|<- new SP of caller / FP of new frame
//                                                         ==========================
//                                                         |                        |
//                             |  Growth  |                |                        |
//                             v          v                |------------------------|
//                                                         | frame::java_abi        |
//                                                         | (metadata_words_at_top)|<- SP == unext. SP of new frame
//                                                         ==========================
//
// ### Compiled Caller: Stackargs + ABI Overlap
//
//     Caller on entry                                     New frame with resized Caller
//
//     | frame::java_abi        |                          | frame::java_abi        |
//     | (metadata_words_at_top)|<- FP of caller           | (metadata_words_at_top)|<- FP of caller
//     ==========================                          ==========================
//     |                        |                          |                        |
//     |                        |                          |                        |
//     |------------------------|                   -----  |------------------------|
//     | Stack Args             |                     ^    | Stack Args             |
//     | (if any)               |                     |    | (if any)               |
//     |------------------------|                  overlap |------------------------|
//     | frame::java_abi        |                     |    | frame::java_abi        |
//     | (metadata_words_at_top)|<- SP == unext. SP   v    | (metadata_words_at_top)|<- SP == unext. SP of caller
//     ==========================   of caller       -----  ==========================   / FP of new frame
//                                                         |                        |
//      overlap = stack_argsize(f)                         |                        |
//                + frame::metadata_words_at_top           |------------------------|
//                                                         | frame::java_abi        |
//      Where f is the frame to be relocated on the heap.  | (metadata_words_at_top)|<- SP == unext. SP of new frame
//      See also StackChunkFrameStream::frame_size().      ==========================
//
template<typename FKind>
frame FreezeBase::new_heap_frame(frame& f, frame& caller) {
  assert(FKind::is_instance(f), "");

  intptr_t *sp, *fp;
  if (FKind::interpreted) {
    intptr_t locals_offset = *f.addr_at(ijava_idx(locals));
    // If the caller.is_empty(), i.e. we're freezing into an empty chunk, then we set
    // the chunk's argsize in finalize_freeze and make room for it above the unextended_sp
    // See also comment on StackChunkFrameStream<frame_kind>::interpreter_frame_size()
    int overlap =
        (caller.is_interpreted_frame() || caller.is_empty())
        ? ContinuationHelper::InterpretedFrame::stack_argsize(f) + frame::metadata_words_at_top
        : 0;
    fp = caller.unextended_sp() - 1 - locals_offset + overlap;
    // esp points one slot below the last argument
    intptr_t* x86_64_like_unextended_sp = f.interpreter_frame_esp() + 1 - frame::metadata_words_at_top;
    sp = fp - (f.fp() - x86_64_like_unextended_sp);

    assert (sp <= fp && (fp <= caller.unextended_sp() || caller.is_interpreted_frame()),
            "sp=" PTR_FORMAT " fp=" PTR_FORMAT " caller.unextended_sp()=" PTR_FORMAT " caller.is_interpreted_frame()=%d",
            p2i(sp), p2i(fp), p2i(caller.unextended_sp()), caller.is_interpreted_frame());
    caller.set_sp(fp);

    assert(_cont.tail()->is_in_chunk(sp), "");

    frame hf(sp, sp, fp, f.pc(), nullptr, nullptr, true /* on_heap */);
    // frame_top() and frame_bottom() read these before relativize_interpreted_frame_metadata() is called
    *hf.addr_at(ijava_idx(locals)) = locals_offset;
    *hf.addr_at(ijava_idx(esp))    = f.interpreter_frame_esp() - f.fp();
    return hf;
  } else {
    int fsize = FKind::size(f);
    sp = caller.unextended_sp() - fsize;
    if (caller.is_interpreted_frame()) {
      // If the caller is interpreted, our stackargs are not supposed to overlap with it
      // so we make more room by moving sp down by argsize
      int argsize = FKind::stack_argsize(f);
      sp -= argsize + frame::metadata_words_at_top;
    }
    fp = sp + fsize;
    caller.set_sp(fp);

    assert(_cont.tail()->is_in_chunk(sp), "");

    return frame(sp, sp, fp, f.pc(), nullptr, nullptr, true /* on_heap */);
  }
}

inline void FreezeBase::patch_pd(frame& hf, const frame& caller) {
  if (caller.is_interpreted_frame()) {
    assert(!caller.is_empty(), "");
    patch_callee_link_relative(caller, caller.fp());
  }
#ifdef ASSERT
  else {
    // For compiled frames the back link is actually redundant. It gets computed
    // as unextended_sp + frame_size.

    // Note the difference on x86_64: the link is not made relative if the caller
    // is a compiled frame because there rbp is used as a non-volatile register by
    // c1/c2 so it could be a computed value local to the caller.

    // See also:
    // - FreezeBase::set_top_frame_metadata_pd
    // - StackChunkFrameStream<frame_kind>::fp()
    // - UseContinuationFastPath: compiled frames are copied in a batch w/o patching the back link.
    //   The backlinks are restored when thawing (see Thaw<ConfigT>::patch_caller_links())
    patch_callee_link(hf, (intptr_t*)badAddress);
  }
#endif
}

inline void FreezeBase::patch_pd_unused(intptr_t* sp) {
}

inline intptr_t* AnchorMark::anchor_mark_set_pd() {
<<<<<<< HEAD
=======
  // Nothing to do on PPC because the interpreter does not use SP as expression stack pointer.
  // Instead there is a dedicated register R15_esp which is not affected by VM calls.
>>>>>>> c6a88155
  return _top_frame.sp();
}

inline void AnchorMark::anchor_mark_clear_pd() {
}

//////// Thaw

// Fast path

inline void ThawBase::prefetch_chunk_pd(void* start, int size) {
  size <<= LogBytesPerWord;
  Prefetch::read(start, size);
  Prefetch::read(start, size - 64);
}

// Set back chain links of fast thawed frames such that *sp == callers_sp.
// See https://refspecs.linuxfoundation.org/ELF/ppc64/PPC-elf64abi.html#STACK
template <typename ConfigT>
inline void Thaw<ConfigT>::patch_caller_links(intptr_t* sp, intptr_t* bottom) {
  for (intptr_t* callers_sp; sp < bottom; sp = callers_sp) {
    address pc = (address)((frame::java_abi*) sp)->lr;
    assert(pc != nullptr, "");
    // see ThawBase::patch_return() which gets called just before
    bool is_entry_frame = pc == StubRoutines::cont_returnBarrier() || pc == _cont.entryPC();
    if (is_entry_frame) {
      callers_sp = _cont.entryFP();
    } else {
      assert(!Interpreter::contains(pc), "sp:" PTR_FORMAT " pc:" PTR_FORMAT, p2i(sp), p2i(pc));
      CodeBlob* cb = CodeCache::find_blob_fast(pc);
      callers_sp = sp + cb->frame_size();
    }
    // set the back link
    ((frame::java_abi*) sp)->callers_sp = (intptr_t) callers_sp;
  }
}

// Slow path

inline frame ThawBase::new_entry_frame() {
  intptr_t* sp = _cont.entrySP();
  return frame(sp, _cont.entryPC(), sp, _cont.entryFP());
}

// === New Interpreted Frame ================================================================================================================
//
// ### Non-Interpreted Caller (compiled, enterSpecial): No Overlap
//
//     Heap Frame `hf`                                   `hf` gets copied to stack _without_ overlapping the caller
//
//     |                      |                            Non-Interpreted |                      |
//     |                      |<- bottom                   Caller          |----------------------|
//     |----------------------|    ^                                       | frame::java_abi      |<- unextended SP
//     | L0 aka P0            |    |                                   --- ========================
//     | :      :             |    |                                    ^  | L0 aka P0            |
//     | :      Pn            |    |                                    |  | :      :             | Parameters do
//     | :                    |    |                                    |  | :      Pn            | not overlap with
//     | Lm                   |    |                                    |  | :                    | caller!
//     |----------------------| `fsize`                                 |  | :                    |
//     | frame::java_abi      |    |                                       | :                    |
//     ========================    |                     `fsize` + padding | Lm                   |
//     |                      |    |                                       |----------------------|
//     | ijava_state          |    |                                    |  | Opt. Align. Padding  |
//     |                      |    |                                    |  |----------------------|
//     |----------------------|    |                                    |  | frame::java_abi      |<- new SP of caller
//     | L0 aka P0            |    |                                    |  ========================   / FP of new frame
//     | :      :             |    |                                    |  |                      |   (aligned)
//     | :      Pn            |<- unext. SP + metadata                  |  | ijava_state          |
//     | :                    |    |                                    |  |                      |
//     | Lm                   |    |                                    |  |----------------------|
//     |----------------------|    v                                    |  | P0                   |
//     | frame::java_abi      |<- SP / unextended SP                    |  | :                    |
//     ========================                                         |  | Pi                   |<- unextended SP + metadata
//                                                                      |  |----------------------|
//                                           | Growth |                 v  | frame::java_abi      |<- unextended SP / SP of new frame
//                                           v        v                --- ========================   (not yet aligned(1))
//
//
// ### Interpreted Caller: Overlap with Caller
//
//     Caller                                                              New frame with resized/aligned Caller
//
//     |                      |                                            |                      |
//     | ijava_state          |                                            | ijava_state          |
//     |----------------------|                                            |----------------------|
//     | non param. expr.     |                                     bottom | non param. expr.     |
//     | - - - - - - - - - -  |                           ---           ^  | - - - - - - - - - -  |
//     | P0                   |                            ^            |  | L0 aka P0            |
//     | :                    |                            |            |  | :      :             |
//     | Pn                   |<- unextended SP           overlap       |  | :      Pn            |<- unextended SP
//     |----------------------|   + metadata_words_at_top  |            |  | :                    |   + metadata_words_at_top
//     | frame::java_abi      |<- unextended SP            v            |  | :                    |   (unaligned)
//     ========================   / SP of new frame       ---           |  | :                    |   of caller
//                                (not yet aligned(1))                  |  | Lm                   |
//                                                                `fsize`  |----------------------|
//       overlap = stack_argsize(hf)                              + padding| Opt. Align. Padding  |
//                 + frame::metadata_words_at_top                       |  |----------------------|
//                                                                      |  | frame::java_abi      |<- new SP of caller
//                                                                      |  ========================   / FP of new frame
//                                                                      |  |                      |   (aligned)
//                                  | Growth |                          |  | ijava_state          |
//                                  v        v                          |  |                      |
//                                                                      |  |----------------------|
//                                                                      |  | P0                   |
//                                                                      |  | :                    |
//                                                                      |  | Pi                   |<- unextended SP
//                                                                      |  |----------------------|    + metadata_words_at_top
//                                                                      v  | frame::java_abi      |<- unextended SP / SP of new frame
//                                                                     --- ========================   (not yet aligned(1))
//
//
//  (1) The SP / unextended SP of the new interpreted frame is not aligned. It
//      gets aligned when its callee is pushed on stack or in finish_thaw() if
//      it is the top frame. This allows addressing parameters: unextended SP + metadata_words_at_top
//
//  (2) If caller is interpreted then its ijava_state::top_frame_sp will be used as sender sp
//      of the new frame (see ContinuationHelper::InterpretedFrame::patch_sender_sp() and diagram at the end of this file)
//
//  (3) The size of alignment padding required when thawing frames is accounted for
//      in FreezeBase::_align_size.
//
// === New Compiled Frame ===================================================================================================================
//
//        Compiled Caller                              Interpreted Caller
//
//        - stackargs+abi overlap with caller          - gets resized for stackargs
//        - no alignment padding                       - SP gets aligned
//                                                     - no overlap with orig.
//                                                       caller
//   O C
//   r a  |                      |                     |                      |
//   i l  |                      |                     |                      |
//   g l  |----------------------|                     |                      |
//   i e  | Stack Args           |                     |                      |
//   n r  | (if any)             |                     |----------------------|
//   a    |----------------------|                     | frame::java_abi      |
//   l    | frame::java_abi      |<- unext. SP / SP    | (unused)             |<- unal.unext.SP
//  - - - ======================== - - - - - - - - - - |----------------------|- - - - - - - - - - - - - - - - - - - - - - - - - - - -
//    N   |                      |                     | Opt. Align. Padding  |
//    e   |                      |                     |----------------------|
//    w   |----------------------|                     | Stack Args           |
//        | frame::java_abi      |<- unext. SP / SP    | (if any)             |
//    F   ========================                     |----------------------|
//    r                                                | frame::java_abi      |<- caller's SP
//    a                                                ======================== / new frame's FP
//    m                                                |                      |   (aligned)
//    e                                                |                      |
//                                                     |----------------------|
//                                                     | frame::java_abi      |<- unext. SP / SP
//                                                     ========================
//
//  If the new frame is at the bottom just above the ContinuationEntry frame then the stackargs
//  don't overlap the caller either even though it is compiled because the size is not
//  limited/known. In contrast to the interpreted caller case the abi overlaps with the caller
//  if there are no stackargs. This is to comply with shared code (see e.g. StackChunkFrameStream::frame_size())
//
template<typename FKind> frame ThawBase::new_stack_frame(const frame& hf, frame& caller, bool bottom) {
  assert(FKind::is_instance(hf), "");

  assert(is_aligned(caller.fp(), frame::frame_alignment), PTR_FORMAT, p2i(caller.fp()));
  // caller.sp() can be unaligned. This is fixed below.
  if (FKind::interpreted) {
    // Note: we have to overlap with the caller, at least if it is interpreted, to match the
    // max_thawing_size calculation during freeze. See also comment above.
    intptr_t* heap_sp = hf.unextended_sp();
    const int fsize = ContinuationHelper::InterpretedFrame::frame_bottom(hf) - hf.unextended_sp();
    const int overlap = !caller.is_interpreted_frame() ? 0
                        : ContinuationHelper::InterpretedFrame::stack_argsize(hf) + frame::metadata_words_at_top;
    intptr_t* frame_sp = caller.unextended_sp() + overlap - fsize;
    intptr_t* fp = frame_sp + (hf.fp() - heap_sp);
    // align fp
    int padding = fp - align_down(fp, frame::frame_alignment);
    fp -= padding;
    // alignment of sp is done by callee or in finish_thaw()
    frame_sp -= padding;

    // On ppc esp points to the next free slot on the expression stack and sp + metadata points to the last parameter
    DEBUG_ONLY(intptr_t* esp = fp + *hf.addr_at(ijava_idx(esp));)
    assert(frame_sp + frame::metadata_words_at_top == esp+1, " frame_sp=" PTR_FORMAT " esp=" PTR_FORMAT, p2i(frame_sp), p2i(esp));
    caller.set_sp(fp);
    frame f(frame_sp, hf.pc(), frame_sp, fp);
    // we need to set the locals so that the caller of new_stack_frame() can call
    // ContinuationHelper::InterpretedFrame::frame_bottom
    // copy relativized locals from the heap frame
    *f.addr_at(ijava_idx(locals)) = *hf.addr_at(ijava_idx(locals));

    return f;
  } else {
    int fsize = FKind::size(hf);
    int argsize = FKind::stack_argsize(hf);
    intptr_t* frame_sp = caller.sp() - fsize;

    if ((bottom && argsize > 0) || caller.is_interpreted_frame()) {
      frame_sp -= argsize + frame::metadata_words_at_top;
      frame_sp = align_down(frame_sp, frame::alignment_in_bytes);
      caller.set_sp(frame_sp + fsize);
    }

    assert(hf.cb() != nullptr, "");
    assert(hf.oop_map() != nullptr, "");
    intptr_t* fp = frame_sp + fsize;
    return frame(frame_sp, frame_sp, fp, hf.pc(), hf.cb(), hf.oop_map(), false);
  }
}

inline intptr_t* ThawBase::align(const frame& hf, intptr_t* frame_sp, frame& caller, bool bottom) {
  // Unused. Alignment is done directly in new_stack_frame() / finish_thaw().
  return nullptr;
}

inline void ThawBase::derelativize_interpreted_frame_metadata(const frame& hf, const frame& f) {
  intptr_t* vfp = f.fp();

  // Make sure that monitors is still relativized.
  assert(f.at_absolute(ijava_idx(monitors)) <= -(frame::ijava_state_size / wordSize), "");

  // Make sure that esp is still relativized.
  assert(f.at_absolute(ijava_idx(esp)) <= f.at_absolute(ijava_idx(monitors)), "");

  // Keep top_frame_sp relativized.
}

inline intptr_t* ThawBase::push_cleanup_continuation() {
  frame enterSpecial = new_entry_frame();
  frame::common_abi* enterSpecial_abi = (frame::common_abi*)enterSpecial.sp();

  enterSpecial_abi->lr = (intptr_t)ContinuationEntry::cleanup_pc();

  log_develop_trace(continuations, preempt)("push_cleanup_continuation enterSpecial sp: " INTPTR_FORMAT " cleanup pc: " INTPTR_FORMAT,
                                            p2i(enterSpecial_abi),
                                            p2i(ContinuationEntry::cleanup_pc()));

  return enterSpecial.sp();
}

inline intptr_t* ThawBase::push_preempt_adapter() {
<<<<<<< HEAD
  Unimplemented();
  return nullptr;
=======
  frame enterSpecial = new_entry_frame();
  frame::common_abi* enterSpecial_abi = (frame::common_abi*)enterSpecial.sp();

  enterSpecial_abi->lr = (intptr_t)StubRoutines::cont_preempt_stub();

  log_develop_trace(continuations, preempt)("push_preempt_adapter enterSpecial sp: " INTPTR_FORMAT " adapter pc: " INTPTR_FORMAT,
                                            p2i(enterSpecial_abi),
                                            p2i(StubRoutines::cont_preempt_stub()));

  return enterSpecial.sp();
>>>>>>> c6a88155
}

inline void ThawBase::patch_pd(frame& f, const frame& caller) {
  patch_callee_link(caller, caller.fp());
  // Prevent assertion if f gets deoptimized right away before it's fully initialized
  f.mark_not_fully_initialized();
}

inline void ThawBase::patch_pd(frame& f, intptr_t* caller_sp) {
  assert(f.own_abi()->callers_sp == (uint64_t)caller_sp, "should have been fixed by patch_caller_links");
}

//
// Interpreter Calling Procedure on PPC
//
// Caller                                   Resized Caller before the Call                New Callee Frame
//
//   - SP/FP are 16 byte aligned.           - The unused part of the expression stack     - The caller's original SP is passed as
//     Padding is added as necessary.         is removed                                    sender SP (in R21_sender_SP) also by
//   - SP is _not_ used as esp              - Slots for the callee's nonparameter locals    compiled callers. It is saved in the
//     (expression stack pointer)             are added.                                    ijava_state::sender_sp slot and
//   - Has reserved slots for the           - The large ABI is replaced with a minimal      restored when returning.
//     maximal expression stack               ABI.                                          This removes a c2i extension if there
//   - Has a larger ABI section on          - The original SP was saved in                  is one.
//     top that is required to call           ijava_state::top_frame_sp slot.             - ijava_state::sender_sp will be set
//     C++ code                               From there it is restored as SP _after_       as the caller's unextended sp when
//                                            returning from a call. This reverts the       iterating stack frames
//                                            resizing described above. It is also          (see frame::unextended_sp() and
//                                            required to undo potential i2c extensions     frame::sender_for_interpreter_frame())
//                                            if the calle should be compiled.
//                                          - Note that unextended SP < SP
//                                            is possible on ppc.
//
// |                      |                 |                      |                      |                      |
// | (frame::java_abi)    |                 | (frame::java_abi)    |                      | (frame::java_abi)    |
// | 4 words              |                 | 4 words              |                      | 4 words              |
// | Caller's SP          |<- FP of caller  | Caller's SP          |<- FP of caller       | Caller's SP          |<- FP of caller
// ========================   (aligned)     ========================                      ========================
// | frame::              |                 | frame::              |                      | frame::              |
// | ijava_state          |                 | ijava_state          |                      | ijava_state          |
// |                      |                 |                      |                      |                      |
// |----------------------|                 |----------------------|                      |----------------------|
// | P0                   |                 | L0 aka P0            |                      | L0 aka P0            |
// |                      |                 | :                    |                      | :                    |
// | Pn                   |                 | :      Pn            |                      | :      Pn            |
// |----------------------|                 | :                    |                      | :                    |
// |                      |                 | Lm                   |                      | Lm                   |
// | Reserved Expr. Stack |                 |----------------------|                      |----------------------|
// |                      |                 | Opt. Alignm. Padding |                      | Opt. Alignm. Padding |
// |                      |<- ConstMethod   |----------------------|                      |----------------------|
// |----------------------|   ::_max_stack  |                      |                      |                      |
// | Opt. Alignm. Padding |                 | (frame::java_abi)    |                      | (frame::java_abi)    |
// |----------------------|                 | 4 words              |                      | 4 words              |
// | Large ABI            |                 | Caller's SP          |<- new SP of caller   | Caller's SP          |<- SP of caller /
// | for C++ calls        |                 ========================   (aligned)          ========================   FP of callee
// | (frame::             |                                                               | frame::              |   (aligned)
// |  native_abi_reg_args)|                                                               | ijava_state          |
// |                      |                                                               |                      |
// |                      |                                                               |----------------------|
// |                      |                                                               |                      |
// | Caller's SP          |<- SP of caller                          <- unextended SP      | Reserved Expr. Stack |<- unextended SP
// ========================   (aligned)                                of caller          |                      |   of caller
//                                                                     (aligned)          |                      |
//                                                                                        |                      |
//                                                                                        |                      |
//                                                                                        |                      |
//                                                                                        |                      |<- ConstMethod
//                                                                                        |----------------------|   ::_max_stack
//                         Resize Caller                    Push new Callee Frame         | Opt. Alignm. Padding |
//                     -------------------->              ------------------------>       |----------------------|
//                     (ABI, expressions, locals)                                         | Large ABI            |
//                                                                                        | for C++ calls        |
//                                                                                        | (frame::             |
//                                                                                        |  native_abi_reg_args)|
//                                                |  Growth  |                            |                      |
//                                                v          v                            |                      |
//                                                                                        |                      |
//                                                                                        | Caller's SP          |<- SP of callee
//                                                                                        ========================   (aligned)
//
//
#endif // CPU_PPC_CONTINUATION_PPC_INLINE_HPP<|MERGE_RESOLUTION|>--- conflicted
+++ resolved
@@ -345,11 +345,8 @@
 }
 
 inline intptr_t* AnchorMark::anchor_mark_set_pd() {
-<<<<<<< HEAD
-=======
   // Nothing to do on PPC because the interpreter does not use SP as expression stack pointer.
   // Instead there is a dedicated register R15_esp which is not affected by VM calls.
->>>>>>> c6a88155
   return _top_frame.sp();
 }
 
@@ -586,10 +583,6 @@
 }
 
 inline intptr_t* ThawBase::push_preempt_adapter() {
-<<<<<<< HEAD
-  Unimplemented();
-  return nullptr;
-=======
   frame enterSpecial = new_entry_frame();
   frame::common_abi* enterSpecial_abi = (frame::common_abi*)enterSpecial.sp();
 
@@ -600,7 +593,6 @@
                                             p2i(StubRoutines::cont_preempt_stub()));
 
   return enterSpecial.sp();
->>>>>>> c6a88155
 }
 
 inline void ThawBase::patch_pd(frame& f, const frame& caller) {

--- conflicted
+++ resolved
@@ -46,12 +46,8 @@
   static void parse_from_file();
 
   // Tells whether we to exclude compilation of method
-<<<<<<< HEAD
-  static bool should_exclude(const methodHandle& method, bool& quietly);
-=======
-  static bool should_exclude(methodHandle method);
+  static bool should_exclude(const methodHandle& method);
   static bool should_exclude_quietly() { return _quiet; }
->>>>>>> f9d61457
 
   // Tells whether we want to inline this method
   static bool should_inline(const methodHandle& method);

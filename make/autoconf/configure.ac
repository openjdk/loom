#
# Copyright (c) 2011, 2022, Oracle and/or its affiliates. All rights reserved.
# DO NOT ALTER OR REMOVE COPYRIGHT NOTICES OR THIS FILE HEADER.
#
# This code is free software; you can redistribute it and/or modify it
# under the terms of the GNU General Public License version 2 only, as
# published by the Free Software Foundation.  Oracle designates this
# particular file as subject to the "Classpath" exception as provided
# by Oracle in the LICENSE file that accompanied this code.
#
# This code is distributed in the hope that it will be useful, but WITHOUT
# ANY WARRANTY; without even the implied warranty of MERCHANTABILITY or
# FITNESS FOR A PARTICULAR PURPOSE.  See the GNU General Public License
# version 2 for more details (a copy is included in the LICENSE file that
# accompanied this code).
#
# You should have received a copy of the GNU General Public License version
# 2 along with this work; if not, write to the Free Software Foundation,
# Inc., 51 Franklin St, Fifth Floor, Boston, MA 02110-1301 USA.
#
# Please contact Oracle, 500 Oracle Parkway, Redwood Shores, CA 94065 USA
# or visit www.oracle.com if you need additional information or have any
# questions.
#

###############################################################################
#
# Includes and boilerplate
#
###############################################################################


AC_PREREQ([2.69])
AC_INIT(OpenJDK, openjdk, build-dev@openjdk.java.net,,http://openjdk.java.net)

AC_CONFIG_AUX_DIR([$TOPDIR/make/autoconf/build-aux])
m4_include([build-aux/pkg.m4])

AC_DEFUN_ONCE([CUSTOM_EARLY_HOOK])
AC_DEFUN_ONCE([CUSTOM_LATE_HOOK])
AC_DEFUN_ONCE([CUSTOM_CONFIG_OUTPUT_GENERATED_HOOK])
AC_DEFUN_ONCE([CUSTOM_SUMMARY_AND_WARNINGS_HOOK])

# This line needs to be here, verbatim, after the dummy hook definitions but
# before all includes. It is replaced with custom functionality when building
# custom sources.
#CUSTOM_AUTOCONF_INCLUDE

# Include these first...
m4_include([util.m4])
# ... then the rest
m4_include([basic.m4])
m4_include([boot-jdk.m4])
m4_include([build-performance.m4])
m4_include([flags.m4])
m4_include([help.m4])
m4_include([hotspot.m4])
m4_include([jdk-options.m4])
m4_include([jdk-version.m4])
m4_include([jvm-features.m4])
m4_include([libraries.m4])
m4_include([platform.m4])
m4_include([source-dirs.m4])
m4_include([toolchain.m4])

###############################################################################
#
# Initialization / Boot-strapping
#
# The bootstrapping process needs to solve the "chicken or the egg" problem,
# thus it jumps back and forth, each time gaining something needed later on.
#
###############################################################################

# If we are requested to print additional help, do that and then exit.
# This must be the very first call.
HELP_PRINT_ADDITIONAL_HELP_AND_EXIT

# Basic initialization that must happen first of all in the normal process.
BASIC_INIT
BASIC_SETUP_FUNDAMENTAL_TOOLS

# Now we can determine OpenJDK build and target platforms. This is required to
# have early on.
PLATFORM_SETUP_OPENJDK_BUILD_AND_TARGET

# Continue setting up basic stuff. Most remaining code require fundamental tools.
BASIC_SETUP_PATHS

# Check if it's a pure open build or if custom sources are to be used.
JDKOPT_SETUP_OPEN_OR_CUSTOM

# These are needed to be able to create a configuration name (and thus the output directory)
JDKOPT_SETUP_DEBUG_LEVEL
HOTSPOT_SETUP_JVM_VARIANTS

# With basic setup done, call the custom early hook.
CUSTOM_EARLY_HOOK

# This only needs debug level to be setup
JDKOPT_ALLOW_ABSOLUTE_PATHS_IN_OUTPUT

# Check if we have devkits, extra paths or sysroot set.
BASIC_SETUP_DEVKIT

# To properly create a configuration name, we need to have the OpenJDK target
# and options (variants and debug level) parsed.
BASIC_SETUP_OUTPUT_DIR
# After we have the output dir we can finalize the fixpath wrapper
BASIC_WINDOWS_FINALIZE_FIXPATH

# Must be done before we can call HELP_MSG_MISSING_DEPENDENCY.
HELP_SETUP_DEPENDENCY_HELP

# Setup tools that requires more complex handling, or that is not needed by the configure script.
BASIC_SETUP_COMPLEX_TOOLS
BASIC_CHECK_BASH_OPTIONS

# Check if pkg-config is available.
PKG_PROG_PKG_CONFIG

# After basic tools have been setup, we can check build os specific details.
PLATFORM_SETUP_OPENJDK_BUILD_OS_VERSION

# Misc basic settings
BASIC_SETUP_DEFAULT_MAKE_TARGET
BASIC_SETUP_DEFAULT_LOG

###############################################################################
#
# Determine OpenJDK variants and version numbers.
#
###############################################################################

# We need build & target for this.
JDKOPT_SETUP_JLINK_OPTIONS
JDKVER_SETUP_JDK_VERSION_NUMBERS

###############################################################################
#
# Setup BootJDK, used to bootstrap the build.
#
###############################################################################

BOOTJDK_SETUP_BOOT_JDK
BOOTJDK_SETUP_BUILD_JDK
BOOTJDK_SETUP_DOCS_REFERENCE_JDK

###############################################################################
#
# Determine JDK specific build time options.
#
###############################################################################

JDKOPT_SETUP_REPRODUCIBLE_BUILD
JDKOPT_SETUP_JDK_OPTIONS

###############################################################################
#
# Configure the sources to use. We can add or override individual directories.
#
###############################################################################

SRCDIRS_SETUP_DIRS
SRCDIRS_SETUP_IMPORT_MODULES

###############################################################################
#
# Setup the toolchain (compilers etc), i.e. tools used to compile and process
# native code.
#
###############################################################################

# See if we are doing a complete static build or not
JDKOPT_SETUP_STATIC_BUILD

# First determine the toolchain type (compiler family)
TOOLCHAIN_DETERMINE_TOOLCHAIN_TYPE

# The global flags are needed for configure to be able to run the compilers
# correctly.
FLAGS_PRE_TOOLCHAIN

# Then detect the actual binaries needed
TOOLCHAIN_PRE_DETECTION
TOOLCHAIN_DETECT_TOOLCHAIN_CORE
TOOLCHAIN_DETECT_TOOLCHAIN_EXTRA
TOOLCHAIN_POST_DETECTION

# Finally do some processing after the detection phase
TOOLCHAIN_SETUP_BUILD_COMPILERS
TOOLCHAIN_MISC_CHECKS

<<<<<<< HEAD
# Setup the JTReg Regression Test Harness.
TOOLCHAIN_SETUP_JTREG

# Setup the JTReg Regression Test Harness with Wrapper.
TOOLCHAIN_SETUP_JTREG_MW

# Setup the Java Microbenchmark Harness (JMH)
LIB_TESTS_SETUP_JMH

# Setup Jib dependency tool
TOOLCHAIN_SETUP_JIB

=======
>>>>>>> 7b81a9c7
# After toolchain setup, we need to process some flags to be able to continue.
FLAGS_POST_TOOLCHAIN

# Setup the tools needed to test the JDK (JTReg Regression Test Harness,
# Java Microbenchmark Harness (JMH) and the Jib dependency tool).
LIB_TESTS_SETUP_JTREG
LIB_TESTS_SETUP_JMH
LIB_TESTS_SETUP_JIB

# Now we can test some aspects on the target using configure macros.
PLATFORM_SETUP_OPENJDK_TARGET_BITS
PLATFORM_SETUP_OPENJDK_TARGET_ENDIANNESS

# Configure flags for the tools. Need to know if we should build reproducible.
FLAGS_SETUP_FLAGS

# Setup debug symbols (need objcopy from the toolchain for that)
JDKOPT_SETUP_DEBUG_SYMBOLS
JDKOPT_SETUP_CODE_COVERAGE

# AddressSanitizer
JDKOPT_SETUP_ADDRESS_SANITIZER

###############################################################################
#
# Check dependencies for external and internal libraries.
#
###############################################################################

LIB_DETERMINE_DEPENDENCIES
LIB_SETUP_LIBRARIES

###############################################################################
#
# Setup hotspot and JVM features (needs toolchain).
#
###############################################################################

JVM_FEATURES_PARSE_OPTIONS
JVM_FEATURES_SETUP

HOTSPOT_SETUP_MISC

###############################################################################
#
# We need to do some final tweaking, when everything else is done.
#
###############################################################################

LIB_TESTS_ENABLE_DISABLE_FAILURE_HANDLER

JDKOPT_ENABLE_DISABLE_GENERATE_CLASSLIST
JDKOPT_EXCLUDE_TRANSLATIONS
JDKOPT_ENABLE_DISABLE_MANPAGES
JDKOPT_ENABLE_DISABLE_CDS_ARCHIVE
JDKOPT_ENABLE_DISABLE_COMPATIBLE_CDS_ALIGNMENT

###############################################################################
#
# Configure parts of the build that only affect the build performance,
# not the result.
#
###############################################################################

BPERF_SETUP_BUILD_CORES
BPERF_SETUP_BUILD_MEMORY
BPERF_SETUP_BUILD_JOBS
BPERF_SETUP_TEST_JOBS
BPERF_SETUP_JAVAC_SERVER

# Setup arguments for the boot jdk (after cores and memory have been setup)
BOOTJDK_SETUP_BOOT_JDK_ARGUMENTS

# Setup use of icecc if requested
BPERF_SETUP_ICECC

# Can the C/C++ compiler use precompiled headers?
BPERF_SETUP_PRECOMPILED_HEADERS

# Setup use of ccache, if available
BPERF_SETUP_CCACHE

###############################################################################
#
# And now the finish...
#
###############################################################################

# Check for some common pitfalls
BASIC_TEST_USABILITY_ISSUES

# At the end, call the custom hook. (Dummy macro if no custom sources available)
CUSTOM_LATE_HOOK

# Did user specify any unknown variables?
BASIC_CHECK_LEFTOVER_OVERRIDDEN

# We're messing a bit with internal autoconf variables to put the config.status
# in the output directory instead of the current directory.
CONFIG_STATUS="$CONFIGURESUPPORT_OUTPUTDIR/config.status"

# Create the actual output files. Now the main work of configure is done.
BASIC_WINDOWS_FINALIZE
AC_OUTPUT

# After AC_OUTPUT, we need to do final work
CUSTOM_CONFIG_OUTPUT_GENERATED_HOOK
BASIC_POST_CONFIG_OUTPUT

# Finally output some useful information to the user
HELP_PRINT_SUMMARY_AND_WARNINGS
CUSTOM_SUMMARY_AND_WARNINGS_HOOK
HELP_REPEAT_WARNINGS<|MERGE_RESOLUTION|>--- conflicted
+++ resolved
@@ -191,27 +191,13 @@
 TOOLCHAIN_SETUP_BUILD_COMPILERS
 TOOLCHAIN_MISC_CHECKS
 
-<<<<<<< HEAD
-# Setup the JTReg Regression Test Harness.
-TOOLCHAIN_SETUP_JTREG
-
-# Setup the JTReg Regression Test Harness with Wrapper.
-TOOLCHAIN_SETUP_JTREG_MW
-
-# Setup the Java Microbenchmark Harness (JMH)
-LIB_TESTS_SETUP_JMH
-
-# Setup Jib dependency tool
-TOOLCHAIN_SETUP_JIB
-
-=======
->>>>>>> 7b81a9c7
 # After toolchain setup, we need to process some flags to be able to continue.
 FLAGS_POST_TOOLCHAIN
 
 # Setup the tools needed to test the JDK (JTReg Regression Test Harness,
 # Java Microbenchmark Harness (JMH) and the Jib dependency tool).
 LIB_TESTS_SETUP_JTREG
+LIB_TESTS_SETUP_JTREG_MW
 LIB_TESTS_SETUP_JMH
 LIB_TESTS_SETUP_JIB
 
